# Change Log
All notable changes to this project will be documented in this file.

<<<<<<< HEAD
## [v4.2.0]

### Added

- **Core:**
  - Added support for bookmarks in Logcollector, allowing to follow the log file at the point where the agent stopped. ([#3368](https://github.com/wazuh/wazuh/issues/3368))
  - Improved support for multi-line logs with a variable number of lines. ([#5652](https://github.com/wazuh/wazuh/issues/5652))
  - Added an option to limit the number of files per second in FIM. ([#6830](https://github.com/wazuh/wazuh/pull/6830))
  - Added log metrics to Logcollector. ([#7109](https://github.com/wazuh/wazuh/pull/7109))
  - Allowed quoting in commands to group arguments in the command wodle and SCA checks. ([#7307](https://github.com/wazuh/wazuh/pull/7307))
  - Let agents running on Solaris get their IP to the manager. ([#7408](https://github.com/wazuh/wazuh/pull/7408))
  - New option `<ip_update_interval>` to set how often the agent recalculates its IP address. ([#7444](https://github.com/wazuh/wazuh/pull/7444))
  - Added support for testing location information in Wazuh Logtest. ([#7661](https://github.com/wazuh/wazuh/issues/7661))
  - Added Vulnerability Detector reports to Wazuh DB to know which CVE’s affect an agent. ([#7731](https://github.com/wazuh/wazuh/issues/7731))

- **API:**
  - Added new endpoint to get agent stats from different components. ([#7128](https://github.com/wazuh/wazuh/issues/7128))
  - Added new endpoint to modify users' allow_run_as flag. ([#7588](https://github.com/wazuh/wazuh/pull/7588))

- **Ruleset:**
  - Added support for UFW firewall to decoders. ([#7100](https://github.com/wazuh/wazuh/pull/7100))

### Changed

- **Core:**
  - Wazuh daemons have been renamed to a unified standard. ([#6912](https://github.com/wazuh/wazuh/pull/6912))
  - Prevent a condition in FIM that may lead to a memory error. ([#6759](https://github.com/wazuh/wazuh/pull/6759))
  - Let FIM switch to real-time mode for directories where who-data is not available (Audit in immutable mode). ([#6828](https://github.com/wazuh/wazuh/pull/6828))
  - Changed the Active Response protocol to receive messages in JSON format that include the full alert. ([#7317](https://github.com/wazuh/wazuh/pull/7317))
  - Changed references to the product name in logs. ([#7264](https://github.com/wazuh/wazuh/issues/7264))
  - Remoted now supports both TCP and UDP protocols simultaneously. ([#7541](https://github.com/wazuh/wazuh/issues/7541))
  - Improved the unit tests for the os_net library. ([#7595](https://github.com/wazuh/wazuh/issues/7595))
  - FIM now removes the audit rules when their corresponding symbolic links change their target. ([#6999](https://github.com/wazuh/wazuh/issues/6999))
  - Compilation from sources now downloads the external dependencies prebuilt. ([#7797](https://github.com/wazuh/wazuh/issues/7797))
  - Added the old implementation of Logtest as `wazuh-logtest-legacy`. ([#7807](https://github.com/wazuh/wazuh/issues/7807))

- **API:**
  - Removed ruleset version from `GET /cluster/{node_id}/info` and `GET /manager/info` as it was deprecated. ([#6904](https://github.com/wazuh/wazuh/issues/6904))
  - Changed the `POST /groups` endpoint to specify the group name in a JSON body instead of in a query parameter. ([#6909](https://github.com/wazuh/wazuh/pull/6909))
  - Changed the `PUT /active-response` endpoint function to create messages with the new JSON format. ([#7312](https://github.com/wazuh/wazuh/pull/7312))
  - New parameters added to `DELETE /agents` endpoint and `older_than` field removed from response. ([#6366](https://github.com/wazuh/wazuh/issues/6366))

- **Framework:**
  - Deprecated `update_ruleset` script. ([#6904](https://github.com/wazuh/wazuh/issues/6904))

- **Ruleset:**
  - The ruleset was normalized according to the Wazuh standard. ([#6867](https://github.com/wazuh/wazuh/pull/6867))
  - Added CIS policy "Ensure XD/NX support is enabled" back for SCA. ([#7316](https://github.com/wazuh/wazuh/pull/7316))
=======
## [v4.1.4] 
>>>>>>> a4ae0d26

### Fixed

- **Cluster:**
<<<<<<< HEAD
  - Improved memory usage when creating cluster messages. ([#6736](https://github.com/wazuh/wazuh/pull/6736))

- **Core:**
  - Fixed a bug in FIM when setting scan_time to "12am" or "12pm". ([#6934](https://github.com/wazuh/wazuh/pull/6934))
  - Fixed a bug in FIM that produced wrong alerts when the file limit was reached. ([#6802](https://github.com/wazuh/wazuh/pull/6802))
  - Fixed a bug in Analysisd that reserved the static decoder field name "command" but never used it. ([#7105](https://github.com/wazuh/wazuh/pull/7105))
  - Fixed evaluation of fields in the tag `<description>` of rules. ([#7073](https://github.com/wazuh/wazuh/pull/7073))
  - Fixed bugs in FIM that caused symbolic links to not work correctly. ([#6789](https://github.com/wazuh/wazuh/pull/6789))
  - Fixed path validation in FIM configuration. ([#7018](https://github.com/wazuh/wazuh/pull/7018))
  - Fixed a bug in the "ignore" option on FIM where realtive paths were not resolved. ([#7018](https://github.com/wazuh/wazuh/pull/7018))
  - Fixed a bug in FIM that wrongly detected that the file limit had been reached. ([#7268](https://github.com/wazuh/wazuh/pull/7268))
  - Fixed a bug in FIM that did not produce alerts when a domain user deleted a file. ([#7268](https://github.com/wazuh/wazuh/pull/7265))
  - Fixed Windows agent compilation with GCC 10. ([#7359](https://github.com/wazuh/wazuh/pull/7359))
  - Fixed a bug in FIM that caused to wrongly expand environment variables. ([#7332](https://github.com/wazuh/wazuh/pull/7332))
  - Fixed the inclusion of the rule description in archives when matched a rule that would not produce an alert. ([#7476](https://github.com/wazuh/wazuh/pull/7476))
  - Fixed a bug in the regex parser that did not accept empty strings. ([#7495](https://github.com/wazuh/wazuh/pull/7495))
  - Fixed a bug in FIM that did not report deleted files set with real-time in agents on Solaris. ([#7414](https://github.com/wazuh/wazuh/pull/7414))
  - Fixed a bug in Remoted that wrongly included the priority header in syslog when using TCP. ([#7633](https://github.com/wazuh/wazuh/issues/7633))
  - Fixed a stack overflow in the XML parser by limiting 1024 levels of recursion. ([#7782](https://github.com/wazuh/wazuh/issues/7782))
  - Prevented Vulnerability Detector from scanning all the agents in the master node that are connected to another worker. ([#7795](https://github.com/wazuh/wazuh/issues/7795))
  - Fixed an issue in the database sync module that left dangling agent group files. ([#7858](https://github.com/wazuh/wazuh/issues/7858))
  - Fixed memory leaks in the regex parser in Analysisd. ([#7919](https://github.com/wazuh/wazuh/issues/7919))
  - Fixed a typo in the initial value for the hotfix scan ID in the agents' database schema. ([#7905](https://github.com/wazuh/wazuh/issues/7905))

- **API:**
  - Fixed wrong API messages returned when getting agents' upgrade results. ([#7587](https://github.com/wazuh/wazuh/pull/7587))

- **Ruleset:**
  - Fixed usb-storage-attached regex pattern to support blank spaces. ([#7837](https://github.com/wazuh/wazuh/issues/7837))

### Removed

- **Core:**
  - File /etc/ossec-init.conf does not exist anymore. ([#7175](https://github.com/wazuh/wazuh/pull/7175))
  - Unused files have been removed from the repository, including TAP tests. ([#7398](https://github.com/wazuh/wazuh/issues/7398))

- **API:**
  - Removed the `allow_run_as` parameter from endpoints `POST /security/users` and `PUT /security/users/{user_id}`. ([#7588](https://github.com/wazuh/wazuh/pull/7588))
  - Removed `behind_proxy_server` option from configuration. ([#7006](https://github.com/wazuh/wazuh/issues/7006))


## [v4.1.3]
=======
  - Fixed workers reconnection after restarting master node. Updated `asyncio.Task.all_tasks` method removed in Python 3.9. ([#8017](https://github.com/wazuh/wazuh/pull/8017))


## [v4.1.3] - 2021-03-23
>>>>>>> a4ae0d26

### Changed

- **External dependencies:**
  - Upgraded Python version from 3.8.6 to 3.9.2 and several Python dependencies. ([#7943](https://github.com/wazuh/wazuh/pull/7943))

### Fixed

- **Core:**
  - Fixed an error in FIM when getting the files' modification time on Windows due to wrong permission flags. ([#7870](https://github.com/wazuh/wazuh/pull/7870))
  - Fixed a bug in Wazuh DB that truncated the output of the agents' status query towards the cluster. ([#7873](https://github.com/wazuh/wazuh/pull/7873))

- **API:**
  - Fixed validation for absolute and relative paths. ([#7906](https://github.com/wazuh/wazuh/pull/7906))


## [v4.1.2] - 2021-03-08

### Changed

- **Core:**
  - The default value of the agent disconnection time option has been increased to 10 minutes. ([#7744](https://github.com/wazuh/wazuh/pull/7744))
  - The warning log from Remoted about sending messages to disconnected agents has been changed to level-1 debug log. ([#7755](https://github.com/wazuh/wazuh/pull/7755))

- **API:**
  - API logs showing request parameters and body will be generated with API log level `info` instead of `debug`. ([#7735](https://github.com/wazuh/wazuh/issues/7735))

- **External dependencies:**
  - Upgraded aiohttp version from 3.6.2 to 3.7.4. ([#7734](https://github.com/wazuh/wazuh/pull/7734))

### Fixed

- **Core:**
  - Fix a bug in the unit tests that randomly caused false failures. ([#7723](https://github.com/wazuh/wazuh/pull/7723))
  - Fixed a bug in the Analysisd configuration that did not apply the setting `json_null_fields`. ([#7711](https://github.com/wazuh/wazuh/pull/7711))
  - Fixed the checking of the option `ipv6` in Remoted. ([#7737](https://github.com/wazuh/wazuh/pull/7737))
  - Fixed the checking of the option `rids_closing_time` in Remoted. ([#7746](https://github.com/wazuh/wazuh/pull/7746))


## [v4.1.1] - 2021-02-25

### Added

- **External dependencies:**
  - Added cython (0.29.21) library to Python dependencies. ([#7451](https://github.com/wazuh/wazuh/pull/7451))
  - Added xmltodict (0.12.0) library to Python dependencies. ([#7303](https://github.com/wazuh/wazuh/pull/7303))

- **API:**
  - Added new endpoints to manage rules files. ([#7178](https://github.com/wazuh/wazuh/issues/7178))
  - Added new endpoints to manage CDB lists files. ([#7180](https://github.com/wazuh/wazuh/issues/7180))
  - Added new endpoints to manage decoder files. ([#7179](https://github.com/wazuh/wazuh/issues/7179))
  - Added new manager and cluster endpoints to update Wazuh configuration (ossec.conf). ([#7181](https://github.com/wazuh/wazuh/issues/7181))

### Changed

- **External dependencies:**
  - Upgraded Python version from 3.8.2 to 3.8.6. ([#7451](https://github.com/wazuh/wazuh/pull/7451))
  - Upgraded Cryptography python library from 3.2.1 to 3.3.2. ([#7451](https://github.com/wazuh/wazuh/pull/7451))
  - Upgraded cffi python library from 1.14.0 to 1.14.4. ([#7451](https://github.com/wazuh/wazuh/pull/7451))

- **API:**
  - Added raw parameter to GET /manager/configuration and GET cluster/{node_id}/configuration to load ossec.conf in xml format. ([#7565](https://github.com/wazuh/wazuh/issues/7565))

### Fixed

- **API:**
  - Fixed an error with the RBAC permissions in the `GET /groups` endpoint. ([#7328](https://github.com/wazuh/wazuh/issues/7328))
  - Fixed a bug with Windows registries when parsing backslashes. ([#7309](https://github.com/wazuh/wazuh/pull/7309))
  - Fixed an error with the RBAC permissions when assigning multiple `agent:group` resources to a policy. ([#7393](https://github.com/wazuh/wazuh/pull/7393))
  - Fixed an error with search parameter when using special characters. ([#7301](https://github.com/wazuh/wazuh/pull/7301))
- **AWS Module:**
  - Fixed a bug that caused an error when attempting to use an IAM Role with **CloudWatchLogs** service. ([#7330](https://github.com/wazuh/wazuh/pull/7330))
- **Framework:**
  - Fixed a race condition bug when using RBAC expand_group function. ([#7353](https://github.com/wazuh/wazuh/pull/7353))
  - Fix migration process to overwrite default RBAC policies. ([#7594](https://github.com/wazuh/wazuh/pull/7594))
- **Core:**
  - Fixed a bug in Windows agent that did not honor the buffer's EPS limit. ([#7333](https://github.com/wazuh/wazuh/pull/7333))
  - Fixed a bug in Integratord that might lose alerts from Analysisd due to a race condition. ([#7338](https://github.com/wazuh/wazuh/pull/7338))
  - Silence the error message when the Syslog forwarder reads an alert with no rule object. ([#7539](https://github.com/wazuh/wazuh/pull/7539))
  - Fixed a memory leak in Vulnerability Detector when updating NVD feeds. ([#7559](https://github.com/wazuh/wazuh/pull/7559))
  - Prevent FIM from raising false positives about group name changes due to a thread unsafe function. ([#7589](https://github.com/wazuh/wazuh/pull/7589))

### Removed

- **API:**
  - Deprecated /manager/files and /cluster/{node_id}/files endpoints. ([#7209](https://github.com/wazuh/wazuh/issues/7209))


## [v4.1.0] - 2021-02-15

### Added

- **Core:**
  - Allow negation of expressions in rules. ([#6258](https://github.com/wazuh/wazuh/pull/6258))
  - Support for PCRE2 regular expressions in rules and decoders. ([#6480](https://github.com/wazuh/wazuh/pull/6480))
  - Added new **ruleset test module**. Allow testing and verification of rules and decoders using Wazuh User Interface. ([#5337](https://github.com/wazuh/wazuh/issues/5337))
  - Added new **upgrade module**. WPK upgrade feature has been moved to this module, which offers support for cluster architecture and simultaneous upgrades. ([#5387](https://github.com/wazuh/wazuh/issues/5387))
  - Added new **task module**. This module stores and manages all the tasks that are executed in the agents or managers. ([#5386](https://github.com/wazuh/wazuh/issues/5386))
  - Let the time interval to detect that an agent got disconnected configurable. Deprecate parameter `DISCON_TIME`. ([#6396](https://github.com/wazuh/wazuh/pull/6396))
  - Added support to macOS in Vulnerability Detector. ([#6532](https://github.com/wazuh/wazuh/pull/6532))
  - Added the capability to perform FIM on values in the Windows Registry. ([#6735](https://github.com/wazuh/wazuh/pull/6735))
- **API:**
  - Added endpoints to query and manage Rootcheck data. ([#6496](https://github.com/wazuh/wazuh/pull/6496))
  - Added new endpoint to check status of tasks. ([#6029](https://github.com/wazuh/wazuh/issues/6029))
  - Added new endpoints to run the logtest tool and delete a logtest session. ([#5984](https://github.com/wazuh/wazuh/pull/5984))
  - Added debug2 mode for API log and improved debug mode. ([#6822](https://github.com/wazuh/wazuh/pull/6822))
  - Added missing secure headers for API responses. ([#7024](https://github.com/wazuh/wazuh/issues/7024))
  - Added new config option to disable uploading configurations containing remote commands. ([#7016](https://github.com/wazuh/wazuh/issues/7016))
- **AWS Module:**
  - Added support for AWS load balancers (Application Load Balancer, Classic Load Balancer and Network Load Balancer). ([#6034](https://github.com/wazuh/wazuh/issues/6034))
- **Framework:**
  - Added new framework modules to use the logtest tool. ([#5870](https://github.com/wazuh/wazuh/pull/5870))
  - Improved `q` parameter on rules, decoders and cdb-lists modules to allow multiple nested fields. ([#6560](https://github.com/wazuh/wazuh/pull/6560))

### Changed

- **Core:**
  - Removed the limit of agents that a manager can support. ([#6097](https://github.com/wazuh/wazuh/issues/6097))
    - Migration of rootcheck results to Wazuh DB to remove the files with the results of each agent. ([#6096](https://github.com/wazuh/wazuh/issues/6096))
    - Designed new mechanism to close RIDS files when agents are disconnected. ([#6112](https://github.com/wazuh/wazuh/issues/6112))
  - Moved CA configuration section to verify WPK signatures from `active-response` section to `agent-upgrade` section. ([#5929](https://github.com/wazuh/wazuh/issues/5929))
  - The tool ossec-logtest has been renamed to wazuh-logtest, and it uses a new testing service integrated in Analysisd. ([#6103](https://github.com/wazuh/wazuh/pull/6103))
  - Changed error message to debug when multiple daemons attempt to remove an agent simultaneously ([#6185](https://github.com/wazuh/wazuh/pull/6185))
  - Changed error message to warning when the agent fails to reach a module. ([#5817](https://github.com/wazuh/wazuh/pull/5817))
- **API:**
  - Changed the `status` parameter behavior in the `DELETE /agents` endpoint to enhance security. ([#6829](https://github.com/wazuh/wazuh/pull/6829))
  - Changed upgrade endpoints to accept a list of agents, maximum 100 agents per request. ([#5336](https://github.com/wazuh/wazuh/issues/5536))
  - Improved input validation regexes for `names` and `array_names`. ([#7015](https://github.com/wazuh/wazuh/issues/7015))
- **Framework:**
  - Refactored framework to work with new upgrade module. ([#5537](https://github.com/wazuh/wazuh/issues/5537))
  - Refactored agent upgrade CLI to work with new ugprade module. It distributes petitions in a clustered environment. ([#5675](https://github.com/wazuh/wazuh/issues/5675))
  - Changed rule and decoder details structure to support PCRE2. ([#6318](https://github.com/wazuh/wazuh/issues/6318))
  - Changed access to agent's status. ([#6326](https://github.com/wazuh/wazuh/issues/6326))
  - Improved AWS Config integration to avoid performance issues by removing alert fields with variables such as Instance ID in its name. ([#6537](https://github.com/wazuh/wazuh/issues/6537))

### Fixed

- **Core:**
  - Fixed error in Analysisd when getting the ossec group ID. ([#6688](https://github.com/wazuh/wazuh/pull/6688))
  - Prevented FIM from reporting configuration error when setting patterns that match no files. ([#6187](https://github.com/wazuh/wazuh/pull/6187))
  - Fixed the array parsing when building JSON alerts. ([#6687](https://github.com/wazuh/wazuh/pull/6687))
  - Added Firefox ESR to the CPE helper to distinguish it from Firefox when looking for vulnerabilities. ([#6610](https://github.com/wazuh/wazuh/pull/6610))
  - Fixed the evaluation of packages from external sources with the official vendor feeds in Vulnerability Detector. ([#6611](https://github.com/wazuh/wazuh/pull/6611))
  - Fixed the handling of duplicated tags in the Vulnerability Detector configuration. ([#6683](https://github.com/wazuh/wazuh/pull/6683))
  - Fixed the validation of hotfixes gathered by Syscollector. ([#6706](https://github.com/wazuh/wazuh/pull/6706))
  - Fixed the reading of the Linux OS version when `/etc/os-release` doesn't provide it. ([#6674](https://github.com/wazuh/wazuh/pull/6674))
  - Fixed a false positive when comparing the minor target of CentOS packages in Vulnerability Detector. ([#6709](https://github.com/wazuh/wazuh/pull/6709))
  - Fixed a zombie process leak in Modulesd when using commands without a timeout. ([#6719](https://github.com/wazuh/wazuh/pull/6719))
  - Fixed a race condition in Remoted that might create agent-group files with wrong permissions. ([#6833](https://github.com/wazuh/wazuh/pull/6833))
  - Fixed a warning log in Wazuh DB when upgrading the global database. ([#6697](https://github.com/wazuh/wazuh/pull/6697))
  - Fixed a bug in FIM on Windows that caused false positive due to changes in the host timezone or the daylight saving time when monitoring files in a FAT32 filesystem. ([#6801](https://github.com/wazuh/wazuh/pull/6801))
  - Fixed the purge of the Redhat vulnerabilities database before updating it. ([#7050](https://github.com/wazuh/wazuh/pull/7050))
  - Fixed a condition race hazard in Authd that may prevent the daemon from updating client.keys after adding an agent. ([#7271](https://github.com/wazuh/wazuh/pull/7271))
- **API:**
  - Fixed an error with `/groups/{group_id}/config` endpoints (GET and PUT) when using complex `localfile` configurations. ([#6276](https://github.com/wazuh/wazuh/pull/6383))
- **Framework:**
  - Fixed a `cluster_control` bug that caused an error message when running `wazuh-clusterd` in foreground. ([#6724](https://github.com/wazuh/wazuh/pull/6724))
  - Fixed a bug with add_manual(agents) function when authd is disabled. ([#7062](https://github.com/wazuh/wazuh/pull/7062))


## [v4.0.4] 2021-01-14

### Added

- **API:**
  - Added missing secure headers for API responses. ([#7138](https://github.com/wazuh/wazuh/issues/7138))
  - Added new config option to disable uploading configurations containing remote commands. ([#7134](https://github.com/wazuh/wazuh/issues/7134))
  - Added new config option to choose the SSL ciphers. Default value `TLSv1.2`. ([#7164](https://github.com/wazuh/wazuh/issues/7164))

### Changed

- **API:**
  - Deprecated endpoints to restore and update API configuration file. ([#7132](https://github.com/wazuh/wazuh/issues/7132))
  - Default expiration time of the JWT token set to 15 minutes. ([#7167](https://github.com/wazuh/wazuh/pull/7167))

### Fixed

- **API:**
  - Fixed a path traversal flaw ([CVE-2021-26814](https://nvd.nist.gov/vuln/detail/CVE-2021-26814)) affecting 4.0.0 to 4.0.3 at `/manager/files` and `/cluster/{node_id}/files` endpoints. ([#7131](https://github.com/wazuh/wazuh/issues/7131))
- **Framework:**
  - Fixed a bug with add_manual(agents) function when authd is disabled. ([#7135](https://github.com/wazuh/wazuh/issues/7135))
- **Core:**
  - Fixed the purge of the Redhat vulnerabilities database before updating it. ([#7133](https://github.com/wazuh/wazuh/pull/7133))

## [v4.0.3] - 2020-11-30

### Fixed

- **API:**
  - Fixed a problem with certain API calls exceeding timeout in highly loaded cluster environments. ([#6753](https://github.com/wazuh/wazuh/pull/6753))


## [v4.0.2] - 2020-11-24

### Added

- **Core:**
  - Added macOS Big Sur version detection in the agent. ([#6603](https://github.com/wazuh/wazuh/pull/6603))

### Changed

- **API:**
  - `GET /agents/summary/os`, `GET /agents/summary/status` and `GET /overview/agents` will no longer consider `000` as an agent. ([#6574](https://github.com/wazuh/wazuh/pull/6574))
  - Increased to 64 the maximum number of characters that can be used in security users, roles, rules, and policies names. ([#6657](https://github.com/wazuh/wazuh/issues/6657))

### Fixed

- **API:**
  - Fixed an error with `POST /security/roles/{role_id}/rules` when removing role-rule relationships with admin resources. ([#6594](https://github.com/wazuh/wazuh/issues/6594))
  - Fixed a timeout error with `GET /manager/configuration/validation` when using it in a slow environment. ([#6530](https://github.com/wazuh/wazuh/issues/6530))
- **Framework:**
  - Fixed an error with some distributed requests when the cluster configuration is empty. ([#6612](https://github.com/wazuh/wazuh/pull/6612))
  - Fixed special characters in default policies. ([#6575](https://github.com/wazuh/wazuh/pull/6575))
- **Core:**
  - Fixed a bug in Remoted that limited the maximum agent number to `MAX_AGENTS-3` instead of `MAX_AGENTS-2`. ([#4560](https://github.com/wazuh/wazuh/pull/4560))
  - Fixed an error in the network library when handling disconnected sockets. ([#6444](https://github.com/wazuh/wazuh/pull/6444))
  - Fixed an error in FIM when handling temporary files and registry keys exceeding the path size limit. ([#6538](https://github.com/wazuh/wazuh/pull/6538))
  - Fixed a bug in FIM that stopped monitoring folders pointed by a symbolic link. ([#6613](https://github.com/wazuh/wazuh/pull/6613))
  - Fixed a race condition in FIM that could cause Syscheckd to stop unexpectedly. ([#6696](https://github.com/wazuh/wazuh/pull/6696))


## [v4.0.1] - 2020-11-11

### Changed

- **Framework:**
  - Updated Python's cryptography library to version 3.2.1 ([#6442](https://github.com/wazuh/wazuh/issues/6442))

### Fixed

- **API:**
  - Added missing agent:group resource to RBAC's catalog. ([6427](https://github.com/wazuh/wazuh/issues/6427))
  - Changed `limit` parameter behaviour in `GET sca/{agent_id}/checks/{policy_id}` endpoint and fixed some loss of information when paginating `wdb`. ([#6464](https://github.com/wazuh/wazuh/pull/6464))
  - Fixed an error with `GET /security/users/me` when logged in with `run_as`. ([#6506](https://github.com/wazuh/wazuh/pull/6506))
- **Framework:**
  - Fixed zip files compression and handling in cluster integrity synchronization. ([#6367](https://github.com/wazuh/wazuh/issues/6367))
- **Core**
  - Fixed version matching when assigning feed in Vulnerability Detector. ([#6505](https://github.com/wazuh/wazuh/pull/6505))
  - Prevent unprivileged users from accessing the Wazuh Agent folder in Windows. ([#3593](https://github.com/wazuh/wazuh/pull/3593))
  - Fix a bug that may lead the agent to crash when reading an invalid Logcollector configuration. ([#6463](https://github.com/wazuh/wazuh/pull/6463))


## [v4.0.0] - 2020-10-23

### Added

- Added **enrollment capability**. Agents are now able to request a key from the manager if current key is missing or wrong. ([#5609](https://github.com/wazuh/wazuh/pull/5609))
- Migrated the agent-info data to Wazuh DB. ([#5541](https://github.com/wazuh/wazuh/pull/5541))
- **API:**
  - Embedded Wazuh API with Wazuh Manager, there is no need to install Wazuh API. ([9860823](https://github.com/wazuh/wazuh/commit/9860823d568f5e6d93550d9b139507c04d2c2eb9))
  - Migrated Wazuh API server from nodejs to python. ([#2640](https://github.com/wazuh/wazuh/pull/2640))
  - Added asynchronous aiohttp server for the Wazuh API. ([#4474](https://github.com/wazuh/wazuh/issues/4474))
  - New Wazuh API is approximately 5 times faster on average. ([#5834](https://github.com/wazuh/wazuh/issues/5834))
  - Added OpenAPI based Wazuh API specification. ([#2413](https://github.com/wazuh/wazuh/issues/2413))
  - Improved Wazuh API reference documentation based on OpenAPI spec using redoc. ([#4967](https://github.com/wazuh/wazuh/issues/4967))
  - Added new yaml Wazuh API configuration file. ([#2570](https://github.com/wazuh/wazuh/issues/2570))
  - Added new endpoints to manage API configuration and deprecated configure_api.sh. ([#2570](https://github.com/wazuh/wazuh/issues/4822))
  - Added RBAC support to Wazuh API. ([#3287](https://github.com/wazuh/wazuh/issues/3287))
  - Added new endpoints for Wazuh API security management. ([#3410](https://github.com/wazuh/wazuh/issues/3410))
  - Added SQLAlchemy ORM based database for RBAC. ([#3375](https://github.com/wazuh/wazuh/issues/3375))
  - Added new JWT authentication method. ([7080ac3](https://github.com/wazuh/wazuh/commit/7080ac352774bb0feaf07cab76df58ea5503ff4b))
  - Wazuh API up and running by default in all nodes for a clustered environment.
  - Added new and improved error handling. ([#2843](https://github.com/wazuh/wazuh/issues/2843) ([#5345](https://github.com/wazuh/wazuh/issues/5345))
  - Added tavern and docker based Wazuh API integration tests. ([#3612](https://github.com/wazuh/wazuh/issues/3612))
  - Added new and unified Wazuh API responses structure. ([3421015](https://github.com/wazuh/wazuh/commit/34210154016f0a63211a81707744dce0ec0a54f9))
  - Added new endpoints for Wazuh API users management. ([#3280](https://github.com/wazuh/wazuh/issues/3280))
  - Added new endpoint to restart agents which belong to a node. ([#5381](https://github.com/wazuh/wazuh/issues/5381))
  - Added and improved q filter in several endpoints. ([#5431](https://github.com/wazuh/wazuh/pull/5431))
  - Tested and improved Wazuh API security. ([#5318](https://github.com/wazuh/wazuh/issues/5318))
    - Added DDOS blocking system. ([#5318](https://github.com/wazuh/wazuh/issues/5318#issuecomment-654303933))
    - Added brute force attack blocking system. ([#5318](https://github.com/wazuh/wazuh/issues/5318#issuecomment-652892858))
    - Added content-type validation. ([#5318](https://github.com/wazuh/wazuh/issues/5318#issuecomment-654807980))
- **Vulnerability Detector:**
  - Redhat vulnerabilities are now fetched from OVAL benchmarks. ([#5352](https://github.com/wazuh/wazuh/pull/5352))
  - Debian vulnerable packages are now fetched from the Security Tracker. ([#5304](https://github.com/wazuh/wazuh/pull/5304))
  - The Debian Security Tracker feed can be loaded from a custom location. ([#5449](https://github.com/wazuh/wazuh/pull/5449))
  - The package vendor is used to discard vulnerabilities. ([#5330](https://github.com/wazuh/wazuh/pull/5330))
  - Allow compressed feeds for offline updates. ([#5745](https://github.com/wazuh/wazuh/pull/5745))
  - The manager now updates the MSU feed automatically. ([#5678](https://github.com/wazuh/wazuh/pull/5678))
  - CVEs with no affected version defined in all the feeds are now reported. ([#5284](https://github.com/wazuh/wazuh/pull/5284))
  - CVEs vulnerable for the vendor and missing in the NVD are now reported. ([#5305](https://github.com/wazuh/wazuh/pull/5305))
- **File Integrity Monitoring:**
  - Added options to limit disk usage using report changes option in the FIM module. ([#5157](https://github.com/wazuh/wazuh/pull/5157))
- Added and updated framework unit tests to increase coverage. ([#3287](https://github.com/wazuh/wazuh/issues/3287))
- Added improved support for monitoring paths from environment variables. ([#4961](https://github.com/wazuh/wazuh/pull/4961))
- Added `base64_log` format to the log builder for Logcollector. ([#5273](https://github.com/wazuh/wazuh/pull/5273))

### Changed

- Changed the default manager-agent connection protocol to **TCP**. ([#5696](https://github.com/wazuh/wazuh/pull/5696))
- Disable perpetual connection attempts to modules. ([#5622](https://github.com/wazuh/wazuh/pull/5622))
- Unified the behaviour of Wazuh daemons when reconnecting with unix sockets. ([#4510](https://github.com/wazuh/wazuh/pull/4510))
- Changed multiple Wazuh API endpoints. ([#2640](https://github.com/wazuh/wazuh/pull/2640)) ([#2413](https://github.com/wazuh/wazuh-documentation/issues/2413))
- Refactored framework module in SDK and core. ([#5263](https://github.com/wazuh/wazuh/issues/5263))
- Refactored FIM Windows events handling. ([#5144](https://github.com/wazuh/wazuh/pull/5144))
- Changed framework to access global.db using wazuh-db. ([#6095](https://github.com/wazuh/wazuh/pull/6095))
- Changed agent-info synchronization task in Wazuh cluster. ([#5585](https://github.com/wazuh/wazuh/issues/5585))
- Use the proper algorithm name for SHA-256 inside Prelude output. Thanks to François Poirotte (@fpoirotte). ([#5004](https://github.com/wazuh/wazuh/pull/5004))
- Elastic Stack configuration files have been adapted to Wazuh v4.x. ([#5796](https://github.com/wazuh/wazuh/pull/5796))
- Explicitly use Bash for the Pagerduty integration. Thanks to Chris Kruger (@montdidier). ([#4641](https://github.com/wazuh/wazuh/pull/4641))

### Fixed

- **Vulnerability Detector:**
  - Vulnerabilities of Windows Server 2019 which not affects to Windows 10 were not being reported. ([#5524](https://github.com/wazuh/wazuh/pull/5524))
  - Vulnerabilities patched by a Microsoft update with no supersedence were not being reported. ([#5524](https://github.com/wazuh/wazuh/pull/5524))
  - Vulnerabilities patched by more than one Microsoft update were not being evaluated agains all the patches. ([#5717](https://github.com/wazuh/wazuh/pull/5717))
  - Duplicated alerts in Windows 10. ([#5600](https://github.com/wazuh/wazuh/pull/5600))
  - Syscollector now discards hotfixes that are not fully installed. ([#5792](https://github.com/wazuh/wazuh/pull/5792))
  - Syscollector now collects hotfixes that were not being parsed. ([#5792](https://github.com/wazuh/wazuh/pull/5792))
  - Update Windows databases when `run_on_start` is disabled. ([#5335](https://github.com/wazuh/wazuh/pull/5335))
  - Fixed the NVD version comparator to remove undesired suffixes. ([#5362](https://github.com/wazuh/wazuh/pull/5362))
  - Fixed not escaped single quote in vuln detector SQL query. ([#5570](https://github.com/wazuh/wazuh/pull/5570))
  - Unified alerts title. ([#5826](https://github.com/wazuh/wazuh/pull/5826))
  - Fixed potential error in the GZlib when uncompressing NVD feeds. ([#5989](https://github.com/wazuh/wazuh/pull/5989))
- **File Integrity Monitoring:**
  - Fixed an error with last scan time in Syscheck API endpoints. ([a9acd3a](https://github.com/wazuh/wazuh/commit/a9acd3a216a7e0075a8efa5a91b2587659782fd8))
  - Fixed support for monitoring directories which contain commas. ([#4961](https://github.com/wazuh/wazuh/pull/4961))
  - Fixed a bug where configuring a directory to be monitored as real-time and whodata resulted in real-time prevailing. ([#4961](https://github.com/wazuh/wazuh/pull/4961))
  - Fixed using an incorrect mutex while deleting inotify watches. ([#5126](https://github.com/wazuh/wazuh/pull/5126))
  - Fixed a bug which could cause multiple FIM threads to request the same temporary file. ([#5213](https://github.com/wazuh/wazuh/issues/5213))
  - Fixed a bug where deleting a file permanently in Windows would not trigger an alert. ([#5144](https://github.com/wazuh/wazuh/pull/5144))
  - Fixed a typo in the file monitoring options log entry. ([#5591](https://github.com/wazuh/wazuh/pull/5591))
  - Fixed an error where monitoring a drive in Windows under scheduled or realtime mode would generate alerts from the recycle bin. ([#4771](https://github.com/wazuh/wazuh/pull/4771))
  - When monitoring a drive in Windows in the format `U:`, it will monitor `U:\` instead of the agent's working directory. ([#5259](https://github.com/wazuh/wazuh/pull/5259))
  - Fixed a bug where monitoring a drive in Windows with `recursion_level` set to 0 would trigger alerts from files inside its subdirectories. ([#5235](https://github.com/wazuh/wazuh/pull/5235))
- Fixed an Azure wodle dependency error. The package azure-storage-blob>12.0.0 does not include a component used. ([#6109](https://github.com/wazuh/wazuh/pull/6109))
- Fixed bugs reported by GCC 10.1.0. ([#5119](https://github.com/wazuh/wazuh/pull/5119))
- Fixed compilation errors with `USE_PRELUDE` enabled. Thanks to François Poirotte (@fpoirotte). ([#5003](https://github.com/wazuh/wazuh/pull/5003))
- Fixed default gateway data gathering in Syscollector on Linux 2.6. ([#5548](https://github.com/wazuh/wazuh/pull/5548))
- Fixed the Eventchannel collector to keep working when the Eventlog service is restarted. ([#5496](https://github.com/wazuh/wazuh/pull/5496))
- Fixed the OpenSCAP script to work over Python 3. ([#5317](https://github.com/wazuh/wazuh/pull/5317))
- Fixed the launcher.sh generation in macOS source installation. ([#5922](https://github.com/wazuh/wazuh/pull/5922))

### Removed

- Removed Wazuh API cache endpoints. ([#3042](https://github.com/wazuh/wazuh/pull/3042))
- Removed Wazuh API rootcheck endpoints. ([#5246](https://github.com/wazuh/wazuh/issues/5246))
- Deprecated Debian Jessie and Wheezy for Vulnerability Detector (EOL). ([#5660](https://github.com/wazuh/wazuh/pull/5660))
- Removed references to `manage_agents` in the installation process. ([#5840](https://github.com/wazuh/wazuh/pull/5840))
- Removed compatibility with deprecated configuration at Vulnerability Detector. ([#5879](https://github.com/wazuh/wazuh/pull/5879))

## [v3.13.2] - 2020-09-21

### Fixed

- Updated the default NVD feed URL from 1.0 to 1.1 in Vulnerability Detector. ([#6056](https://github.com/wazuh/wazuh/pull/6056))


## [v3.13.1] - 2020-07-14

### Added

- Added two new settings <max_retries> and <retry_interval> to adjust the agent failover interval. ([#5433](https://github.com/wazuh/wazuh/pull/5433))

### Fixed

- Fixed a crash in Modulesd caused by Vulnerability Detector when skipping a kernel package if the agent has OS info disabled. ([#5467](https://github.com/wazuh/wazuh/pull/5467))


## [v3.13.0] - 2020-06-29

### Added

- Vulnerability Detector improvements. ([#5097](https://github.com/wazuh/wazuh/pull/5097))
  - Include the NVD as feed for Linux agents in Vulnerability Detector.
  - Improve the Vulnerability Detector engine to correlate alerts between different feeds.
  - Add Vulnerability Detector module unit testing for Unix source code.
  - A timeout has been added to the updates of the vulnerability detector feeds to prevent them from getting hung up. ([#5153](https://github.com/wazuh/wazuh/pull/5153))
- New option for the JSON decoder to choose the treatment of Array structures. ([#4836](https://github.com/wazuh/wazuh/pull/4836))
- Added mode value (real-time, Who-data, or scheduled) as a dynamic field in FIM alerts. ([#5051](https://github.com/wazuh/wazuh/pull/5051))
- Set a configurable maximum limit of files to be monitored by FIM. ([#4717](https://github.com/wazuh/wazuh/pull/4717))
- New integration for pull logs from Google Cloud Pub/Sub. ([#4078](https://github.com/wazuh/wazuh/pull/4078))
- Added support for MITRE ATT&CK knowledge base. ([#3746](https://github.com/wazuh/wazuh/pull/3746))
- Microsoft Software Update Catalog used by vulnerability detector added as a dependency. ([#5101](https://github.com/wazuh/wazuh/pull/5101))
- Added support for `aarch64` and `armhf` architectures. ([#5030](https://github.com/wazuh/wazuh/pull/5030))

### Changed

- Internal variable rt_delay configuration changes to 5 milliseconds. ([#4760](https://github.com/wazuh/wazuh/pull/4760))
- Who-data includes new fields: process CWD, parent process id, and CWD of parent process. ([#4782](https://github.com/wazuh/wazuh/pull/4782))
- FIM opens files with shared deletion permission. ([#5018](https://github.com/wazuh/wazuh/pull/5018))
- Extended the statics fields comparison in the ruleset options. ([#4416](https://github.com/wazuh/wazuh/pull/4416))
- The state field was removed from vulnerability alerts. ([#5211](https://github.com/wazuh/wazuh/pull/5211))
- The NVD is now the primary feed for the vulnerability detector in Linux. ([#5097](https://github.com/wazuh/wazuh/pull/5097))
- Removed OpenSCAP policies installation and configuration block. ([#5061](https://github.com/wazuh/wazuh/pull/5061))
- Changed the internal configuration of Analysisd to be able to register by default a number of agents higher than 65536. ([#4332](https://github.com/wazuh/wazuh/pull/4332))
- Changed `same/different_systemname` for `same/different_system_name` in Analysisd static filters. ([#5131](https://github.com/wazuh/wazuh/pull/5131))
- Updated the internal Python interpreter from v3.7.2 to v3.8.2. ([#5030](https://github.com/wazuh/wazuh/pull/5030))

### Fixed

- Fixed a bug that, in some cases, kept the memory reserved when deleting monitored directories in FIM. ([#5115](https://github.com/wazuh/wazuh/issues/5115))
- Freed Inotify watches moving directories in the real-time mode of FIM. ([#4794](https://github.com/wazuh/wazuh/pull/4794))
- Fixed an error that caused deletion alerts with a wrong path in Who-data mode. ([#4831](https://github.com/wazuh/wazuh/pull/4831))
- Fixed generating alerts in Who-data mode when moving directories to the folder being monitored in Windows. ([#4762](https://github.com/wazuh/wazuh/pull/4762))
- Avoid truncating the full log field of the alert when the path is too long. ([#4792](https://github.com/wazuh/wazuh/pull/4792))
- Fixed the change of monitoring from Who-data to real-time when there is a failure to set policies in Windows. ([#4753](https://github.com/wazuh/wazuh/pull/4753))
- Fixed an error that prevents restarting Windows agents from the manager. ([#5212](https://github.com/wazuh/wazuh/pull/5212))
- Fixed an error that impedes the use of the tag URL by configuring the NVD in a vulnerability detector module. ([#5165](https://github.com/wazuh/wazuh/pull/5165))
- Fixed TOCTOU condition in Clusterd when merging agent-info files. ([#5159](https://github.com/wazuh/wazuh/pull/5159))
- Fixed race condition in Analysisd when handling accumulated events. ([#5091](https://github.com/wazuh/wazuh/pull/5091))
- Avoided to count links when generating alerts for ignored directories in Rootcheck. Thanks to Artur Molchanov (@Hexta). ([#4603](https://github.com/wazuh/wazuh/pull/4603))
- Fixed typo in the path used for logging when disabling an account. Thanks to Fontaine Pierre (@PierreFontaine). ([#4839](https://github.com/wazuh/wazuh/pull/4839))
- Fixed an error when receiving different Syslog events in the same TCP packet. ([#5087](https://github.com/wazuh/wazuh/pull/5087))
- Fixed a bug in Vulnerability Detector on Modulesd when comparing Windows software versions. ([#5168](https://github.com/wazuh/wazuh/pull/5168))
- Fixed a bug that caused an agent's disconnection time not to be displayed correctly. ([#5142](https://github.com/wazuh/wazuh/pull/5142))
- Optimized the function to obtain the default gateway. Thanks to @WojRep
- Fixed host verification when signing a certificate for the manager. ([#4963](https://github.com/wazuh/wazuh/pull/4963))
- Fixed possible duplicated ID on 'client.keys' adding new agent through the API with a specific ID. ([#4982](https://github.com/wazuh/wazuh/pull/4982))
- Avoid duplicate descriptors using wildcards in 'localfile' configuration. ([#4977](https://github.com/wazuh/wazuh/pull/4977))
- Added guarantee that all processes are killed when service stops. ([#4975](https://github.com/wazuh/wazuh/pull/4975))
- Fixed mismatch in integration scripts when the debug flag is set to active. ([#4800](https://github.com/wazuh/wazuh/pull/4800))


## [v3.12.3] - 2020-04-30

### Changed

- Disable WAL in databases handled by Wazuh DB to save disk space. ([#4949](https://github.com/wazuh/wazuh/pull/4949))

### Fixed

- Fixed a bug in Remoted that could prevent agents from connecting in UDP mode. ([#4897](https://github.com/wazuh/wazuh/pull/4897))
- Fixed a bug in the shared library that caused daemons to not find the ossec group. ([#4873](https://github.com/wazuh/wazuh/pull/4873))
- Prevent Syscollector from falling into an infinite loop when failed to collect the Windows hotfixes. ([#4878](https://github.com/wazuh/wazuh/pull/4878))
- Fixed a memory leak in the system scan by Rootcheck on Windows. ([#4948](https://github.com/wazuh/wazuh/pull/4948))
- Fixed a bug in Logcollector that caused the out_format option not to apply for the agent target. ([#4942](https://github.com/wazuh/wazuh/pull/4942))
- Fixed a bug that caused FIM to not handle large inode numbers correctly. ([#4914](https://github.com/wazuh/wazuh/pull/4914))
- Fixed a bug that made ossec-dbd crash due to a bad mutex initialization. ([#4552](https://github.com/wazuh/wazuh/pull/4552))


## [v3.12.2] - 2020-04-09

### Fixed

- Fixed a bug in Vulnerability Detector that made wazuh-modulesd crash when parsing the version of a package from a RHEL feed. ([#4885](https://github.com/wazuh/wazuh/pull/4885))


## [v3.12.1] - 2020-04-08

### Changed

- Updated MSU catalog on 31/03/2020. ([#4819](https://github.com/wazuh/wazuh/pull/4819))

### Fixed

- Fixed compatibility with the Vulnerability Detector feeds for Ubuntu from Canonical, that are available in a compressed format. ([#4834](https://github.com/wazuh/wazuh/pull/4834))
- Added missing field ‘database’ to the FIM on-demand configuration report. ([#4785](https://github.com/wazuh/wazuh/pull/4785))
- Fixed a bug in Logcollector that made it forward a log to an external socket infinite times. ([#4802](https://github.com/wazuh/wazuh/pull/4802))
- Fixed a buffer overflow when receiving large messages from Syslog over TCP connections. ([#4778](https://github.com/wazuh/wazuh/pull/4778))
- Fixed a malfunction in the Integrator module when analyzing events without a certain field. ([#4851](https://github.com/wazuh/wazuh/pull/4851))
- Fix XML validation with paths ending in `\`. ([#4783](https://github.com/wazuh/wazuh/pull/4783))

### Removed

- Removed support for Ubuntu 12.04 (Precise) in Vulneratiliby Detector as its feed is no longer available.


## [v3.12.0] - 2020-03-24

### Added

- Add synchronization capabilities for FIM. ([#3319](https://github.com/wazuh/wazuh/issues/3319))
- Add SQL database for the FIM module. Its storage can be switched between disk and memory. ([#3319](https://github.com/wazuh/wazuh/issues/3319))
- Add support for monitoring AWS S3 buckets in GovCloud regions. ([#3953](https://github.com/wazuh/wazuh/issues/3953))
- Add support for monitoring Cisco Umbrella S3 buckets. ([#3890](https://github.com/wazuh/wazuh/issues/3890))
- Add automatic reconnection with the Eventchannel service when it is restarted. ([#3836](https://github.com/wazuh/wazuh/pull/3836))
- Add a status validation when starting Wazuh. ([#4237](https://github.com/wazuh/wazuh/pull/4237))
- Add FIM module unit testing for Unix source code. ([#4688](https://github.com/wazuh/wazuh/pull/4688))
- Add multi-target support for unit testing. ([#4564](https://github.com/wazuh/wazuh/pull/4564))
- Add FIM module unit testing for Windows source code. ([#4633](https://github.com/wazuh/wazuh/pull/4633))

### Changed

- Move the FIM logic engine to the agent. ([#3319](https://github.com/wazuh/wazuh/issues/3319))
- Make Logcollector continuously attempt to reconnect with the agent daemon. ([#4435](https://github.com/wazuh/wazuh/pull/4435))
- Make Windows agents to send the keep-alive independently. ([#4077](https://github.com/wazuh/wazuh/pull/4077))
- Do not enforce source IP checking by default in the registration process. ([#4083](https://github.com/wazuh/wazuh/pull/4083))
- Updated API manager/configuration endpoint to also return the new synchronization and whodata syscheck fields ([#4241](https://github.com/wazuh/wazuh/pull/4241))
- Disabled the chroot jail in Agentd on UNIX.

### Fixed

- Avoid reopening the current socket when Logcollector fails to send a event. ([#4696](https://github.com/wazuh/wazuh/pull/4696))
- Prevent Logcollector from starving when has to reload files. ([#4730](https://github.com/wazuh/wazuh/pull/4730))
- Fix a small memory leak in clusterd. ([#4465](https://github.com/wazuh/wazuh/pull/4465))
- Fix a crash in the fluent forwarder when SSL is not enabled. ([#4675](https://github.com/wazuh/wazuh/pull/4675))
- Replace non-reentrant functions to avoid race condition hazards. ([#4081](https://github.com/wazuh/wazuh/pull/4081))
- Fixed the registration of more than one agent as `any` when forcing to use the source IP. ([#2533](https://github.com/wazuh/wazuh/pull/2533))
- Fix Windows upgrades in custom directories. ([#2534](https://github.com/wazuh/wazuh/pull/2534))
- Fix the format of the alert payload passed to the Slack integration. ([#3978](https://github.com/wazuh/wazuh/pull/3978))


## [v3.11.4] - 2020-02-25

### Changed

- Remove chroot in Agentd to allow it resolve DNS at any time. ([#4652](https://github.com/wazuh/wazuh/issues/4652))


## [v3.11.3] - 2020-01-28

### Fixed

- Fixed a bug in the Windows agent that made Rootcheck report false positives about file size mismatch. ([#4493](https://github.com/wazuh/wazuh/pull/4493))


## [v3.11.2] - 2020-01-22

### Changed

- Optimized memory usage in Vulnerability Detector when fetching the NVD feed. ([#4427](https://github.com/wazuh/wazuh/pull/4427))

### Fixed

- Rootcheck scan produced a 100% CPU peak in Syscheckd because it applied `<readall>` option even when disabled. ([#4415](https://github.com/wazuh/wazuh/pull/4415))
- Fixed a handler leak in Rootcheck and SCA on Windows agents. ([#4456](https://github.com/wazuh/wazuh/pull/4456))
- Prevent Remoted from exiting when a client closes a connection prematurely. ([#4390](https://github.com/wazuh/wazuh/pull/4390))
- Fixed crash in Slack integration when handling an alert with no description. ([#4426](https://github.com/wazuh/wazuh/pull/4426))
- Fixed Makefile to allow running scan-build for Windows agents. ([#4314](https://github.com/wazuh/wazuh/pull/4314))
- Fixed a memory leak in Clusterd. ([#4448](https://github.com/wazuh/wazuh/pull/4448))
- Disable TCP keepalive options at os_net library to allow building Wazuh on OpenBSD. ([#4462](https://github.com/wazuh/wazuh/pull/4462))


## [v3.11.1] - 2020-01-03

### Fixed

- The Windows Eventchannel log decoder in Analysisd maxed out CPU usage due to an infinite loop. ([#4412](https://github.com/wazuh/wazuh/pull/4412))


## [v3.11.0] - 2019-12-23

### Added

- Add support to Windows agents for vulnerability detector. ([#2787](https://github.com/wazuh/wazuh/pull/2787))
- Add support to Debian 10 Buster for vulnerability detector (by @aderumier). ([#4151](https://github.com/wazuh/wazuh/pull/4151))
- Make the Wazuh service to start after the network systemd unit (by @VAdamec). ([#1106](https://github.com/wazuh/wazuh/pull/1106))
- Add process inventory support for Mac OS X agents. ([#3322](https://github.com/wazuh/wazuh/pull/3322))
- Add port inventory support for MAC OS X agents. ([#3349](https://github.com/wazuh/wazuh/pull/3349))
- Make Analysisd compile the CDB list upon start. ([#3488](https://github.com/wazuh/wazuh/pull/3488))
- New rules option `global_frequency` to make frequency rules independent from the event source. ([#3931](https://github.com/wazuh/wazuh/pull/3931))
- Add a validation for avoiding agents to keep trying to connect to an invalid address indefinitely. ([#3951](https://github.com/wazuh/wazuh/pull/3951))
- Add the condition field of SCA checks to the agent databases. ([#3631](https://github.com/wazuh/wazuh/pull/3631))
- Display a warning message when registering to an unverified manager. ([#4207](https://github.com/wazuh/wazuh/pull/4207))
- Allow JSON escaping for logs on Logcollector's output format. ([#4273](https://github.com/wazuh/wazuh/pull/4273))
- Add TCP keepalive support for Fluent Forwarder. ([#4274](https://github.com/wazuh/wazuh/pull/4274))
- Add the host's primary IP to Logcollector's output format. ([#4380](https://github.com/wazuh/wazuh/pull/4380))

### Changed

- Now EventChannel alerts include the full message with the translation of coded fields. ([#3320](https://github.com/wazuh/wazuh/pull/3320))
- Changed `-G` agent-auth description in help message. ([#3856](https://github.com/wazuh/wazuh/pull/3856))
- Unified the Makefile flags allowed values. ([#4034](https://github.com/wazuh/wazuh/pull/4034))
- Let Logcollector queue file rotation and keepalive messages. ([#4222](https://github.com/wazuh/wazuh/pull/4222))
- Changed default paths for the OSQuery module in Windows agents. ([#4148](https://github.com/wazuh/wazuh/pull/4148))
- Fluent Forward now packs the content towards Fluentd into an object. ([#4334](https://github.com/wazuh/wazuh/pull/4334))

### Fixed

- Fix frequency rules to be increased for the same agent by default. ([#3931](https://github.com/wazuh/wazuh/pull/3931))
- Fix `protocol`, `system_name`, `data` and `extra_data` static fields detection. ([#3591](https://github.com/wazuh/wazuh/pull/3591))
- Fix overwriting agents by `Authd` when `force` option is less than 0. ([#3527](https://github.com/wazuh/wazuh/pull/3527))
- Fix Syscheck `nodiff` option for substring paths. ([#3015](https://github.com/wazuh/wazuh/pull/3015))
- Fix Logcollector wildcards to not detect directories as log files. ([#3788](https://github.com/wazuh/wazuh/pull/3788))
- Make Slack integration work with agentless alerts (by @dmitryax). ([#3971](https://github.com/wazuh/wazuh/pull/3971))
- Fix bugs reported by Clang analyzer. ([#3887](https://github.com/wazuh/wazuh/pull/3887))
- Fix compilation errors on OpenBSD platform. ([#3105](https://github.com/wazuh/wazuh/pull/3105))
- Fix on-demand configuration labels section to obtain labels attributes. ([#3490](https://github.com/wazuh/wazuh/pull/3490))
- Fixed race condition between `wazuh-clusterd` and `wazuh-modulesd` showing a 'No such file or directory' in `cluster.log` when synchronizing agent-info files in a cluster environment ([#4007](https://github.com/wazuh/wazuh/issues/4007))
- Fixed 'ConnectionError object has no attribute code' error when package repository is not available ([#3441](https://github.com/wazuh/wazuh/issues/3441))
- Fix the blocking of files monitored by Who-data in Windows agents. ([#3872](https://github.com/wazuh/wazuh/pull/3872))
- Fix the processing of EventChannel logs with unexpected characters. ([#3320](https://github.com/wazuh/wazuh/pull/3320))
- Active response Kaspersky script now logs the action request in _active-responses.log_ ([#2748](https://github.com/wazuh/wazuh/pull/2748))
- Fix service's installation path for CentOS 8. ([#4060](https://github.com/wazuh/wazuh/pull/4060))
- Add macOS Catalina to the list of detected versions. ([#4061](https://github.com/wazuh/wazuh/pull/4061))
- Prevent FIM from producing false negatives due to wrong checksum comparison. ([#4066](https://github.com/wazuh/wazuh/pull/4066))
- Fix `previous_output` count for alerts when matching by group. ([#4097](https://github.com/wazuh/wazuh/pull/4097))
- Fix event iteration when evaluating contextual rules. ([#4106](https://github.com/wazuh/wazuh/pull/4106))
- Fix the use of `prefilter_cmd` remotely by a new local option `allow_remote_prefilter_cmd`. ([#4178](https://github.com/wazuh/wazuh/pull/4178) & [4194](https://github.com/wazuh/wazuh/pull/4194))
- Fix restarting agents by group using the API when some of them are in a worker node. ([#4226](https://github.com/wazuh/wazuh/pull/4226))
- Fix error in Fluent Forwarder that requests an user and pass although the server does not need it. ([#3910](https://github.com/wazuh/wazuh/pull/3910))
- Fix FTS data length bound mishandling in Analysisd. ([#4278](https://github.com/wazuh/wazuh/pull/4278))
- Fix a memory leak in Modulesd and Agentd when Fluent Forward parses duplicate options. [#4334](https://github.com/wazuh/wazuh/pull/4334))
- Fix an invalid memory read in Agentd when checking a remote configuration containing an invalid stanza inside `<labels>`. [#4334](https://github.com/wazuh/wazuh/pull/4334))
- Fix error using force_reload and the eventchannel format in UNIX systems. [#4294](https://github.com/wazuh/wazuh/pull/4294))


## [v3.10.2] - 2019-09-23

### Fixed

- Fix error in Logcollector when reloading localfiles with timestamp wildcards. ([#3995](https://github.com/wazuh/wazuh/pull/3995))


## [v3.10.1] - 2019-09-19

### Fixed

- Fix error after removing a high volume of agents from a group using the Wazuh API. ([#3907](https://github.com/wazuh/wazuh/issues/3907))
- Fix error in Remoted when reloading agent keys (busy resource). ([#3988](https://github.com/wazuh/wazuh/issues/3988))
- Fix invalid read in Remoted counters. ([#3989](https://github.com/wazuh/wazuh/issues/3989))


## [v3.10.0] - 2019-09-16

### Added

- Add framework function to obtain full summary of agents. ([#3842](https://github.com/wazuh/wazuh/pull/3842))
- SCA improvements. ([#3286](https://github.com/wazuh/wazuh/pull/3286))
  - Refactor de SCA internal logic and policy syntax. ([#3249](https://github.com/wazuh/wazuh/issues/3249))
  - Support to follow symbolic links. ([#3228](https://github.com/wazuh/wazuh/issues/3228))
  - Add numerical comparator for SCA rules. ([#3374](https://github.com/wazuh/wazuh/issues/3374))
  - Add SCA decoded events count to global stats. ([#3623](https://github.com/wazuh/wazuh/issues/3623))
- Extend duplicate file detection for LogCollector. ([#3867](https://github.com/wazuh/wazuh/pull/3867))
- Add HIPAA and NIST 800 53 compliance mapping as rule groups.([#3411](https://github.com/wazuh/wazuh/pull/3411) & [#3420](https://github.com/wazuh/wazuh/pull/3420))
- Add SCA compliance groups to rule groups in alerts. ([#3427](https://github.com/wazuh/wazuh/pull/3427))
- Add IPv6 loopback address to localhost list in DB output module (by @aquerubin). ([#3140](https://github.com/wazuh/wazuh/pull/3140))
- Accept `]` and `>` as terminal prompt characters for Agentless. ([#3209](https://github.com/wazuh/wazuh/pull/3209))

### Changed

- Modify logs for agent authentication issues by Remoted. ([#3662](https://github.com/wazuh/wazuh/pull/3662))
- Make Syscollector logging messages more user-friendly. ([#3397](https://github.com/wazuh/wazuh/pull/3397))
- Make SCA load by default all present policies at the default location. ([#3607](https://github.com/wazuh/wazuh/pull/3607))
- Increase IPSIZE definition for IPv6 compatibility (by @aquerubin). ([#3259](https://github.com/wazuh/wazuh/pull/3259))
- Replace local protocol definitions with Socket API definitions (by @aquerubin). ([#3260](https://github.com/wazuh/wazuh/pull/3260))
- Improved error message when some of required Wazuh daemons are down. Allow restarting cluster nodes except when `ossec-execd` is down. ([#3496](https://github.com/wazuh/wazuh/pull/3496))
- Allow existing aws_profile argument to work with vpcflowlogs in AWS wodle configuration. Thanks to Adam Williams (@awill1988). ([#3729](https://github.com/wazuh/wazuh/pull/3729))

### Fixed

- Fix exception handling when using an invalid bucket in AWS wodle ([#3652](https://github.com/wazuh/wazuh/pull/3652))
- Fix error message when an AWS bucket is empty ([#3743](https://github.com/wazuh/wazuh/pull/3743))
- Fix error when getting profiles in custom AWS buckets ([#3786](https://github.com/wazuh/wazuh/pull/3786))
- Fix SCA integrity check when switching between manager nodes. ([#3884](https://github.com/wazuh/wazuh/pull/3884))
- Fix alert email sending when no_full_log option is set in a rule. ([#3174](https://github.com/wazuh/wazuh/pull/3174))
- Fix error in Windows who-data when handling the directories list. ([#3883](https://github.com/wazuh/wazuh/pull/3883))
- Fix error in the hardware inventory collector for PowerPC architectures. ([#3624](https://github.com/wazuh/wazuh/pull/3624))
- Fix the use of mutexes in the `OS_Regex` library. ([#3533](https://github.com/wazuh/wazuh/pull/3533))
- Fix invalid read in the `OS_Regex` library. ([#3815](https://github.com/wazuh/wazuh/pull/3815))
- Fix compilation error on FreeBSD 13 and macOS 10.14. ([#3832](https://github.com/wazuh/wazuh/pull/3832))
- Fix typo in the license of the files. ([#3779](https://github.com/wazuh/wazuh/pull/3779))
- Fix error in `execd` when upgrading agents remotely while auto-restarting. ([#3437](https://github.com/wazuh/wazuh/pull/3437))
- Prevent integrations from inheriting descriptors. ([#3514](https://github.com/wazuh/wazuh/pull/3514))
- Overwrite rules label fix and rules features tests. ([#3414](https://github.com/wazuh/wazuh/pull/3414))
- Fix typo: replace `readed` with `read`. ([#3328](https://github.com/wazuh/wazuh/pull/3328))
- Introduce global mutex for Rootcheck decoder. ([#3530](https://github.com/wazuh/wazuh/pull/3530))
- Fix errors reported by scan-build. ([#3452](https://github.com/wazuh/wazuh/pull/3452) & [#3785](https://github.com/wazuh/wazuh/pull/3785))
- Fix the handling of `wm_exec()` output.([#3486](https://github.com/wazuh/wazuh/pull/3486))
- Fix FIM duplicated entries in Windows. ([#3504](https://github.com/wazuh/wazuh/pull/3504))
- Remove socket deletion from epoll. ([#3432](https://github.com/wazuh/wazuh/pull/3432))
- Let the sources installer support NetBSD. ([#3444](https://github.com/wazuh/wazuh/pull/3444))
- Fix error message from openssl v1.1.1. ([#3413](https://github.com/wazuh/wazuh/pull/3413))
- Fix compilation issue for local installation. ([#3339](https://github.com/wazuh/wazuh/pull/3339))
- Fix exception handling when /tmp have no permissions and tell the user the problem. ([#3401](https://github.com/wazuh/wazuh/pull/3401))
- Fix who-data alerts when audit logs contain hex fields. ([#3909](https://github.com/wazuh/wazuh/pull/3909))
- Remove useless `select()` calls in Analysisd decoders. ([#3964](https://github.com/wazuh/wazuh/pull/3964))


## [v3.9.5] - 2019-08-08

### Fixed

- Fixed a bug in the Framework that prevented Cluster and API from handling the file _client.keys_ if it's mounted as a volume on Docker.
- Fixed a bug in Analysisd that printed the millisecond part of the alerts' timestamp without zero-padding. That prevented Elasticsearch 7 from indexing those alerts. ([#3814](https://github.com/wazuh/wazuh/issues/3814))


## [v3.9.4] - 2019-08-07

### Changed

- Prevent agent on Windows from including who-data on FIM events for child directories without who-data enabled, even if it's available. ([#3601](https://github.com/wazuh/wazuh/issues/3601))
- Prevent Rootcheck configuration from including the `<ignore>` settings if they are empty. ([#3634](https://github.com/wazuh/wazuh/issues/3634))
- Wazuh DB will delete the agent DB-related files immediately when removing an agent. ([#3691](https://github.com/wazuh/wazuh/issues/3691))

### Fixed

- Fixed bug in Remoted when correlating agents and their sockets in TCP mode. ([#3602](https://github.com/wazuh/wazuh/issues/3602))
- Fix bug in the agent that truncated its IP address if it occupies 15 characters. ([#3615](https://github.com/wazuh/wazuh/issues/3615))
- Logcollector failed to overwrite duplicate `<localfile>` stanzas. ([#3616](https://github.com/wazuh/wazuh/issues/3616))
- Analysisd could produce a double free if an Eventchannel message contains an invalid XML member. ([#3626](https://github.com/wazuh/wazuh/issues/3626))
- Fixed defects in the code reported by Coverity. ([#3627](https://github.com/wazuh/wazuh/issues/3627))
- Fixed bug in Analysisd when handling invalid JSON input strings. ([#3648](https://github.com/wazuh/wazuh/issues/3648))
- Fix handling of SCA policies with duplicate ID in Wazuh DB. ([#3668](https://github.com/wazuh/wazuh/issues/3668))
- Cluster could fail synchronizing some files located in Docker volumes. ([#3669](https://github.com/wazuh/wazuh/issues/3669))
- Fix a handler leak in the FIM whodata engine for Windows. ([#3690](https://github.com/wazuh/wazuh/issues/3690))
- The Docker listener module was storing and ignoring the output of the integration. ([#3768](https://github.com/wazuh/wazuh/issues/3768))
- Fixed memory leaks in Syscollector for macOS agents. ([#3795](https://github.com/wazuh/wazuh/pull/3795))
- Fix dangerous mutex initialization in Windows hosts. ([#3805](https://github.com/wazuh/wazuh/issues/3805))


## [v3.9.3] - 2019-07-08

### Changed

- Windows Eventchannel log collector will no longer report bookmarked events by default (those that happened while the agent was stopped). ([#3485](https://github.com/wazuh/wazuh/pull/3485))
- Remoted will discard agent-info data not in UTF-8 format. ([#3581](https://github.com/wazuh/wazuh/pull/3581))

### Fixed

- Osquery integration did not follow the osquery results file (*osqueryd.results.log*) as of libc 2.28. ([#3494](https://github.com/wazuh/wazuh/pull/3494))
- Windows Eventchannnel log collector did not update the bookmarks so it reported old events repeatedly. ([#3485](https://github.com/wazuh/wazuh/pull/3485))
- The agent sent invalid info data in the heartbeat message if it failed to get the host IP address. ([#3555](https://github.com/wazuh/wazuh/pull/3555))
- Modulesd produced a memory leak when being queried for its running configuration. ([#3564](https://github.com/wazuh/wazuh/pull/3564))
- Analysisd and Logtest crashed when trying rules having `<different_geoip>` and no `<not_same_field>` stanza. ([#3587](https://github.com/wazuh/wazuh/pull/3587))
- Vulnerability Detector failed to parse the Canonical's OVAL feed due to a syntax change. ([#3563](https://github.com/wazuh/wazuh/pull/3563))
- AWS Macie events produced erros in Elasticsearch. ([#3608](https://github.com/wazuh/wazuh/pull/3608))
- Rules with `<list lookup="address_match_key" />` produced a false match if the CDB list file is missing. ([#3609](https://github.com/wazuh/wazuh/pull/3609))
- Remote configuration was missing the `<ignore>` stanzas for Syscheck and Rootcheck when defined as sregex. ([#3617](https://github.com/wazuh/wazuh/pull/3617))


## [v3.9.2] 2019-06-10

### Added

- Added support for Ubuntu 12.04 to the SCA configuration template. ([#3361](https://github.com/wazuh/wazuh/pull/3361))

### Changed

- Prevent the agent from stopping if it fails to resolve the manager's hostname on startup. ([#3405](https://github.com/wazuh/wazuh/pull/3405))
- Prevent Remoted from logging agent connection timeout as an error, now it's a debugging log. ([#3426](https://github.com/wazuh/wazuh/pull/3426))

### Fixed

- A configuration request to Analysisd made it crash if the option `<white_list>` is empty. ([#3383](https://github.com/wazuh/wazuh/pull/3383))
- Fixed error when uploading some configuration files through API in wazuh-docker environments. ([#3335](https://github.com/wazuh/wazuh/issues/3335))
- Fixed error deleting temporary files during cluster synchronization. ([#3379](https://github.com/wazuh/wazuh/issues/3379))
- Fixed bad permissions on agent-groups files synchronized via wazuh-clusterd. ([#3438](https://github.com/wazuh/wazuh/issues/3438))
- Fixed bug in the database module that ignored agents registered with a network mask. ([#3351](https://github.com/wazuh/wazuh/pull/3351))
- Fixed a memory bug in the CIS-CAT module. ([#3406](https://github.com/wazuh/wazuh/pull/3406))
- Fixed a bug in the agent upgrade tool when checking the version number. ([#3391](https://github.com/wazuh/wazuh/pull/3391))
- Fixed error checking in the Windows Eventchannel log collector. ([#3393](https://github.com/wazuh/wazuh/pull/3393))
- Prevent Analysisd from crashing at SCA decoder due to a race condition calling a thread-unsafe function. ([#3466](https://github.com/wazuh/wazuh/pull/3466))
- Fix a file descriptor leak in Modulesd on timeout when running a subprocess. ([#3470](https://github.com/wazuh/wazuh/pull/3470))
  - OpenSCAP.
  - CIS-CAT.
  - Command.
  - Azure.
  - SCA.
  - AWS.
  - Docker.
- Prevent Modulesd from crashing at Vulnerability Detector when updating a RedHat feed. ([3458](https://github.com/wazuh/wazuh/pull/3458))


## [v3.9.1] 2019-05-21

### Added

- Added directory existence checking for SCA rules. ([#3246](https://github.com/wazuh/wazuh/pull/3246))
- Added line number to error messages when parsing YAML files. ([#3325](https://github.com/wazuh/wazuh/pull/3325))
- Enhanced wildcard support for Windows Logcollector. ([#3236](https://github.com/wazuh/wazuh/pull/3236))

### Changed

- Changed the extraction point of the package name in the Vulnerability Detector OVALs. ([#3245](https://github.com/wazuh/wazuh/pull/3245))

### Fixed

- Fixed SCA request interval option limit. ([#3254](https://github.com/wazuh/wazuh/pull/3254))
- Fixed SCA directory checking. ([#3235](https://github.com/wazuh/wazuh/pull/3235))
- Fixed potential out of bounds memory access. ([#3285](https://github.com/wazuh/wazuh/pull/3285))
- Fixed CIS-CAT XML report parser. ([#3261](https://github.com/wazuh/wazuh/pull/3261))
- Fixed .ssh folder permissions for Agentless. ([#2660](https://github.com/wazuh/wazuh/pull/2660))
- Fixed repeated fields in SCA summary events. ([#3278](https://github.com/wazuh/wazuh/pull/3278))
- Fixed command output treatment for the SCA module. ([#3297](https://github.com/wazuh/wazuh/pull/3297))
- Fixed _agent_upgrade_ tool to set the manager version as the default one. ([#2721](https://github.com/wazuh/wazuh/pull/2721))
- Fixed execd crash when timeout list is not initialized. ([#3316](https://github.com/wazuh/wazuh/pull/3316))
- Fixed support for reading large files on Windows Logcollector. ([#3248](https://github.com/wazuh/wazuh/pull/3248))
- Fixed the manager restarting process via API on Docker. ([#3273](https://github.com/wazuh/wazuh/pull/3273))
- Fixed the _agent_info_ files synchronization between cluster nodes. ([#3272](https://github.com/wazuh/wazuh/pull/3272))

### Removed

- Removed 5-second reading timeout for File Integrity Monitoring scan. ([#3366](https://github.com/wazuh/wazuh/pull/3366))


## [v3.9.0] 2019-05-02

### Added

- New module to perform **Security Configuration Assessment** scans. ([#2598](https://github.com/wazuh/wazuh/pull/2598))
- New **Logcollector** features. ([#2929](https://github.com/wazuh/wazuh/pull/2929))
  - Let Logcollector filter files by content. ([#2796](https://github.com/wazuh/wazuh/issues/2796))
  - Added a pattern exclusion option to Logcollector. ([#2797](https://github.com/wazuh/wazuh/issues/2797))
  - Let Logcollector filter files by date. ([#2799](https://github.com/wazuh/wazuh/issues/2799))
  - Let logcollector support wildcards on Windows. ([#2898](https://github.com/wazuh/wazuh/issues/2898))
- **Fluent forwarder** for agents. ([#2828](https://github.com/wazuh/wazuh/issues/2828))
- Collect network and port inventory for Windows XP/Server 2003. ([#2464](https://github.com/wazuh/wazuh/pull/2464))
- Included inventory fields as dynamic fields in events to use them in rules. ([#2441](https://github.com/wazuh/wazuh/pull/2441))
- Added an option _startup_healthcheck_ in FIM so that the the who-data health-check is optional. ([#2323](https://github.com/wazuh/wazuh/pull/2323))
- The real agent IP is reported by the agent and shown in alerts and the App interface. ([#2577](https://github.com/wazuh/wazuh/pull/2577))
- Added support for organizations in AWS wodle. ([#2627](https://github.com/wazuh/wazuh/pull/2627))
- Added support for hot added symbolic links in _Whodata_. ([#2466](https://github.com/wazuh/wazuh/pull/2466))
- Added `-t` option to `wazuh-clusterd` binary ([#2691](https://github.com/wazuh/wazuh/pull/2691)).
- Added options `same_field` and `not_same_field` in rules to correlate dynamic fields between events. ([#2689](https://github.com/wazuh/wazuh/pull/2689))
- Added optional daemons start by default. ([#2769](https://github.com/wazuh/wazuh/pull/2769))
- Make the Windows installer to choose the appropriate `ossec.conf` file based on the System version. ([#2773](https://github.com/wazuh/wazuh/pull/2773))
- Added writer thread preference for Logcollector. ([#2783](https://github.com/wazuh/wazuh/pull/2783))
- Added database deletion from Wazuh-DB for removed agents. ([#3123](https://github.com/wazuh/wazuh/pull/3123))

### Changed

- Introduced a network buffer in Remoted to cache incomplete messages from agents. This improves the performance by preventing Remoted from waiting for complete messages. ([#2528](https://github.com/wazuh/wazuh/pull/2528))
- Improved alerts about disconnected agents: they will contain the data about the disconnected agent, although the alert is actually produced by the manager. ([#2379](https://github.com/wazuh/wazuh/pull/2379))
- PagerDuty integration plain text alert support (by @spartantri). ([#2403](https://github.com/wazuh/wazuh/pull/2403))
- Improved Remoted start-up logging messages. ([#2460](https://github.com/wazuh/wazuh/pull/2460))
- Let _agent_auth_ warn when it receives extra input arguments. ([#2489](https://github.com/wazuh/wazuh/pull/2489))
- Update the who-data related SELinux rules for Audit 3.0. This lets who-data work on Fedora 29. ([#2419](https://github.com/wazuh/wazuh/pull/2419))
- Changed data source for network interface's MAC address in Syscollector so that it will be able to get bonded interfaces' MAC. ([#2550](https://github.com/wazuh/wazuh/pull/2550))
- Migrated unit tests from Check to TAP (Test Anything Protocol). ([#2572](https://github.com/wazuh/wazuh/pull/2572))
- Now labels starting with `_` are reserved for internal use. ([#2577](https://github.com/wazuh/wazuh/pull/2577))
- Now AWS wodle fetches aws.requestParameters.disableApiTermination with an unified format ([#2614](https://github.com/wazuh/wazuh/pull/2614))
- Improved overall performance in cluster ([#2575](https://github.com/wazuh/wazuh/pull/2575))
- Some improvements has been made in the _vulnerability-detector_ module. ([#2603](https://github.com/wazuh/wazuh/pull/2603))
- Refactor of decoded fields from the Windows eventchannel decoder. ([#2684](https://github.com/wazuh/wazuh/pull/2684))
- Deprecate global option `<queue_size>` for Analysisd. ([#2729](https://github.com/wazuh/wazuh/pull/2729))
- Excluded noisy events from Windows Eventchannel. ([#2763](https://github.com/wazuh/wazuh/pull/2763))
- Replaced `printf` functions in `agent-authd`. ([#2830](https://github.com/wazuh/wazuh/pull/2830))
- Replaced `strtoul()` using NULL arguments with `atol()` in wodles config files. ([#2801](https://github.com/wazuh/wazuh/pull/2801))
- Added a more descriptive message for SSL error when agent-auth fails. ([#2941](https://github.com/wazuh/wazuh/pull/2941))
- Changed the starting Analysisd messages about loaded rules from `info` to `debug` level. ([#2881](https://github.com/wazuh/wazuh/pull/2881))
- Re-structured messages for FIM module. ([#2926](https://github.com/wazuh/wazuh/pull/2926))
- Changed `diff` output in Syscheck for Windows. ([#2969](https://github.com/wazuh/wazuh/pull/2969))
- Replaced OSSEC e-mail subject with Wazuh in `ossec-maild`. ([#2975](https://github.com/wazuh/wazuh/pull/2975))
- Added keepalive in TCP to manage broken connections in `ossec-remoted`. ([#3069](https://github.com/wazuh/wazuh/pull/3069))
- Change default restart interval for Docker listener module to one minute. ([#2679](https://github.com/wazuh/wazuh/pull/2679))

### Fixed

- Fixed error in Syscollector for Windows older than Vista when gathering the hardware inventory. ([#2326](https://github.com/wazuh/wazuh/pull/2326))
- Fixed an error in the OSQuery configuration validation. ([#2446](https://github.com/wazuh/wazuh/pull/2446))
- Prevent Integrator, Syslog Client and Mail forwarded from getting stuck while reading _alerts.json_. ([#2498](https://github.com/wazuh/wazuh/pull/2498))
- Fixed a bug that could make an Agent running on Windows XP close unexpectedly while receiving a WPK file. ([#2486](https://github.com/wazuh/wazuh/pull/2486))
- Fixed _ossec-control_ script in Solaris. ([#2495](https://github.com/wazuh/wazuh/pull/2495))
- Fixed a compilation error when building Wazuh in static linking mode with the Audit library enabled. ([#2523](https://github.com/wazuh/wazuh/pull/2523))
- Fixed a memory hazard in Analysisd on log pre-decoding for short logs (less than 5 bytes). ([#2391](https://github.com/wazuh/wazuh/pull/2391))
- Fixed defects reported by Cppcheck. ([#2521](https://github.com/wazuh/wazuh/pull/2521))
  - Double free in GeoIP data handling with IPv6.
  - Buffer overlay when getting OS information.
  - Check for successful memory allocation in Syscollector.
- Fix out-of-memory error in Remoted when upgrading an agent with a big data chunk. ([#2594](https://github.com/wazuh/wazuh/pull/2594))
- Re-registered agent are reassigned to correct groups when the multigroup is empty. ([#2440](https://github.com/wazuh/wazuh/pull/2440))
- Wazuh manager starts regardless of the contents of _local_decoder.xml_. ([#2465](https://github.com/wazuh/wazuh/pull/2465))
- Let _Remoted_ wait for download module availability. ([#2517](https://github.com/wazuh/wazuh/pull/2517))
- Fix duplicate field names at some events for Windows eventchannel. ([#2500](https://github.com/wazuh/wazuh/pull/2500))
- Delete empty fields from Windows Eventchannel alerts. ([#2492](https://github.com/wazuh/wazuh/pull/2492))
- Fixed memory leak and crash in Vulnerability Detector. ([#2620](https://github.com/wazuh/wazuh/pull/2620))
- Prevent Analysisd from crashing when receiving an invalid Syscollector event. ([#2621](https://github.com/wazuh/wazuh/pull/2621))
- Fix a bug in the database synchronization module that left broken references of removed agents to groups. ([#2628](https://github.com/wazuh/wazuh/pull/2628))
- Fixed restart service in AIX. ([#2674](https://github.com/wazuh/wazuh/pull/2674))
- Prevent Execd from becoming defunct when Active Response disabled. ([#2692](https://github.com/wazuh/wazuh/pull/2692))
- Fix error in Syscollector when unable to read the CPU frequency on agents. ([#2740](https://github.com/wazuh/wazuh/pull/2740))
- Fix Windows escape format affecting non-format messages. ([#2725](https://github.com/wazuh/wazuh/pull/2725))
- Avoid a segfault in mail daemon due to the XML tags order in the `ossec.conf`. ([#2711](https://github.com/wazuh/wazuh/pull/2711))
- Prevent the key updating thread from starving in Remoted. ([#2761](https://github.com/wazuh/wazuh/pull/2761))
- Fixed error logging on Windows agent. ([#2791](https://github.com/wazuh/wazuh/pull/2791))
- Let CIS-CAT decoder reuse the Wazuh DB connection socket. ([#2800](https://github.com/wazuh/wazuh/pull/2800))
- Fixed issue with `agent-auth` options without argument. ([#2808](https://github.com/wazuh/wazuh/pull/2808))
- Fixed control of the frequency counter in alerts. ([#2854](https://github.com/wazuh/wazuh/pull/2854))
- Ignore invalid files for agent groups. ([#2895](https://github.com/wazuh/wazuh/pull/2895))
- Fixed invalid behaviour when moving files in Whodata mode. ([#2888](https://github.com/wazuh/wazuh/pull/2888))
- Fixed deadlock in Remoted when updating the `keyentries` structure. ([#2956](https://github.com/wazuh/wazuh/pull/2956))
- Fixed error in Whodata when one of the file permissions cannot be extracted. ([#2940](https://github.com/wazuh/wazuh/pull/2940))
- Fixed System32 and SysWOW64 event processing in Whodata. ([#2935](https://github.com/wazuh/wazuh/pull/2935))
- Fixed Syscheck hang when monitoring system directories. ([#3059](https://github.com/wazuh/wazuh/pull/3059))
- Fixed the package inventory for MAC OS X. ([#3035](https://github.com/wazuh/wazuh/pull/3035))
- Translated the Audit Policy fields from IDs for Windows events. ([#2950](https://github.com/wazuh/wazuh/pull/2950))
- Fixed broken pipe error when Wazuh-manager closes TCP connection. ([#2965](https://github.com/wazuh/wazuh/pull/2965))
- Fixed whodata mode on drives other than the main one. ([#2989](https://github.com/wazuh/wazuh/pull/2989))
- Fixed bug occurred in the database while removing an agent. ([#2997](https://github.com/wazuh/wazuh/pull/2997))
- Fixed duplicated alerts for Red Hat feed in `vulnerability-detector`. ([#3000](https://github.com/wazuh/wazuh/pull/3000))
- Fixed bug when processing symbolic links in Whodata. ([#3025](https://github.com/wazuh/wazuh/pull/3025))
- Fixed option for ignoring paths in rootcheck. ([#3058](https://github.com/wazuh/wazuh/pull/3058))
- Allow Wazuh service on MacOSX to be available without restart. ([#3119](https://github.com/wazuh/wazuh/pull/3119))
- Ensure `internal_options.conf` file is overwritten on Windows upgrades. ([#3153](https://github.com/wazuh/wazuh/pull/3153))
- Fixed the reading of the setting `attempts` of the Docker module. ([#3067](https://github.com/wazuh/wazuh/pull/3067))
- Fix a memory leak in Docker listener module. ([#2679](https://github.com/wazuh/wazuh/pull/2679))


## [v3.8.2] 2019-01-30

### Fixed

- Analysisd crashed when parsing a log from OpenLDAP due to a bug in the option `<accumulate>`. ([#2456](https://github.com/wazuh/wazuh/pull/2456))
- Modulesd closed unexpectedly if a command was defined without a `<tag>` option. ([#2470](https://github.com/wazuh/wazuh/pull/2470))
- The Eventchannel decoder was not being escaping backslashes correctly. ([#2483](https://github.com/wazuh/wazuh/pull/2483))
- The Eventchannel decoder was leaving spurious trailing spaces in some fields.  ([#2484](https://github.com/wazuh/wazuh/pull/2484))


## [v3.8.1] 2019-01-25

### Fixed

- Fixed memory leak in Logcollector when reading Windows eventchannel. ([#2450](https://github.com/wazuh/wazuh/pull/2450))
- Fixed script parsing error in Solaris 10. ([#2449](https://github.com/wazuh/wazuh/pull/2449))
- Fixed version comparisons on Red Hat systems. (By @orlando-jamie) ([#2445](https://github.com/wazuh/wazuh/pull/2445))


## [v3.8.0] 2019-01-19

### Added

- Logcollector **extension for Windows eventchannel logs in JSON format.** ([#2142](https://github.com/wazuh/wazuh/pull/2142))
- Add options to detect **attribute and file permission changes** for Windows. ([#1918](https://github.com/wazuh/wazuh/pull/1918))
- Added **Audit health-check** in the Whodata initialization. ([#2180](https://github.com/wazuh/wazuh/pull/2180))
- Added **Audit rules auto-reload** in Whodata. ([#2180](https://github.com/wazuh/wazuh/pull/2180))
- Support for **new AWS services** in the AWS wodle ([#2242](https://github.com/wazuh/wazuh/pull/2242)):
    - AWS Config
    - AWS Trusted Advisor
    - AWS KMS
    - AWS Inspector
    - Add support for IAM roles authentication in EC2 instances.
- New module "Agent Key Polling" to integrate agent key request to external data sources. ([#2127](https://github.com/wazuh/wazuh/pull/2127))
  - Look for missing or old agent keys when Remoted detects an authorization failure.
  - Request agent keys by calling a defined executable or connecting to a local socket.
- Get process inventory for Windows natively. ([#1760](https://github.com/wazuh/wazuh/pull/1760))
- Improved vulnerability detection in Red Hat systems. ([#2137](https://github.com/wazuh/wazuh/pull/2137))
- Add retries to download the OVAL files in vulnerability-detector. ([#1832](https://github.com/wazuh/wazuh/pull/1832))
- Auto-upgrade FIM databases in Wazuh-DB. ([#2147](https://github.com/wazuh/wazuh/pull/2147))
- New dedicated thread for AR command running on Windows agent. ([#1725](https://github.com/wazuh/wazuh/pull/1725))
  -  This will prevent the agent from delaying due to an AR execution.
- New internal option to clean residual files of agent groups. ([#1985](https://github.com/wazuh/wazuh/pull/1985))
- Add a manifest to run `agent-auth.exe` with elevated privileges. ([#1998](https://github.com/wazuh/wazuh/pull/1998))
- Compress `last-entry` files to check differences by FIM. ([#2034](https://github.com/wazuh/wazuh/pull/2034))
- Add error messages to integration scripts. ([#2143](https://github.com/wazuh/wazuh/pull/2143))
- Add CDB lists building on install. ([#2167](https://github.com/wazuh/wazuh/pull/2167))
- Update Wazuh copyright for internal files. ([#2343](https://github.com/wazuh/wazuh/pull/2343))
- Added option to allow maild select the log file to read from. ([#977](https://github.com/wazuh/wazuh/pull/977))
- Add table to control the metadata of the vuln-detector DB. ([#2402](https://github.com/wazuh/wazuh/pull/2402))

### Changed

- Now Wazuh manager can be started with an empty configuration in ossec.conf. ([#2086](https://github.com/wazuh/wazuh/pull/2086))
- The Authentication daemon is now enabled by default. ([#2129](https://github.com/wazuh/wazuh/pull/2129))
- Make FIM show alerts for new files by default. ([#2213](https://github.com/wazuh/wazuh/pull/2213))
- Reduce the length of the query results from Vulnerability Detector to Wazuh DB. ([#1798](https://github.com/wazuh/wazuh/pull/1798))
- Improved the build system to automatically detect a big-endian platform. ([#2031](https://github.com/wazuh/wazuh/pull/2031))
  - Building option `USE_BIG_ENDIAN` is not already needed on Solaris (SPARC) or HP-UX.
- Expanded the regex pattern maximum size from 2048 to 20480 bytes. ([#2036](https://github.com/wazuh/wazuh/pull/2036))
- Improved IP address validation in the option `<white_list>` (by @pillarsdotnet). ([#1497](https://github.com/wazuh/wazuh/pull/1497))
- Improved rule option `<info>` validation (by @pillarsdotnet). ([#1541](https://github.com/wazuh/wazuh/pull/1541))
- Deprecated the Syscheck option `<remove_old_diff>` by making it mandatory. ([#1915](https://github.com/wazuh/wazuh/pull/1915))
- Fix invalid error "Unable to verity server certificate" in _ossec-authd_ (server). ([#2045](https://github.com/wazuh/wazuh/pull/2045))
- Remove deprecated flag `REUSE_ID` from the Makefile options. ([#2107](https://github.com/wazuh/wazuh/pull/2107))
- Syscheck first queue error message changed into a warning. ([#2146](https://github.com/wazuh/wazuh/pull/2146))
- Do the DEB and RPM package scan regardless of Linux distribution. ([#2168](https://github.com/wazuh/wazuh/pull/2168))
- AWS VPC configuration in the AWS wodle ([#2242](https://github.com/wazuh/wazuh/pull/2242)).
- Hide warning log by FIM when cannot open a file that has just been removed. ([#2201](https://github.com/wazuh/wazuh/pull/2201))
- The default FIM configuration will ignore some temporary files. ([#2202](https://github.com/wazuh/wazuh/pull/2202))

### Fixed

- Fixed error description in the osquery configuration parser (by @pillarsdotnet). ([#1499](https://github.com/wazuh/wazuh/pull/1499))
- The FTS comment option `<ftscomment>` was not being read (by @pillarsdotnet). ([#1536](https://github.com/wazuh/wazuh/pull/1536))
- Fixed error when multigroup files are not found. ([#1792](https://github.com/wazuh/wazuh/pull/1792))
- Fix error when assigning multiple groups whose names add up to more than 4096 characters. ([#1792](https://github.com/wazuh/wazuh/pull/1792))
- Replaced "getline" function with "fgets" in vulnerability-detector to avoid compilation errors with older versions of libC. ([#1822](https://github.com/wazuh/wazuh/pull/1822))
- Fix bug in Wazuh DB when trying to store multiple network interfaces with the same IP from Syscollector. ([#1928](https://github.com/wazuh/wazuh/pull/1928))
- Improved consistency of multigroups. ([#1985](https://github.com/wazuh/wazuh/pull/1985))
- Fixed the reading of the OS name and version in HP-UX systems. ([#1990](https://github.com/wazuh/wazuh/pull/1990))
- Prevent the agent from producing an error on platforms that don't support network timeout. ([#2001](https://github.com/wazuh/wazuh/pull/2001))
- Logcollector could not set the maximum file limit on HP-UX platform. ([2030](https://github.com/wazuh/wazuh/pull/2030))
- Allow strings up to 64KB long for log difference analysis. ([#2032](https://github.com/wazuh/wazuh/pull/2032))
- Now agents keep their registration date when upgrading the manager. ([#2033](https://github.com/wazuh/wazuh/pull/2033))
- Create an empty `client.keys` file on a fresh installation of a Windows agent. ([2040](https://github.com/wazuh/wazuh/pull/2040))
- Allow CDB list keys and values to have double quotes surrounding. ([#2046](https://github.com/wazuh/wazuh/pull/2046))
- Remove file `queue/db/.template.db` on upgrade / restart. ([2073](https://github.com/wazuh/wazuh/pull/2073))
- Fix error on Analysisd when `check_value` doesn't exist. ([2080](https://github.com/wazuh/wazuh/pull/2080))
- Prevent Rootcheck from looking for invalid link count in agents running on Solaris (by @ecsc-georgew). ([2087](https://github.com/wazuh/wazuh/pull/2087))
- Fixed the warning messages when compiling the agent on AIX. ([2099](https://github.com/wazuh/wazuh/pull/2099))
- Fix missing library when building Wazuh with MySQL support. ([#2108](https://github.com/wazuh/wazuh/pull/2108))
- Fix compile warnings for the Solaris platform. ([#2121](https://github.com/wazuh/wazuh/pull/2121))
- Fixed regular expression for audit.key in audit decoder. ([#2134](https://github.com/wazuh/wazuh/pull/2134))
- Agent's ossec-control stop should wait a bit after killing a process. ([#2149](https://github.com/wazuh/wazuh/pull/2149))
- Fixed error ocurred while monitoring symbolic links in Linux. ([#2152](https://github.com/wazuh/wazuh/pull/2152))
- Fixed some bugs in Logcollector: ([#2154](https://github.com/wazuh/wazuh/pull/2154))
  - If Logcollector picks up a log exceeding 65279 bytes, that log may lose the null-termination.
  - Logcollector crashes if multiple wildcard stanzas resolve the same file.
  - An error getting the internal file position may lead to an undefined condition.
- Execd daemon now runs even if active response is disabled ([#2177](https://github.com/wazuh/wazuh/pull/2177))
- Fix high precision timestamp truncation in rsyslog messages. ([#2128](https://github.com/wazuh/wazuh/pull/2128))
- Fix missing Whodata section to the remote configuration query. ([#2173](https://github.com/wazuh/wazuh/pull/2173))
- Bugfixes in AWS wodle ([#2242](https://github.com/wazuh/wazuh/pull/2242)):
    - Fixed bug in AWS Guard Duty alerts when there were multiple remote IPs.
    - Fixed bug when using flag `remove_from_bucket`.
    - Fixed bug when reading buckets generating more than 1000 logs in the same day.
    - Increase `qty` of `aws.eventNames` and remove usage of `aws.eventSources`.
- Fix bug in cluster configuration when using Kubernetes ([#2227](https://github.com/wazuh/wazuh/pull/2227)).
- Fix network timeout setup in agent running on Windows. ([#2185](https://github.com/wazuh/wazuh/pull/2185))
- Fix default values for the `<auto_ignore>` option. ([#2210](https://github.com/wazuh/wazuh/pull/2210))
- Fix bug that made Modulesd and Remoted crash on ARM architecture. ([#2214](https://github.com/wazuh/wazuh/pull/2214))
- The regex parser included the next character after a group:
  - If the input string just ends after that character. ([#2216](https://github.com/wazuh/wazuh/pull/2216))
  - The regex parser did not accept a group terminated with an escaped byte or a class. ([#2224](https://github.com/wazuh/wazuh/pull/2224))
- Fixed buffer overflow hazard in FIM when performing change report on long paths on macOS platform. ([#2285](https://github.com/wazuh/wazuh/pull/2285))
- Fix sending of the owner attribute when a file is created in Windows. ([#2292](https://github.com/wazuh/wazuh/pull/2292))
- Fix audit reconnection to the Whodata socket ([#2305](https://github.com/wazu2305h/wazuh/pull/2305))
- Fixed agent connection in TCP mode on Windows XP. ([#2329](https://github.com/wazuh/wazuh/pull/2329))
- Fix log shown when a command reaches its timeout and `ignore_output` is enabled. ([#2316](https://github.com/wazuh/wazuh/pull/2316))
- Analysisd and Syscollector did not detect the number of cores on Raspberry Pi. ([#2304](https://github.com/wazuh/wazuh/pull/2304))
- Analysisd and Syscollector did not detect the number of cores on CentOS 5. ([#2340](https://github.com/wazuh/wazuh/pull/2340))


## [v3.7.2] 2018-12-17

### Changed

- Logcollector will fully read a log file if it reappears after being deleted. ([#2041](https://github.com/wazuh/wazuh/pull/2041))

### Fixed

- Fix some bugs in Logcollector: ([#2041](https://github.com/wazuh/wazuh/pull/2041))
  - Logcollector ceases monitoring any log file containing a binary zero-byte.
  - If a local file defined with wildcards disappears, Logcollector incorrectly shows a negative number of remaining open attempts.
  - Fixed end-of-file detection for text-based file formats.
- Fixed a bug in Analysisd that made it crash when decoding a malformed FIM message. ([#2089](https://github.com/wazuh/wazuh/pull/2089))


## [v3.7.1] 2018-12-05

### Added

- New internal option `remoted.guess_agent_group` allowing agent group guessing by Remoted to be optional. ([#1890](https://github.com/wazuh/wazuh/pull/1890))
- Added option to configure another audit keys to monitor. ([#1882](https://github.com/wazuh/wazuh/pull/1882))
- Added option to create the SSL certificate and key with the install.sh script. ([#1856](https://github.com/wazuh/wazuh/pull/1856))
- Add IPv6 support to `host-deny.sh` script. (by @iasdeoupxe). ([#1583](https://github.com/wazuh/wazuh/pull/1583))
- Added tracing information (PID, function, file and line number) to logs when debugging is enabled. ([#1866](https://github.com/wazuh/wazuh/pull/1866))

### Changed

- Change errors messages to descriptive warnings in Syscheck when a files is not reachable. ([#1730](https://github.com/wazuh/wazuh/pull/1730))
- Add default values to global options to let the manager start. ([#1894](https://github.com/wazuh/wazuh/pull/1894))
- Improve Remoted performance by reducing interaction between threads. ([#1902](https://github.com/wazuh/wazuh/pull/1902))

### Fixed

- Prevent duplicates entries for denied IP addresses by `host-deny.sh`. (by @iasdeoupxe). ([#1583](https://github.com/wazuh/wazuh/pull/1583))
- Fix issue in Logcollector when reaching the file end before getting a full line. ([#1744](https://github.com/wazuh/wazuh/pull/1744))
- Throw an error when a nonexistent CDB file is added in the ossec.conf file. ([#1783](https://github.com/wazuh/wazuh/pull/1783))
- Fix bug in Remoted that truncated control messages to 1024 bytes. ([#1847](https://github.com/wazuh/wazuh/pull/1847))
- Avoid that the attribute `ignore` of rules silence alerts. ([#1874](https://github.com/wazuh/wazuh/pull/1874))
- Fix race condition when decoding file permissions. ([#1879](https://github.com/wazuh/wazuh/pull/1879)
- Fix to overwrite FIM configuration when directories come in the same tag separated by commas. ([#1886](https://github.com/wazuh/wazuh/pull/1886))
- Fixed issue with hash table handling in FTS and label management. ([#1889](https://github.com/wazuh/wazuh/pull/1889))
- Fixed id's and description of FIM alerts. ([#1891](https://github.com/wazuh/wazuh/pull/1891))
- Fix log flooding by Logcollector when monitored files disappear. ([#1893](https://github.com/wazuh/wazuh/pull/1893))
- Fix bug configuring empty blocks in FIM. ([#1897](https://github.com/wazuh/wazuh/pull/1897))
- Let the Windows agent reset the random generator context if it's corrupt. ([#1898](https://github.com/wazuh/wazuh/pull/1898))
- Prevent Remoted from logging errors if the cluster configuration is missing or invalid. ([#1900](https://github.com/wazuh/wazuh/pull/1900))
- Fix race condition hazard in Remoted when handling control messages. ([#1902](https://github.com/wazuh/wazuh/pull/1902))
- Fix uncontrolled condition in the vulnerability-detector version checker. ([#1932](https://github.com/wazuh/wazuh/pull/1932))
- Restore support for Amazon Linux in vulnerability-detector. ([#1932](https://github.com/wazuh/wazuh/pull/1932))
- Fixed starting wodles after a delay specified in `interval` when `run_on_start` is set to `no`, on the first run of the agent. ([#1906](https://github.com/wazuh/wazuh/pull/1906))
- Prevent `agent-auth` tool from creating the file _client.keys_ outside the agent's installation folder. ([#1924](https://github.com/wazuh/wazuh/pull/1924))
- Fix symbolic links attributes reported by `syscheck` in the alerts. ([#1926](https://github.com/wazuh/wazuh/pull/1926))
- Added some improvements and fixes in Whodata. ([#1929](https://github.com/wazuh/wazuh/pull/1929))
- Fix FIM decoder to accept Windows user containing spaces. ([#1930](https://github.com/wazuh/wazuh/pull/1930))
- Add missing field `restrict` when querying the FIM configuration remotely. ([#1931](https://github.com/wazuh/wazuh/pull/1931))
- Fix values of FIM scan showed in agent_control info. ([#1940](https://github.com/wazuh/wazuh/pull/1940))
- Fix agent group updating in database module. ([#2004](https://github.com/wazuh/wazuh/pull/2004))
- Logcollector prevents vmhgfs from synchronizing the inode. ([#2022](https://github.com/wazuh/wazuh/pull/2022))
- File descriptor leak that may impact agents running on UNIX platforms. ([#2021](https://github.com/wazuh/wazuh/pull/2021))
- CIS-CAT events were being processed by a wrong decoder. ([#2014](https://github.com/wazuh/wazuh/pull/2014))


## [v3.7.0] - 2018-11-10

### Added

- Adding feature to **remotely query agent configuration on demand.** ([#548](https://github.com/wazuh/wazuh/pull/548))
- **Boost Analysisd performance with multithreading.** ([#1039](https://github.com/wazuh/wazuh/pull/1039))
- Adding feature to **let agents belong to multiple groups.** ([#1135](https://github.com/wazuh/wazuh/pull/1135))
  - API support for multiple groups. ([#1300](https://github.com/wazuh/wazuh/pull/1300) [#1135](https://github.com/wazuh/wazuh/pull/1135))
- **Boost FIM decoding performance** by storing data into Wazuh DB using SQLite databases. ([#1333](https://github.com/wazuh/wazuh/pull/1333))
  - FIM database is cleaned after restarting agent 3 times, deleting all entries that left being monitored.
  - Added script to migrate older Syscheck databases to WazuhDB. ([#1504](https://github.com/wazuh/wazuh/pull/1504)) ([#1333](https://github.com/wazuh/wazuh/pull/1333))
- Added rule testing output when restarting manager. ([#1196](https://github.com/wazuh/wazuh/pull/1196))
- New wodle for **Azure environment log and process collection.** ([#1306](https://github.com/wazuh/wazuh/pull/1306))
- New wodle for **Docker container monitoring.** ([#1368](https://github.com/wazuh/wazuh/pull/1368))
- Disconnect manager nodes in cluster if no keep alive is received or sent during two minutes. ([#1482](https://github.com/wazuh/wazuh/pull/1482))
- API requests are forwarded to the proper manager node in cluster. ([#885](https://github.com/wazuh/wazuh/pull/885))
- Centralized configuration pushed from manager overwrite the configuration of directories that exist with the same path in ossec.conf. ([#1740](https://github.com/wazuh/wazuh/pull/1740))

### Changed

- Refactor Python framework code to standardize database requests and support queries. ([#921](https://github.com/wazuh/wazuh/pull/921))
- Replaced the `execvpe` function by `execvp` for the Wazuh modules. ([#1207](https://github.com/wazuh/wazuh/pull/1207))
- Avoid the use of reference ID in Syscollector network tables. ([#1315](https://github.com/wazuh/wazuh/pull/1315))
- Make Syscheck case insensitive on Windows agent. ([#1349](https://github.com/wazuh/wazuh/pull/1349))
- Avoid conflicts with the size of time_t variable in wazuh-db. ([#1366](https://github.com/wazuh/wazuh/pull/1366))
- Osquery integration updated: ([#1369](https://github.com/wazuh/wazuh/pull/1369))
  - Nest the result data into a "osquery" object.
  - Extract the pack name into a new field.
  - Include the query name in the alert description.
  - Minor fixes.
- Increased AWS S3 database entry limit to 5000 to prevent reprocessing repeated events. ([#1391](https://github.com/wazuh/wazuh/pull/1391))
- Increased the limit of concurrent agent requests: 1024 by default, configurable up to 4096. ([#1473](https://github.com/wazuh/wazuh/pull/1473))
- Change the default vulnerability-detector interval from 1 to 5 minutes. ([#1729](https://github.com/wazuh/wazuh/pull/1729))
- Port the UNIX version of Auth client (_agent_auth_) to the Windows agent. ([#1790](https://github.com/wazuh/wazuh/pull/1790))
  - Support of TLSv1.2 through embedded OpenSSL library.
  - Support of SSL certificates for agent and manager validation.
  - Unify Auth client option set.

### Fixed

- Fixed email_alerts configuration for multiple recipients. ([#1193](https://github.com/wazuh/wazuh/pull/1193))
- Fixed manager stopping when no command timeout is allowed. ([#1194](https://github.com/wazuh/wazuh/pull/1194))
- Fixed getting RAM memory information from mac OS X and FreeBSD agents. ([#1203](https://github.com/wazuh/wazuh/pull/1203))
- Fixed mandatory configuration labels check. ([#1208](https://github.com/wazuh/wazuh/pull/1208))
- Fix 0 value at check options from Syscheck. ([1209](https://github.com/wazuh/wazuh/pull/1209))
- Fix bug in whodata field extraction for Windows. ([#1233](https://github.com/wazuh/wazuh/issues/1233))
- Fix stack overflow when monitoring deep files. ([#1239](https://github.com/wazuh/wazuh/pull/1239))
- Fix typo in whodata alerts. ([#1242](https://github.com/wazuh/wazuh/issues/1242))
- Fix bug when running quick commands with timeout of 1 second. ([#1259](https://github.com/wazuh/wazuh/pull/1259))
- Prevent offline agents from generating vulnerability-detector alerts. ([#1292](https://github.com/wazuh/wazuh/pull/1292))
- Fix empty SHA256 of rotated alerts and log files. ([#1308](https://github.com/wazuh/wazuh/pull/1308))
- Fixed service startup on error. ([#1324](https://github.com/wazuh/wazuh/pull/1324))
- Set connection timeout for Auth server ([#1336](https://github.com/wazuh/wazuh/pull/1336))
- Fix the cleaning of the temporary folder. ([#1361](https://github.com/wazuh/wazuh/pull/1361))
- Fix check_mtime and check_inode views in Syscheck alerts. ([#1364](https://github.com/wazuh/wazuh/pull/1364))
- Fixed the reading of the destination address and type for PPP interfaces. ([#1405](https://github.com/wazuh/wazuh/pull/1405))
- Fixed a memory bug in regex when getting empty strings. ([#1430](https://github.com/wazuh/wazuh/pull/1430))
- Fixed report_changes with a big ammount of files. ([#1465](https://github.com/wazuh/wazuh/pull/1465))
- Prevent Logcollector from null-terminating socket output messages. ([#1547](https://github.com/wazuh/wazuh/pull/1547))
- Fix timeout overtaken message using infinite timeout. ([#1604](https://github.com/wazuh/wazuh/pull/1604))
- Prevent service from crashing if _global.db_ is not created. ([#1485](https://github.com/wazuh/wazuh/pull/1485))
- Set new agent.conf template when creating new groups. ([#1647](https://github.com/wazuh/wazuh/pull/1647))
- Fix bug in Wazuh Modules that tried to delete PID folders if a subprocess call failed. ([#1836](https://github.com/wazuh/wazuh/pull/1836))


## [v3.6.1] 2018-09-07

### Fixed

- Fixed ID field length limit in JSON alerts, by @gandalfn. ([#1052](https://github.com/wazuh/wazuh/pull/1052))
- Fix segmentation fault when the agent version is empty in Vulnerability Detector. ([#1191](https://github.com/wazuh/wazuh/pull/1191))
- Fix bug that removes file extensions in rootcheck. ([#1197](https://github.com/wazuh/wazuh/pull/1197))
- Fixed incoherence in Client Syslog between plain-text and JSON alert input in `<location>` filter option. ([#1204](https://github.com/wazuh/wazuh/pull/1204))
- Fixed missing agent name and invalid predecoded hostname in JSON alerts. ([#1213](https://github.com/wazuh/wazuh/pull/1213))
- Fixed invalid location string in plain-text alerts. ([#1213](https://github.com/wazuh/wazuh/pull/1213))
- Fixed default stack size in threads on AIX and HP-UX. ([#1215](https://github.com/wazuh/wazuh/pull/1215))
- Fix socket error during agent restart due to daemon start/stop order. ([#1221](https://github.com/wazuh/wazuh/issues/1221))
- Fix bug when checking agent configuration in logcollector. ([#1225](https://github.com/wazuh/wazuh/issues/1225))
- Fix bug in folder recursion limit count in FIM real-time mode. ([#1226](https://github.com/wazuh/wazuh/issues/1226))
- Fixed errors when parsing AWS events in Elasticsearch. ([#1229](https://github.com/wazuh/wazuh/issues/1229))
- Fix bug when launching osquery from Wazuh. ([#1230](https://github.com/wazuh/wazuh/issues/1230))


## [v3.6.0] - 2018-08-29

### Added

- Add rescanning of expanded files with wildcards in logcollector ([#332](https://github.com/wazuh/wazuh/pull/332))
- Parallelization of logcollector ([#627](https://github.com/wazuh/wazuh/pull/672))
  - Now the input of logcollector is multithreaded, reading logs in parallel.
  - A thread is created for each type of output socket.
  - Periodically rescan of new files.
  - New options have been added to internal_options.conf file.
- Added statistical functions to remoted. ([#682](https://github.com/wazuh/wazuh/pull/682))
- Rootcheck and Syscheck (FIM) will run independently. ([#991](https://github.com/wazuh/wazuh/pull/991))
- Add hash validation for binaries executed by the wodle `command`. ([#1027](https://github.com/wazuh/wazuh/pull/1027))
- Added a recursion level option to Syscheck to set the directory scanning depth. ([#1081](https://github.com/wazuh/wazuh/pull/1081))
- Added inactive agent filtering option to agent_control, syscheck_control and rootcheck control_tools. ([#1088](https://github.com/wazuh/wazuh/pull/1088))
- Added custom tags to FIM directories and registries. ([#1096](https://github.com/wazuh/wazuh/pull/1096))
- Improved AWS CloudTrail wodle by @UranusBytes ([#913](https://github.com/wazuh/wazuh/pull/913) & [#1105](https://github.com/wazuh/wazuh/pull/1105)).
- Added support to process logs from more AWS services: Guard Duty, IAM, Inspector, Macie and VPC. ([#1131](https://github.com/wazuh/wazuh/pull/1131)).
- Create script for blocking IP's using netsh-advfirewall. ([#1172](https://github.com/wazuh/wazuh/pull/1172)).

### Changed

- The maximum log length has been extended up to 64 KiB. ([#411](https://github.com/wazuh/wazuh/pull/411))
- Changed logcollector analysis message order. ([#675](https://github.com/wazuh/wazuh/pull/675))
- Let hostname field be the name of the agent, without the location part. ([#1080](https://github.com/wazuh/wazuh/pull/1080))
- The internal option `syscheck.max_depth` has been renamed to `syscheck.default_max_depth`. ([#1081](https://github.com/wazuh/wazuh/pull/1081))
- Show warning message when configuring vulnerability-detector for an agent. ([#1130](https://github.com/wazuh/wazuh/pull/1130))
- Increase the minimum waiting time from 0 to 1 seconds in Vulnerability-Detector. ([#1132](https://github.com/wazuh/wazuh/pull/1132))
- Prevent Windows agent from not loading the configuration if an AWS module block is found. ([#1143](https://github.com/wazuh/wazuh/pull/1143))
- Set the timeout to consider an agent disconnected to 1800 seconds in the framework. ([#1155](https://github.com/wazuh/wazuh/pull/1155))

### Fixed

- Fix agent ID zero-padding in alerts coming from Vulnerability Detector. ([#1083](https://github.com/wazuh/wazuh/pull/1083))
- Fix multiple warnings when agent is offline. ([#1086](https://github.com/wazuh/wazuh/pull/1086))
- Fixed minor issues in the Makefile and the sources installer on HP-UX, Solaris on SPARC and AIX systems. ([#1089](https://github.com/wazuh/wazuh/pull/1089))
- Fixed SHA256 changes messages in alerts when it is disabled. ([#1100](https://github.com/wazuh/wazuh/pull/1100))
- Fixed empty configuration blocks for Wazuh modules. ([#1101](https://github.com/wazuh/wazuh/pull/1101))
- Fix broken pipe error in Wazuh DB by Vulnerability Detector. ([#1111](https://github.com/wazuh/wazuh/pull/1111))
- Restored firewall-drop AR script for Linux. ([#1114](https://github.com/wazuh/wazuh/pull/1114))
- Fix unknown severity in Red Hat systems. ([#1118](https://github.com/wazuh/wazuh/pull/1118))
- Added a building flag to compile the SQLite library externally for the API. ([#1119](https://github.com/wazuh/wazuh/issues/1119))
- Fixed variables length when storing RAM information by Syscollector. ([#1124](https://github.com/wazuh/wazuh/pull/1124))
- Fix Red Hat vulnerability database update. ([#1127](https://github.com/wazuh/wazuh/pull/1127))
- Fix allowing more than one wodle command. ([#1128](https://github.com/wazuh/wazuh/pull/1128))
- Fixed `after_regex` offset for the decoding algorithm. ([#1129](https://github.com/wazuh/wazuh/pull/1129))
- Prevents some vulnerabilities from not being checked for Debian. ([#1166](https://github.com/wazuh/wazuh/pull/1166))
- Fixed legacy configuration for `vulnerability-detector`. ([#1174](https://github.com/wazuh/wazuh/pull/1174))
- Fix active-response scripts installation for Windows. ([#1182](https://github.com/wazuh/wazuh/pull/1182)).
- Fixed `open-scap` deadlock when opening large files. ([#1206](https://github.com/wazuh/wazuh/pull/1206)). Thanks to @juergenc for detecting this issue.


### Removed

- The 'T' multiplier has been removed from option `max_output_size`. ([#1089](https://github.com/wazuh/wazuh/pull/1089))


## [v3.5.0] 2018-08-10

### Added

- Improved configuration of OVAL updates. ([#416](https://github.com/wazuh/wazuh/pull/416))
- Added selective agent software request in vulnerability-detector. ([#404](https://github.com/wazuh/wazuh/pull/404))
- Get Linux packages inventory natively. ([#441](https://github.com/wazuh/wazuh/pull/441))
- Get Windows packages inventory natively. ([#471](https://github.com/wazuh/wazuh/pull/471))
- Supporting AES encryption for manager and agent. ([#448](https://github.com/wazuh/wazuh/pull/448))
- Added Debian and Ubuntu 18 support in vulnerability-detector. ([#470](https://github.com/wazuh/wazuh/pull/470))
- Added Rids Synchronization. ([#459](https://github.com/wazuh/wazuh/pull/459))
- Added option for setting the group that the agent belongs to when registering it with authd ([#460](https://github.com/wazuh/wazuh/pull/460))
- Added option for setting the source IP when the agent registers with authd ([#460](https://github.com/wazuh/wazuh/pull/460))
- Added option to force the vulnerability detection in unsupported OS. ([#462](https://github.com/wazuh/wazuh/pull/462))
- Get network inventory natively. ([#546](https://github.com/wazuh/wazuh/pull/546))
- Add arch check for Red Hat's OVAL in vulnerability-detector. ([#625](https://github.com/wazuh/wazuh/pull/625))
- Integration with Osquery. ([#627](https://github.com/wazuh/wazuh/pull/627))
    - Enrich osquery configuration with pack files aggregation and agent labels as decorators.
    - Launch osquery daemon in background.
    - Monitor results file and send them to the manager.
    - New option in rules `<location>` to filter events by osquery.
    - Support folders in shared configuration. This makes easy to send pack folders to agents.
    - Basic ruleset for osquery events and daemon logs.
- Boost Remoted performance with multithreading. ([#649](https://github.com/wazuh/wazuh/pull/649))
    - Up to 16 parallel threads to decrypt messages from agents.
    - Limit the frequency of agent keys reloading.
    - Message input buffer in Analysisd to prevent control messages starvation in Remoted.
- Module to download shared files for agent groups dinamically. ([#519](https://github.com/wazuh/wazuh/pull/519))
    - Added group creation for files.yml if the group does not exist. ([#1010](https://github.com/wazuh/wazuh/pull/1010))
- Added scheduling options to CIS-CAT integration. ([#586](https://github.com/wazuh/wazuh/pull/586))
- Option to download the wpk using http in `agent_upgrade`. ([#798](https://github.com/wazuh/wazuh/pull/798))
- Add `172.0.0.1` as manager IP when creating `global.db`. ([#970](https://github.com/wazuh/wazuh/pull/970))
- New requests for Syscollector. ([#728](https://github.com/wazuh/wazuh/pull/728))
- `cluster_control` shows an error if the status does not exist. ([#1002](https://github.com/wazuh/wazuh/pull/1002))
- Get Windows hardware inventory natively. ([#831](https://github.com/wazuh/wazuh/pull/831))
- Get processes and ports inventory by the Syscollector module.
- Added an integration with Kaspersky Endpoint Security for Linux via Active Response. ([#1056](https://github.com/wazuh/wazuh/pull/1056))

### Changed

- Add default value for option -x in agent_control tool.
- External libraries moved to an external repository.
- Ignore OverlayFS directories on Rootcheck system scan.
- Extracts agent's OS from the database instead of the agent-info.
- Increases the maximum size of XML parser to 20KB.
- Extract CVE instead of RHSA codes into vulnerability-detector. ([#549](https://github.com/wazuh/wazuh/pull/549))
- Store CIS-CAT results into Wazuh DB. ([#568](https://github.com/wazuh/wazuh/pull/568))
- Add profile information to CIS-CAT reports. ([#658](https://github.com/wazuh/wazuh/pull/658))
- Merge external libraries into a unique shared library. ([#620](https://github.com/wazuh/wazuh/pull/620))
- Cluster log rotation: set correct permissions and store rotations in /logs/ossec. ([#667](https://github.com/wazuh/wazuh/pull/667))
- `Distinct` requests don't allow `limit=0` or `limit>maximun_limit`. ([#1007](https://github.com/wazuh/wazuh/pull/1007))
- Deprecated arguments -i, -F and -r for Authd. ([#1013](https://github.com/wazuh/wazuh/pull/1013))
- Increase the internal memory for real-time from 12 KiB to 64 KiB. ([#1062](https://github.com/wazuh/wazuh/pull/1062))

### Fixed

- Fixed invalid alerts reported by Syscollector when the event contains the word "error". ([#461](https://github.com/wazuh/wazuh/pull/461))
- Silenced Vuls integration starting and ending alerts. ([#541](https://github.com/wazuh/wazuh/pull/541))
- Fix problem comparing releases of ubuntu packages. ([#556](https://github.com/wazuh/wazuh/pull/556))
- Windows delete pending active-responses before reset agent. ([#563](https://github.com/wazuh/wazuh/pull/563))
- Fix bug in Rootcheck for Windows that searches for keys in 32-bit mode only. ([#566](https://github.com/wazuh/wazuh/pull/566))
- Alert when unmerge files fails on agent. ([#731](https://github.com/wazuh/wazuh/pull/731))
- Fixed bugs reading logs in framework. ([#856](https://github.com/wazuh/wazuh/pull/856))
- Ignore uppercase and lowercase sorting an array in framework. ([#814](https://github.com/wazuh/wazuh/pull/814))
- Cluster: reject connection if the client node has a different cluster name. ([#892](https://github.com/wazuh/wazuh/pull/892))
- Prevent `the JSON object must be str, not 'bytes'` error. ([#997](https://github.com/wazuh/wazuh/pull/997))
- Fix long sleep times in vulnerability detector.
- Fix inconsistency in the alerts format for the manager in vulnerability-detector.
- Fix bug when processing the packages in vulnerability-detector.
- Prevent to process Syscollector events by the JSON decoder. ([#674](https://github.com/wazuh/wazuh/pull/674))
- Stop Syscollector data storage into Wazuh DB when an error appears. ([#674](https://github.com/wazuh/wazuh/pull/674))
- Fix bug in Syscheck that reported false positive about removed files. ([#1044](https://github.com/wazuh/wazuh/pull/1044))
- Fix bug in Syscheck that misinterpreted no_diff option. ([#1046](https://github.com/wazuh/wazuh/pull/1046))
- Fixes in file integrity monitoring for Windows. ([#1062](https://github.com/wazuh/wazuh/pull/1062))
  - Fix Windows agent crash if FIM fails to extract the file owner.
  - Prevent FIM real-time mode on Windows from stopping if the internal buffer gets overflowed.
- Prevent large logs from flooding the log file by Logcollector. ([#1067](https://github.com/wazuh/wazuh/pull/1067))
- Fix allowing more than one wodle command and compute command timeout when ignore_output is enabled. ([#1102](https://github.com/wazuh/wazuh/pull/1102))

### Removed

- Deleted Lua language support.
- Deleted integration with Vuls. ([#879](https://github.com/wazuh/wazuh/issues/879))
- Deleted agent_list tool, replaced by agent_control. ([ba0265b](https://github.com/wazuh/wazuh/commit/ba0265b6e9e3fed133d60ef2df3450fdf26f7da4#diff-f57f2991a6aa25fe45d8036c51bf8b4d))

## [v3.4.0] 2018-07-24

### Added

- Support for SHA256 checksum in Syscheck (by @arshad01). ([#410](https://github.com/wazuh/wazuh/pull/410))
- Added an internal option for Syscheck to tune the RT alerting delay. ([#434](https://github.com/wazuh/wazuh/pull/434))
- Added two options in the tag <auto_ignore> `frequency` and `timeframe` to hide alerts when they are played several times in a given period of time. ([#857](https://github.com/wazuh/wazuh/pull/857))
- Include who-data in Syscheck for file integrity monitoring. ([#756](https://github.com/wazuh/wazuh/pull/756))
  - Linux Audit setup and monitoring to watch directories configured with who-data.
  - Direct communication with Auditd on Linux to catch who-data related events.
  - Setup of SACL for monitored directories on Windows.
  - Windows Audit events monitoring through Windows Event Channel.
  - Auto setup of audit configuration and reset when the agent quits.
- Syscheck in frequency time show alerts from deleted files. ([#857](https://github.com/wazuh/wazuh/pull/857))
- Added an option `target` to customize output format per-target in Logcollector. ([#863](https://github.com/wazuh/wazuh/pull/863))
- New option for the JSON decoder to choose the treatment of NULL values. ([#677](https://github.com/wazuh/wazuh/pull/677))
- Remove old snapshot files for FIM. ([#872](https://github.com/wazuh/wazuh/pull/872))
- Distinct operation in agents. ([#920](https://github.com/wazuh/wazuh/pull/920))
- Added support for unified WPK. ([#865](https://github.com/wazuh/wazuh/pull/865))
- Added missing debug options for modules in the internal options file. ([#901](https://github.com/wazuh/wazuh/pull/901))
- Added recursion limits when reading directories. ([#947](https://github.com/wazuh/wazuh/pull/947))

### Changed

- Renamed cluster _client_ node type to ___worker___ ([#850](https://github.com/wazuh/wazuh/pull/850)).
- Changed a descriptive message in the alert showing what attributes changed. ([#857](https://github.com/wazuh/wazuh/pull/857))
- Change visualization of Syscheck alerts. ([#857](https://github.com/wazuh/wazuh/pull/857))
- Add all the available fields in the Syscheck messages from the Wazuh configuration files. ([#857](https://github.com/wazuh/wazuh/pull/857))
- Now the no_full_log option only affects JSON alerts. ([#881](https://github.com/wazuh/wazuh/pull/881))
- Delete temporary files when stopping Wazuh. ([#732](https://github.com/wazuh/wazuh/pull/732))
- Send OpenSCAP checks results to a FIFO queue instead of temporary files. ([#732](https://github.com/wazuh/wazuh/pull/732))
- Default behavior when starting Syscheck and Rootcheck components. ([#829](https://github.com/wazuh/wazuh/pull/829))
  - They are disabled if not appear in the configuration.
  - They can be set up as empty blocks in the configuration, applying their default values.
  - Improvements of error and information messages when they start.
- Improve output of `DELETE/agents` when no agents were removed. ([#868](https://github.com/wazuh/wazuh/pull/868))
- Include the file owner SID in Syscheck alerts.
- Change no previous checksum error message to information log. ([#897](https://github.com/wazuh/wazuh/pull/897))
- Changed default Syscheck scan speed: 100 files per second. ([#975](https://github.com/wazuh/wazuh/pull/975))
- Show network protocol used by the agent when connecting to the manager. ([#980](https://github.com/wazuh/wazuh/pull/980))

### Fixed

- Syscheck RT process granularized to make frequency option more accurate. ([#434](https://github.com/wazuh/wazuh/pull/434))
- Fixed registry_ignore problem on Syscheck for Windows when arch="both" was used. ([#525](https://github.com/wazuh/wazuh/pull/525))
- Allow more than 256 directories in real-time for Windows agent using recursive watchers. ([#540](https://github.com/wazuh/wazuh/pull/540))
- Fix weird behavior in Syscheck when a modified file returns back to its first state. ([#434](https://github.com/wazuh/wazuh/pull/434))
- Replace hash value xxx (not enabled) for n/a if the hash couldn't be calculated. ([#857](https://github.com/wazuh/wazuh/pull/857))
- Do not report uid, gid or gname on Windows (avoid user=0). ([#857](https://github.com/wazuh/wazuh/pull/857))
- Several fixes generating sha256 hash. ([#857](https://github.com/wazuh/wazuh/pull/857))
- Fixed the option report_changes configuration. ([#857](https://github.com/wazuh/wazuh/pull/857))
- Fixed the 'report_changes' configuration when 'sha1' option is not set. ([#857](https://github.com/wazuh/wazuh/pull/857))
- Fix memory leak reading logcollector config. ([#884](https://github.com/wazuh/wazuh/pull/884))
- Fixed crash in Slack integration for alerts that don't have full log. ([#880](https://github.com/wazuh/wazuh/pull/880))
- Fixed active-responses.log definition path on Windows configuration. ([#739](https://github.com/wazuh/wazuh/pull/739))
- Added warning message when updating Syscheck/Rootcheck database to restart the manager. ([#817](https://github.com/wazuh/wazuh/pull/817))
- Fix PID file creation checking. ([#822](https://github.com/wazuh/wazuh/pull/822))
  - Check that the PID file was created and written.
  - This would prevent service from running multiple processes of the same daemon.
- Fix reading of Windows platform for 64 bits systems. ([#832](https://github.com/wazuh/wazuh/pull/832))
- Fixed Syslog output parser when reading the timestamp from the alerts in JSON format. ([#843](https://github.com/wazuh/wazuh/pull/843))
- Fixed filter for `gpg-pubkey` packages in Syscollector. ([#847](https://github.com/wazuh/wazuh/pull/847))
- Fixed bug in configuration when reading the `repeated_offenders` option in Active Response. ([#873](https://github.com/wazuh/wazuh/pull/873))
- Fixed variables parser when loading rules. ([#855](https://github.com/wazuh/wazuh/pull/855))
- Fixed parser files names in the Rootcheck scan. ([#840](https://github.com/wazuh/wazuh/pull/840))
- Removed frequency offset in rules. ([#827](https://github.com/wazuh/wazuh/pull/827)).
- Fix memory leak reading logcollector config. ([#884](https://github.com/wazuh/wazuh/pull/884))
- Fixed sort agents by status in `GET/agents` API request. ([#810](https://github.com/wazuh/wazuh/pull/810))
- Added exception when no agents are selected to restart. ([#870](https://github.com/wazuh/wazuh/pull/870))
- Prevent files from remaining open in the cluster. ([#874](https://github.com/wazuh/wazuh/pull/874))
- Fix network unreachable error when cluster starts. ([#800](https://github.com/wazuh/wazuh/pull/800))
- Fix empty rules and decoders file check. ([#887](https://github.com/wazuh/wazuh/pull/887))
- Prevent to access an unexisting hash table from 'whodata' thread. ([#911](https://github.com/wazuh/wazuh/pull/911))
- Fix CA verification with more than one 'ca_store' definitions. ([#927](https://github.com/wazuh/wazuh/pull/927))
- Fix error in syscollector API calls when Wazuh is installed in a directory different than `/var/ossec`. ([#942](https://github.com/wazuh/wazuh/pull/942)).
- Fix error in CentOS 6 when `wazuh-cluster` is disabled. ([#944](https://github.com/wazuh/wazuh/pull/944)).
- Fix Remoted connection failed warning in TCP mode due to timeout. ([#958](https://github.com/wazuh/wazuh/pull/958))
- Fix option 'rule_id' in syslog client. ([#979](https://github.com/wazuh/wazuh/pull/979))
- Fixed bug in legacy agent's server options that prevented it from setting port and protocol.

## [v3.3.1] 2018-06-18

### Added

- Added `total_affected_agents` and `total_failed_ids` to the `DELETE/agents` API request. ([#795](https://github.com/wazuh/wazuh/pull/795))

### Changed

- Management of empty blocks in the configuration files. ([#781](https://github.com/wazuh/wazuh/pull/781))
- Verify WPK with Wazuh CA by default. ([#799](https://github.com/wazuh/wazuh/pull/799))

### Fixed

- Windows prevents agent from renaming file. ([#773](https://github.com/wazuh/wazuh/pull/773))
- Fix manager-agent version comparison in remote upgrades. ([#765](https://github.com/wazuh/wazuh/pull/765))
- Fix log flooding when restarting agent while the merged file is being receiving. ([#788](https://github.com/wazuh/wazuh/pull/788))
- Fix issue when overwriting rotated logs in Windows agents. ([#776](https://github.com/wazuh/wazuh/pull/776))
- Prevent OpenSCAP module from running on Windows agents (incompatible). ([#777](https://github.com/wazuh/wazuh/pull/777))
- Fix issue in file changes report for FIM on Linux when a directory contains a backslash. ([#775](https://github.com/wazuh/wazuh/pull/775))
- Fixed missing `minor` field in agent data managed by the framework. ([#771](https://github.com/wazuh/wazuh/pull/771))
- Fixed missing `build` and `key` fields in agent data managed by the framework. ([#802](https://github.com/wazuh/wazuh/pull/802))
- Fixed several bugs in upgrade agents ([#784](https://github.com/wazuh/wazuh/pull/784)):
    - Error upgrading an agent with status `Never Connected`.
    - Fixed API support.
    - Sockets were not closing properly.
- Cluster exits showing an error when an error occurs. ([#790](https://github.com/wazuh/wazuh/pull/790))
- Fixed bug when cluster control or API cannot request the list of nodes to the master. ([#762](https://github.com/wazuh/wazuh/pull/762))
- Fixed bug when the `agent.conf` contains an unrecognized module. ([#796](https://github.com/wazuh/wazuh/pull/796))
- Alert when unmerge files fails on agent. ([#731](https://github.com/wazuh/wazuh/pull/731))
- Fix invalid memory access when parsing ruleset configuration. ([#787](https://github.com/wazuh/wazuh/pull/787))
- Check version of python in cluster control. ([#760](https://github.com/wazuh/wazuh/pull/760))
- Removed duplicated log message when Rootcheck is disabled. ([#783](https://github.com/wazuh/wazuh/pull/783))
- Avoid infinite attempts to download CVE databases when it fails. ([#792](https://github.com/wazuh/wazuh/pull/792))


## [v3.3.0] 2018-06-06

### Added

- Supporting multiple socket output in Logcollector. ([#395](https://github.com/wazuh/wazuh/pull/395))
- Allow inserting static field parameters in rule comments. ([#397](https://github.com/wazuh/wazuh/pull/397))
- Added an output format option for Logcollector to build custom logs. ([#423](https://github.com/wazuh/wazuh/pull/423))
- Included millisecond timing in timestamp to JSON events. ([#467](https://github.com/wazuh/wazuh/pull/467))
- Added an option in Analysisd to set input event offset for plugin decoders. ([#512](https://github.com/wazuh/wazuh/pull/512))
- Allow decoders mix plugin and multiregex children. ([#602](https://github.com/wazuh/wazuh/pull/602))
- Added the option to filter by any field in `get_agents_overview`, `get_agent_group` and `get_agents_without_group` functions of the Python framework. ([#743](https://github.com/wazuh/wazuh/pull/743))

### Changed

- Add default value for option -x in agent_upgrade tool.
- Changed output of agents in cluster control. ([#741](https://github.com/wazuh/wazuh/pull/741))

### Fixed

- Fix bug in Logcollector when removing duplicate localfiles. ([#402](https://github.com/wazuh/wazuh/pull/402))
- Fix memory error in Logcollector when using wildcards.
- Prevent command injection in Agentless daemon. ([#600](https://github.com/wazuh/wazuh/pull/600))
- Fixed bug getting the agents in cluster control. ([#741](https://github.com/wazuh/wazuh/pull/741))
- Prevent Logcollector from reporting an error when a path with wildcards matches no files.
- Fixes the feature to group with the option multi-line. ([#754](https://github.com/wazuh/wazuh/pull/754))


## [v3.2.4] 2018-06-01

### Fixed
- Fixed segmentation fault in maild when `<queue-size>` is included in the global configuration.
- Fixed bug in Framework when retrieving mangers logs. ([#644](https://github.com/wazuh/wazuh/pull/644))
- Fixed bug in clusterd to prevent the synchronization of `.swp` files. ([#694](https://github.com/wazuh/wazuh/pull/694))
- Fixed bug in Framework parsing agent configuration. ([#681](https://github.com/wazuh/wazuh/pull/681))
- Fixed several bugs using python3 with the Python framework. ([#701](https://github.com/wazuh/wazuh/pull/701))


## [v3.2.3] 2018-05-28

### Added

- New internal option to enable merged file creation by Remoted. ([#603](https://github.com/wazuh/wazuh/pull/603))
- Created alert item for GDPR and GPG13. ([#608](https://github.com/wazuh/wazuh/pull/608))
- Add support for Amazon Linux in vulnerability-detector.
- Created an input queue for Analysisd to prevent Remoted starvation. ([#661](https://github.com/wazuh/wazuh/pull/661))

### Changed

- Set default agent limit to 14.000 and file descriptor limit to 65.536 per process. ([#624](https://github.com/wazuh/wazuh/pull/624))
- Cluster improvements.
    - New protocol for communications.
    - Inverted communication flow: clients start communications with the master.
    - Just the master address is required in the `<nodes>` list configuration.
    - Improved synchronization algorithm.
    - Reduced the number of processes to one: `wazuh-clusterd`.
- Cluster control tool improvements: outputs are the same regardless of node type.
- The default input queue for remote events has been increased to 131072 events. ([#660](https://github.com/wazuh/wazuh/pull/660))
- Disconnected agents will no longer report vulnerabilities. ([#666](https://github.com/wazuh/wazuh/pull/666))

### Fixed

- Fixed agent wait condition and improve logging messages. ([#550](https://github.com/wazuh/wazuh/pull/550))
- Fix race condition in settings load time by Windows agent. ([#551](https://github.com/wazuh/wazuh/pull/551))
- Fix bug in Authd that prevented it from deleting agent-info files when removing agents.
- Fix bug in ruleset that did not overwrite the `<info>` option. ([#584](https://github.com/wazuh/wazuh/issues/584))
- Fixed bad file descriptor error in Wazuh DB ([#588](https://github.com/wazuh/wazuh/issues/588))
- Fixed unpredictable file sorting when creating merged files. ([#599](https://github.com/wazuh/wazuh/issues/599))
- Fixed race condition in Remoted when closing connections.
- Fix epoch check in vulnerability-detector.
- Fixed hash sum in logs rotation. ([#636](https://github.com/wazuh/wazuh/issues/636))
- Fixed cluster CPU usage.
- Fixed invalid deletion of agent timestamp entries. ([#639](https://github.com/wazuh/wazuh/issues/639))
- Fixed segmentation fault in logcollector when multi-line is applied to a remote configuration. ([#641](https://github.com/wazuh/wazuh/pull/641))
- Fixed issue in Syscheck that may leave the process running if the agent is stopped quickly. ([#671](https://github.com/wazuh/wazuh/pull/671))

### Removed

- Removed cluster database and internal cluster daemon.


## [v3.2.2] 2018-05-07

### Added

- Created an input queue for Remoted to prevent agent connection starvation. ([#509](https://github.com/wazuh/wazuh/pull/509))

### Changed

- Updated Slack integration. ([#443](https://github.com/wazuh/wazuh/pull/443))
- Increased connection timeout for remote upgrades. ([#480](https://github.com/wazuh/wazuh/pull/480))
- Vulnerability-detector does not stop agents detection if it fails to find the software for one of them.
- Improve the version comparator algorithm in vulnerability-detector. ([#508](https://github.com/wazuh/wazuh/pull/508))

### Fixed

- Fixed bug in labels settings parser that may make Agentd or Logcollector crash.
- Fixed issue when setting multiple `<server-ip>` stanzas in versions 3.0 - 3.2.1. ([#433](https://github.com/wazuh/wazuh/pull/433))
- Fixed bug when socket database messages are not sent correctly. ([#435](https://github.com/wazuh/wazuh/pull/435))
- Fixed unexpected stop in the sources installer when overwriting a previous corrupt installation.
- Added a synchronization timeout in the cluster to prevent it from blocking ([#447](https://github.com/wazuh/wazuh/pull/447))
- Fixed issue in CSyslogd when filtering by rule group. ([#446](https://github.com/wazuh/wazuh/pull/446))
- Fixed error on DB daemon when parsing rules with options introduced in version 3.0.0.
- Fixed unrecognizable characters error in Windows version name. ([#478](https://github.com/wazuh/wazuh/pull/478))
- Fix Authd client in old versions of Windows ([#479](https://github.com/wazuh/wazuh/pull/479))
- Cluster's socket management improved to use persistent connections ([#481](https://github.com/wazuh/wazuh/pull/481))
- Fix memory corruption in Syscollector decoder and memory leaks in Vulnerability Detector. ([#482](https://github.com/wazuh/wazuh/pull/482))
- Fixed memory corruption in Wazuh DB autoclosing procedure.
- Fixed dangling db files at DB Sync module folder. ([#489](https://github.com/wazuh/wazuh/pull/489))
- Fixed agent group file deletion when using Authd.
- Fix memory leak in Maild with JSON input. ([#498](https://github.com/wazuh/wazuh/pull/498))
- Fixed remote command switch option. ([#504](https://github.com/wazuh/wazuh/pull/504))

## [v3.2.1] 2018-03-03

### Added

- Added option in Makefile to disable CIS-CAT module. ([#381](https://github.com/wazuh/wazuh/pull/381))
- Added field `totalItems` to `GET/agents/purgeable/:timeframe` API call. ([#385](https://github.com/wazuh/wazuh/pull/385))

### Changed

- Giving preference to use the selected Java over the default one in CIS-CAT wodle.
- Added delay between message delivery for every module. ([#389](https://github.com/wazuh/wazuh/pull/389))
- Verify all modules for the shared configuration. ([#408](https://github.com/wazuh/wazuh/pull/408))
- Updated OpenSSL library to 1.1.0g.
- Insert agent labels in JSON archives no matter the event matched a rule.
- Support for relative/full/network paths in the CIS-CAT configuration. ([#419](https://github.com/wazuh/wazuh/pull/419))
- Improved cluster control to give more information. ([#421](https://github.com/wazuh/wazuh/pull/421))
- Updated rules for CIS-CAT.
- Removed unnecessary compilation of vulnerability-detector in agents.
- Increased wazuh-modulesd's subprocess pool.
- Improved the agent software recollection by Syscollector.

### Fixed

- Fixed crash in Agentd when testing Syscollector configuration from agent.conf file.
- Fixed duplicate alerts in Vulnerability Detector.
- Fixed compiling issues in Solaris and HP-UX.
- Fixed bug in Framework when listing directories due to permissions issues.
- Fixed error handling in CIS-CAT module. ([#401](https://github.com/wazuh/wazuh/pull/401))
- Fixed some defects reported by Coverity. ([#406](https://github.com/wazuh/wazuh/pull/406))
- Fixed OS name detection in macOS and old Linux distros. ([#409](https://github.com/wazuh/wazuh/pull/409))
- Fixed linked in HP-UX.
- Fixed Red Hat detection in vulnerability-detector.
- Fixed segmentation fault in wazuh-cluster when files path is too long.
- Fixed a bug getting groups and searching by them in `GET/agents` API call. ([#390](https://github.com/wazuh/wazuh/pull/390))
- Several fixes and improvements in cluster.
- Fixed bug in wazuh-db when closing exceeded databases in transaction.
- Fixed bug in vulnerability-detector that discarded valid agents.
- Fixed segmentation fault in Windows agents when getting OS info.
- Fixed memory leaks in vulnerability-detector and CIS-CAT wodle.
- Fixed behavior when working directory is not found in CIS-CAT wodle.

## [v3.2.0] 2018-02-13

### Added
- Added support to synchronize custom rules and decoders in the cluster.([#344](https://github.com/wazuh/wazuh/pull/344))
- Add field `status` to `GET/agents/groups/:group_id` API call.([#338](https://github.com/wazuh/wazuh/pull/338))
- Added support for Windows to CIS-CAT integration module ([#369](https://github.com/wazuh/wazuh/pull/369))
- New Wazuh Module "aws-cloudtrail" fetching logs from S3 bucket. ([#351](https://github.com/wazuh/wazuh/pull/351))
- New Wazuh Module "vulnerability-detector" to detect vulnerabilities in agents and managers.

### Fixed
- Fixed oscap.py to support new versions of OpenSCAP scanner.([#331](https://github.com/wazuh/wazuh/pull/331))
- Fixed timeout bug when the cluster port was closed. ([#343](https://github.com/wazuh/wazuh/pull/343))
- Improve exception handling in `cluster_control`. ([#343](https://github.com/wazuh/wazuh/pull/343))
- Fixed bug in cluster when receive an error response from client. ([#346](https://github.com/wazuh/wazuh/pull/346))
- Fixed bug in framework when the manager is installed in different path than /var/ossec. ([#335](https://github.com/wazuh/wazuh/pull/335))
- Fixed predecoder hostname field in JSON event output.
- Several fixes and improvements in cluster.

## [v3.1.0] 2017-12-22

### Added

- New Wazuh Module "command" for asynchronous command execution.
- New field "predecoder.timestamp" for JSON alerts including timestamp from logs.
- Added reload action to ossec-control in local mode.
- Add duration control of a cluster database synchronization.
- New internal option for agents to switch applying shared configuration.
- Added GeoIP address finding for input logs in JSON format.
- Added alert and archive output files rotation capabilities.
- Added rule option to discard field "firedtimes".
- Added VULS integration for running vulnerability assessments.
- CIS-CAT Wazuh Module to scan CIS policies.

### Changed

- Keepping client.keys file permissions when modifying it.
- Improve Rootcheck formula to select outstanding defects.
- Stop related daemon when disabling components in ossec-control.
- Prevented cluster daemon from starting on RHEL 5 or older.
- Let Syscheck report file changes on first scan.
- Allow requests by node name in cluster_control binary.
- Improved help of cluster_control binary.
- Integrity control of files in the cluster.

### Fixed

- Fixed netstat command in localfile configuration.
- Fixed error when searching agents by ID.
- Fixed syslog format pre-decoder for logs with missing (optional) space after tag.
- Fixed alert ID when plain-text alert output disabled.
- Fixed Monitord freezing when a sendmail-like executable SMTP server is set.
- Fixed validation of Active Response used by agent_control.
- Allow non-ASCII characters in Windows version string.

## [v3.0.0] 2017-12-12

### Added

- Added group property for agents to customize shared files set.
- Send shared files to multiple agents in parallel.
- New decoder plugin for logs in JSON format with dynamic fields definition.
- Brought framework from API to Wazuh project.
- Show merged files MD5 checksum by agent_control and framework.
- New reliable request protocol for manager-agent communication.
- Remote agent upgrades with signed WPK packages.
- Added option for Remoted to prevent it from writing shared merged file.
- Added state for Agentd and Windows agent to notify connection state and metrics.
- Added new JSON log format for local file monitoring.
- Added OpenSCAP SSG datastream content for Ubuntu Trusty Tahr.
- Field "alert_id" in JSON alerts (by Dan Parriott).
- Added support of "any" IP address to OSSEC batch manager (by Jozef Reisinger).
- Added ossec-agent SElinux module (by kreon).
- Added previous output to JSON output (by João Soares).
- Added option for Authd to specify the allowed cipher list (by James Le Cuirot).
- Added option for cipher suites in Authd settings.
- Added internal option for Remoted to set the shared configuration reloading time.
- Auto restart agents when new shared configuration is pushed from the manager.
- Added native support for Systemd.
- Added option to register unlimited agents in Authd.
- New internal option to limit the number of file descriptors in Analysisd and Remoted.
- Added new state "pending" for agents.
- Added internal option to disable real-time DB synchronization.
- Allow multiple manager stanzas in Agentd settings.
- New internal option to limit the receiving time in TCP mode.
- Added manager hostname data to agent information.
- New option for rotating internal logs by size.
- Added internal option to enable or disable daily rotation of internal logs.
- Added command option for Monitord to overwrite 'day_wait' parameter.
- Adding templates and sample alert for Elasticsearch 6.0.
- Added option to enable/disable Authd on install and auto-generate certificates.
- Pack secure TCP messages into a single packet.
- Added function to install SCAP policies depending on OS version.
- Added integration with Virustotal.
- Added timeout option for TCP sockets in Remoted and Agentd.
- Added option to start the manager after installing.
- Added a cluster of managers (`wazuh-clusterd`) and a script to control it (`cluster_control`).

### Changed

- Increased shared file delivery speed when using TCP.
- Increased TCP listening socket backlog.
- Changed Windows agent UI panel to show revision number instead of installation date.
- Group every decoded field (static and dynamic fields) into a data object for JSON alerts.
- Reload shared files by Remoted every 10 minutes.
- Increased string size limit for XML reader to 4096 bytes.
- Updated Logstash configuration and Elasticsearch mappings.
- Changed template fields structure for Kibana dashboards.
- Increased dynamic field limit to 1024, and default to 256.
- Changed agent buffer 'length' parameter to 'queue_size'.
- Changed some Rootcheck error messages to verbose logs.
- Removed unnecessary message by manage_agents advising to restart Wazuh manager.
- Update PF tables Active response (by d31m0).
- Create the users and groups as system users and groups in specs (by Dan Parriott).
- Show descriptive errors when an agent loses the connection using TCP.
- Prevent agents with the same name as the manager host from getting added.
- Changed 'message' field to 'data' for successful agent removing response in Authd API.
- Changed critical error to standard error in Syslog Remoted when no access list has been configured.
- Ignore hidden files in shared folder for merged file.
- Changed agent notification time values: notify time to 1 minute and reconnect time to 5 minutes.
- Prevent data field from being inserted into JSON alerts when it's empty.
- Spelling corrections (by Josh Soref).
- Moved debug messages when updating shared files to level 2.
- Do not create users ossecm or ossecr on agents.
- Upgrade netstat command in Logcollector.
- Prevent Monitord and DB sync module from dealing with agent files on local installations.
- Speed up DB syncing by keeping databases opened and an inotify event queue.
- Merge server's IP and hostname options to one setting.
- Enabled Active Response by default in both Windows and UNIX.
- Make Monitord 'day_wait' internal option affect log rotation.
- Extend Monitord 'day_wait' internal option range.
- Prevent Windows agent from log error when the manager disconnected.
- Improve Active Response filtering options.
- Use init system (Systemd/SysVinit) to restart Wazuh when upgrading.
- Added possibility of filtering agents by manager hostname in the Framework.
- Prevent installer from overwriting agent.conf file.
- Cancel file sending operation when agent socket is closed.
- Clean up agent shared folder before unmerging shared configuration.
- Print descriptive error when request socket refuses connection due to AR disabled.
- Extend Logcollector line burst limit range.
- Fix JSON alert file reloading when the file is rotated.
- Merge IP and Hostname server configuration into "Address" field.
- Improved TCP transmission performance by packing secure messages.

### Fixed

- Fixed wrong queries to get last Syscheck and Rootcheck date.
- Prevent Logcollector keep-alives from being stored on archives.json.
- Fixed length of random message within keep-alives.
- Fixed Windows version detection for Windows 8 and newer.
- Fixed incorrect CIDR writing on client.keys by Authd.
- Fixed missing buffer flush by Analysisd when updating Rootcheck database.
- Stop Wazuh service before removing folder to reinstall.
- Fixed Remoted service for Systemd (by Phil Porada).
- Fixed Administrator account mapping in Windows agent installation (by andrewm0374@gmail.com).
- Fixed MySQL support in dbd (by andrewm0374@gmail.com).
- Fixed incorrect warning when unencrypting messages (by Dan Parriott).
- Fixed Syslog mapping for alerts via Csyslogd (by Dan Parriott).
- Fixed syntax error in the creation of users in Solaris 11.2 (by Pedro Flor).
- Fixed some warnings that appeared when compiling on Fedora 26.
- Fixed permission issue in logs folder.
- Fixed issue in Remoted that prevented it from send shared configuration when it changed.
- Fixed Windows agent compilation compability with CentOS.
- Supporting different case from password prompt in Agentless (by Jesus Fidalgo).
- Fix bad detection of inotify queue overflowed.
- Fix repetitive error when a rule's diff file is empty.
- Fixed log group permission when created by a daemon running as root.
- Prevented Agentd from logging too many errors when restarted while receiving the merged file.
- Prevented Remoted from sending data to disconnected agents in TCP mode.
- Fixed alerts storage in PostgreSQL databases.
- Fixed invalid previous output data in JSON alerts.
- Fixed memory error in modulesd for invalid configurations.
- Fixed default Auth configuration to support custom install directory.
- Fixed directory transversal vulnerability in Active response commands.
- Fixed Active response timeout accuracy.
- Fixed race conditions in concurrent transmissions over TCP.

### Removed

- Removed Picviz support (by Dan Parriott).


## [v2.1.1] - 2017-09-21

### Changed

- Improved errors messages related to TCP connection queue.
- Changed info log about unsupported FS checking in Rootcheck scan to debug messages.
- Prevent Modules daemon from giving critical error when no wodles are enabled.

### Fixed

- Fix endianess incompatibility in agents on SPARC when connecting via TCP.
- Fix bug in Authd that made it crash when removing keys.
- Fix race condition in Remoted when writing logs.
- Avoid repeated errors by Remoted when sending data to a disconnected agent.
- Prevented Monitord from rotating non-existent logs.
- Some fixes to support HP-UX.
- Prevent processes from sending events when TCP connection is lost.
- Fixed output header by Syslog client when reading JSON alerts.
- Fixed bug in Integrator settings parser when reading rules list.

## [v2.1.0] - 2017-08-14

### Added

- Rotate and compress log feature.
- Labeling data for agents to be shown in alerts.
- New 'auth' configuration template.
- Make manage_agents capable of add and remove agents via Authd.
- Implemented XML configuration for Authd.
- Option -F for Authd to force insertion if it finds duplicated name.
- Local auth client to manage agent keys.
- Added OS name and version into global.db.
- Option for logging in JSON format.
- Allow maild to send through a sendmail-like executable (by James Le Cuirot).
- Leaky bucket-like buffer for agents to prevent network flooding.
- Allow Syslog client to read JSON alerts.
- Allow Mail reporter to read JSON alerts.
- Added internal option to tune Rootcheck sleep time.
- Added route-null Active Response script for Windows 2012 (by @CrazyLlama).

### Changed

- Updated SQLite library to 3.19.2.
- Updated zlib to 1.2.11.
- Updated cJSON library to 1.4.7.
- Change some manage_agents option parameters.
- Run Auth in background by default.
- Log classification as debug, info, warning, error and critical.
- Limit number of reads per cycle by Logcollector to prevent log starvation.
- Limit OpenSCAP module's event forwarding speed.
- Increased debug level of repeated Rootcheck messages.
- Send events when OpenSCAP starts and finishes scans.
- Delete PID files when a process exits not due to a signal.
- Change error messages due to SSL handshake failure to debug messages.
- Force group addition on installation for compatibility with LDAP (thanks to Gary Feltham).

### Fixed

- Fixed compiling error on systems with no OpenSSL.
- Fixed compiling warning at manage_agents.
- Fixed ossec-control enable/disable help message.
- Fixed unique aperture of random device on Unix.
- Fixed file sum comparison bug at Syscheck realtime engine. (Thanks to Arshad Khan)
- Close analysisd if alert outputs are disabled for all formats.
- Read Windows version name for versions newer than Windows 8 / Windows Server 2012.
- Fixed error in Analysisd that wrote Syscheck and Rootcheck databases of re-added agents on deleted files.
- Fixed internal option to configure the maximum labels' cache time.
- Fixed Auth password parsing on client side.
- Fix bad agent ID assignation in Authd on i686 architecture.
- Fixed Logcollector misconfiguration in Windows agents.

### Removed

- Remove unused message queue to send alerts from Authd.


## [v2.0.1] - 2017-07-19

### Changed

- Changed random data generator for a secure OS-provided generator.
- Changed Windows installer file name (depending on version).
- Linux distro detection using standard os-release file.
- Changed some URLs to documentation.
- Disable synchronization with SQLite databases for Syscheck by default.
- Minor changes at Rootcheck formatter for JSON alerts.
- Added debugging messages to Integrator logs.
- Show agent ID when possible on logs about incorrectly formatted messages.
- Use default maximum inotify event queue size.
- Show remote IP on encoding format errors when unencrypting messages.
- Remove temporary files created by Syscheck changes reports.
- Remove temporary Syscheck files for changes reporting by Windows installer when upgrading.

### Fixed

- Fixed resource leaks at rules configuration parsing.
- Fixed memory leaks at rules parser.
- Fixed memory leaks at XML decoders parser.
- Fixed TOCTOU condition when removing directories recursively.
- Fixed insecure temporary file creation for old POSIX specifications.
- Fixed missing agentless devices identification at JSON alerts.
- Fixed FIM timestamp and file name issue at SQLite database.
- Fixed cryptographic context acquirement on Windows agents.
- Fixed debug mode for Analysisd.
- Fixed bad exclusion of BTRFS filesystem by Rootcheck.
- Fixed compile errors on macOS.
- Fixed option -V for Integrator.
- Exclude symbolic links to directories when sending FIM diffs (by Stephan Joerrens).
- Fixed daemon list for service reloading at ossec-control.
- Fixed socket waiting issue on Windows agents.
- Fixed PCI_DSS definitions grouping issue at Rootcheck controls.
- Fixed segmentation fault bug when stopping on CentOS 5.
- Fixed compatibility with AIX.
- Fixed race conditions in ossec-control script.
- Fixed compiling issue on Windows.
- Fixed compatibility with Solaris.
- Fixed XML parsing error due to byte stashing issue.
- Fixed false error by Syscheck when creating diff snapshots of empty files.
- Fixed segmentation fault in Authd on i386 platform.
- Fixed agent-auth exit code for controlled server's errors.
- Fixed incorrect OVAL patch results classification.

## [v2.0] - 2017-03-14

### Added

- Wazuh modules manager.
- Wazuh module for OpenSCAP.
- Ruleset for OpenSCAP alerts.
- Kibana dashboards for OpenSCAP.
- Option at agent_control to restart all agents.
- Dynamic fields to rules and decoders.
- Dynamic fields to JSON in alerts/archives.
- CDB list lookup with dynamic fields.
- FTS for dynamic fields.
- Logcollector option to set the frequency of file checking.
- GeoIP support in Alerts (by Scott R Shinn).
- Internal option to output GeoIP data on JSON alerts.
- Matching pattern negation (by Daniel Cid).
- Syscheck and Rootcheck events on SQLite databases.
- Data migration tool to SQLite databases.
- Jenkins QA.
- 64-bit Windows registry keys support.
- Complete FIM data output to JSON and alerts.
- Username, date and inode attributes to FIM events on Unix.
- Username attribute to FIM events on Windows.
- Report changes (FIM file diffs) to Windows agent.
- File diffs to JSON output.
- Elastic mapping updated for new FIM events.
- Title and file fields extracted at Rootcheck alerts.
- Rule description formatting with dynamic field referencing.
- Multithreaded design for Authd server for fast and reliable client dispatching, with key caching and write scheduling.
- Auth registration client for Windows (by Gael Muller).
- Auth password authentication for Windows client.
- New local decoder file by default.
- Show server certificate and key paths at Authd help.
- New option for Authd to verify agent's address.
- Added support for new format at predecoder (by Brad Lhotsky).
- Agentless passlist encoding to Base64.
- New Auditd-specific log format for Logcollector.
- Option for Authd to auto-choose TLS/SSL method.
- Compile option for Authd to make it compatible with legacy OSs.
- Added new templates layout to auto-compose configuration file.
- New wodle for SQLite database syncing (agent information and fim/pm data).
- Added XML settings options to exclude some rules or decoders files.
- Option for agent_control to broadcast AR on all agents.
- Extended FIM event information forwarded by csyslogd (by Sivakumar Nellurandi).
- Report Syscheck's new file events on real time.

### Changed

- Isolated logtest directory from analysisd.
- Remoted informs Analysisd about agent ID.
- Updated Kibana dashboards.
- Syscheck FIM attributes to dynamic fields.
- Force services to exit if PID file creation fails.
- Atomic writing of client.keys through temporary files.
- Disabled remote message ID verification by default.
- Show actual IP on debug message when agents get connected.
- Enforce rules IDs to max 6 digits.
- OSSEC users and group as system (UI-hidden) users (by Dennis Golden).
- Increases Authd connection pool size.
- Use general-purpose version-flexible SSL/TLS methods for Authd registration.
- Enforce minimum 3-digit agent ID format.
- Exclude BTRFS from Rootcheck searching for hidden files inside directories (by Stephan Joerrens).
- Moved OSSEC and Wazuh decoders to one directory.
- Prevent manage_agents from doing invalid actions (such methods for manager at agent).
- Disabled capturing of security events 5145 and 5156 on Windows agent.
- Utilities to rename an agent or change the IP address (by Antonio Querubin).
- Added quiet option for Logtest (by Dan Parriott).
- Output decoder information onto JSON alerts.
- Enable mail notifications by default for server installation.
- Agent control option to restart all agents' Syscheck will also restart manager's Syscheck.
- Make ossec-control to check Authd PID.
- Enforce every rule to contain a description.
- JSON output won't contain field "agentip" if tis value is "any".
- Don't broadcast Active Response messages to disconnected agents.
- Don't print Syscheck logs if it's disabled.
- Set default Syscheck and Rootcheck frequency to 12 hours.
- Generate FIM new file alert by default.
- Added option for Integrator to set the maximum log length.
- JSON output nested objects modelling through dynamic fields.
- Disable TCP for unsupported OSs.
- Show previous log on JSON alert.
- Removed confirmation prompt when importing an agent key successfully.
- Made Syscheck not to ignore files that change more than 3 times by default.
- Enabled JSON output by default.
- Updated default syscheck configuration for Windows agents.
- Limited agent' maximum connection time for notification time.
- Improved client.keys changing detection method by remoted: use date and inode.
- Changed boot service name to Wazuh.
- Active response enabled on Windows agents by default.
- New folder structure for rules and decoders.
- More descriptive logs about syscheck real-time monitoring.
- Renamed XML tags related to rules and decoders inclusion.
- Set default maximum agents to 8000.
- Removed FTS numeric bitfield from JSON output.
- Fixed ID misassignment by manage_agents when the greatest ID exceeds 32512.
- Run Windows Registry Syscheck scan on first stage when scan_on_start enabled.
- Set all Syscheck delay stages to a multiple of internal_options.conf/syscheck.sleep value.
- Changed JSON timestamp format to ISO8601.
- Overwrite @timestamp field from Logstash with the alert timestamp.
- Moved timestamp JSON field to the beginning of the object.
- Changed random data generator for a secure OS-provided generator.

### Fixed

- Logcollector bug that inhibited alerts about file reduction.
- Memory issue on string manipulation at JSON.
- Memory bug at JSON alerts.
- Fixed some CLang warnings.
- Issue on marching OSSEC user on installing.
- Memory leaks at configuration.
- Memory leaks at Analysisd.
- Bugs and memory errors at agent management.
- Mistake with incorrect name for PID file (by Tickhon Clearscale).
- Agent-auth name at messages (it appeared to be the server).
- Avoid Monitord to log errors when the JSON alerts file doesn't exists.
- Agents numbering issue (minimum 3 digits).
- Avoid no-JSON message at agent_control when client.keys empty.
- Memory leaks at manage_agents.
- Authd error messages about connection to queue passed to warning.
- Issue with Authd password checking.
- Avoid ossec-control to use Dash.
- Fixed false error about disconnected agent when trying to send it the shared files.
- Avoid Authd to close when it reaches the maximum concurrency.
- Fixed memory bug at event diff execution.
- Fixed resource leak at file operations.
- Hide help message by useadd and groupadd on OpenBSD.
- Fixed error that made Analysisd to crash if it received a missing FIM file entry.
- Fixed compile warnings at cJSON library.
- Fixed bug that made Active Response to disable all commands if one of them was disabled (by Jason Thomas).
- Fixed segmentation fault at logtest (by Dan Parriott).
- Fixed SQL injection vulnerability at Database.
- Fixed Active Response scripts for Slack and Twitter.
- Fixed potential segmentation fault at file queue operation.
- Fixed file permissions.
- Fixed failing test for Apache 2.2 logs (by Brad Lhotsky).
- Fixed memory error at net test.
- Limit agent waiting time for retrying to connect.
- Fixed compile warnings on i386 architecture.
- Fixed Monitord crash when sending daily report email.
- Fixed script to null route an IP address on Windows Server 2012+ (by Theresa Meiksner).
- Fixed memory leak at Logtest.
- Fixed manager with TCP support on FreeBSD (by Dave Stoddard).
- Fixed Integrator launching at local-mode installation.
- Fixed issue on previous alerts counter (rules with if_matched_sid option).
- Fixed compile and installing error on Solaris.
- Fixed segmentation fault on syscheck when no configuration is defined.
- Fixed bug that prevented manage_agents from removing syscheck/rootcheck database.
- Fixed bug that made agents connected on TCP to hang if they are rejected by the manager.
- Fixed segmentation fault on remoted due to race condition on managing keystore.
- Fixed data lossing at remoted when reloading keystore.
- Fixed compile issue on MacOS.
- Fixed version reading at ruleset updater.
- Fixed detection of BSD.
- Fixed memory leak (by Byron Golden).
- Fixed misinterpretation of octal permissions given by Agentless (by Stephan Leemburg).
- Fixed mistake incorrect openssl flag at Makefile (by Stephan Leemburg).
- Silence Slack integration transmission messages (by Dan Parriott).
- Fixed OpenSUSE Systemd misconfiguration (By Stephan Joerrens).
- Fixed case issue on JSON output for Rootcheck alerts.
- Fixed potential issue on duplicated agent ID detection.
- Fixed issue when creating agent backups.
- Fixed hanging problem on Windows Auth client when negotiation issues.
- Fixed bug at ossec-remoted that mismatched agent-info files.
- Fixed resource leaks at rules configuration parsing.
- Fixed memory leaks at rules parser.
- Fixed memory leaks at XML decoders parser.
- Fixed TOCTOU condition when removing directories recursively.
- Fixed insecure temporary file creation for old POSIX specifications.
- Fixed missing agentless devices identification at JSON alerts.

### Removed

- Deleted link to LUA sources.
- Delete ZLib generated files on cleaning.
- Removed maximum lines limit from diff messages (that remain limited by length).

## [v1.1.1] - 2016-05-12

### Added

- agent_control: maximum number of agents can now be extracted using option "-m".
- maild: timeout limitation, preventing it from hang in some cases.
- Updated decoders, ruleset and rootchecks from Wazuh Ruleset v1.0.8.
- Updated changes from ossec-hids repository.

### Changed

- Avoid authd to rename agent if overplaced.
- Changed some log messages.
- Reordered directories for agent backups.
- Don't exit when client.keys is empty by default.
- Improved client.keys reloading capabilities.

### Fixed

- Fixed JSON output at rootcheck_control.
- Fixed agent compilation on OS X.
- Fixed memory issue on removing timestamps.
- Fixed segmentation fault at reported.
- Fixed segmentation fault at logcollector.

### Removed

- Removed old rootcheck options.

## [v1.1] - 2016-04-06

### Added

- Re-usage of agent ID in manage_agents and authd, with time limit.
- Added option to avoid manager from exiting when there are no keys.
- Backup of the information about an agent that's going to be deleted.
- Alerting if Authd can't add an agent because of a duplicated IP.
- Integrator with Slack and PagerDuty.
- Simplified keywords for the option "frequency".
- Added custom Reply-to e-mail header.
- Added option to syscheck to avoid showing diffs on some files.
- Created agents-timestamp file to save the agents' date of adding.

### Changed

- client.keys: No longer overwrite the name of an agent with "#-#-#-" to mark it as deleted. Instead, the name will appear with a starting "!".
- API: Distinction between duplicated and invalid name for agent.
- Stop the "ERROR: No such file or directory" for Apache.
- Changed defaults to analysisd event counter.
- Authd won't use password by default.
- Changed name of fields at JSON output from binaries.
- Upgraded rules to Wazuh Ruleset v1.07

### Fixed

- Fixed merged.mg push on Windows Agent
- Fixed Windows agent compilation issue
- Fixed glob broken implementation.
- Fixed memory corruption on the OSSEC alert decoder.
- Fixed command "useradd" on OpenBSD.
- Fixed some PostgreSQL issues.
- Allow to disable syscheck:check_perm after enable check_all.

## [v1.0.4] - 2016-02-24
​
### Added

- JSON output for manage_agents.
- Increased analysis daemon's memory size.
- Authd: Added password authorization.
- Authd: Boost speed performance at assignation of ID for agents
- Authd: New option -f *sec*. Force addding new agent (even with duplicated IP) if it was not active for the last *sec* seconds.
- manage_agents: new option -d. Force adding new agent (even with duplicated IP)
- manage_agents: Printing new agent ID on adding.

### Changed

- Authd and manage_agents won't add agents with duplicated IP.

### Fixed

- Solved duplicate IP conflicts on client.keys which prevented the new agent to connect.
- Hashing files in binary mode. Solved some problems related to integrity checksums on Windows.
- Fixed issue that made console programs not to work on Windows.

### Removed

- RESTful API no longer included in extensions/api folder. Available now at https://github.com/wazuh/wazuh-api


## [v1.0.3] - 2016-02-11

### Added

- JSON CLI outputs: ossec-control, rootcheck_control, syscheck_control, ossec-logtest and more.
- Preparing integration with RESTful API
- Upgrade version scripts
- Merge commits from ossec-hids
- Upgraded rules to Wazuh Ruleset v1.06

### Fixed

- Folders are no longer included on etc/shared
- Fixes typos on rootcheck files
- Kibana dashboards fixes

## [v1.0.2] - 2016-01-29

### Added

- Added Wazuh Ruleset updater
- Added extensions files to support ELK Stack latest versions (ES 2.x, LS 2.1, Kibana 4.3)

### Changed

- Upgraded rules to Wazuh Ruleset v1.05
- Fixed crash in reportd
- Fixed Windows EventChannel syntaxis issue
- Fixed manage_agents bulk option bug. No more "randombytes" errors.
- Windows deployment script improved

## [v1.0.1] - 2015-12-10

### Added

- Wazuh version info file
- ossec-init.conf now includes wazuh version
- Integrated with wazuh OSSEC ruleset updater
- Several new fields at JSON output (archives and alerts)
- Wazuh decoders folder

### Changed

- Decoders are now splitted in differents files.
- jsonout_out enable by default
- JSON groups improvements
- Wazuh ruleset updated to 1.0.2
- Extensions: Improved Kibana dashboards
- Extensions: Improved Windows deployment script

## [v1.0] - 2015-11-23
- Initial Wazuh version v1.0<|MERGE_RESOLUTION|>--- conflicted
+++ resolved
@@ -1,7 +1,6 @@
 # Change Log
 All notable changes to this project will be documented in this file.
 
-<<<<<<< HEAD
 ## [v4.2.0]
 
 ### Added
@@ -50,14 +49,10 @@
 - **Ruleset:**
   - The ruleset was normalized according to the Wazuh standard. ([#6867](https://github.com/wazuh/wazuh/pull/6867))
   - Added CIS policy "Ensure XD/NX support is enabled" back for SCA. ([#7316](https://github.com/wazuh/wazuh/pull/7316))
-=======
-## [v4.1.4] 
->>>>>>> a4ae0d26
 
 ### Fixed
 
 - **Cluster:**
-<<<<<<< HEAD
   - Improved memory usage when creating cluster messages. ([#6736](https://github.com/wazuh/wazuh/pull/6736))
 
 - **Core:**
@@ -99,13 +94,15 @@
   - Removed `behind_proxy_server` option from configuration. ([#7006](https://github.com/wazuh/wazuh/issues/7006))
 
 
-## [v4.1.3]
-=======
+## [v4.1.4] - 2021-03-25
+
+### Fixed
+
+- **Cluster:**
   - Fixed workers reconnection after restarting master node. Updated `asyncio.Task.all_tasks` method removed in Python 3.9. ([#8017](https://github.com/wazuh/wazuh/pull/8017))
 
 
 ## [v4.1.3] - 2021-03-23
->>>>>>> a4ae0d26
 
 ### Changed
 
