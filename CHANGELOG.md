# Change Log
All notable changes to this project will be documented in this file.

<<<<<<< HEAD
## [v4.3.0]

### Manager

#### Added

- Added support for Arch Linux OS in Vulnerability Detector. Thanks to Aviel Warschawski (@avielw). ([#8178](https://github.com/wazuh/wazuh/pull/8178))
- Added a log message in the `cluster.log` file to notify that wazuh-clusterd has been stopped. ([#8749](https://github.com/wazuh/wazuh/pull/8749))
- Added message with the PID of `wazuh-clusterd` process when launched in foreground mode. ([#9077](https://github.com/wazuh/wazuh/pull/9077))
- Added time calculation when extra information is requested to the `cluster_control` binary. ([#10492](https://github.com/wazuh/wazuh/pull/10492))
- Added a context variable to indicate origin module in socket communication messages. ([#9209](https://github.com/wazuh/wazuh/pull/9209))
- Added unit tests for framework/core files to increase coverage. ([#9733](https://github.com/wazuh/wazuh/pull/9733))
- Added a verbose mode in the wazuh-logtest tool. ([#9204](https://github.com/wazuh/wazuh/pull/9204))
- Added Vulnerability Detector support for Amazon Linux. ([#8830](https://github.com/wazuh/wazuh/pull/8830))
- Introduced new option `<force>` to set the behavior when Authd finds conflicts on agent enrollment requests. ([#10693](https://github.com/wazuh/wazuh/pull/10693))
- Added saniziters to the unit tests execution. ([#9099](https://github.com/wazuh/wazuh/pull/9099))

#### Changed

- Changed the internal handling of agent keys in Remoted and Remoted to speed up key reloading. ([#8083](https://github.com/wazuh/wazuh/pull/8083))
- The option `<server>` of the Syslog output now supports hostname resolution. ([#7885](https://github.com/wazuh/wazuh/pull/7885))
- The product's UNIX user and group have been renamed to "wazuh". ([#7763](https://github.com/wazuh/wazuh/pull/7763))
- The MITRE database has been redesigned to provide full and searchable data. ([#7865](https://github.com/wazuh/wazuh/pull/7865))
- The static fields related to FIM have been ported to dynamic fields in Analysisd. ([7358](https://github.com/wazuh/wazuh/pull/7358))
- Changed all randomly generated IDs used for cluster tasks. Now, `uuid4` is used to ensure IDs are not repeated. ([8351](https://github.com/wazuh/wazuh/pull/8351))
- Improved sendsync error log to provide more details of the used parameters. ([#8873](https://github.com/wazuh/wazuh/pull/8873))
- Changed `walk_dir` function to be iterative instead of recursive. ([#9708](https://github.com/wazuh/wazuh/pull/9708))
- Refactored Integrity sync behavior so that new synchronizations do not start until extra-valid files are processed. ([#10183](https://github.com/wazuh/wazuh/issues/10038))
- Changed cluster synchronization, now the content of the `etc/shared` folder is synchronized. ([#10101](https://github.com/wazuh/wazuh/pull/10101))
- Changed all XML file loads. Now, `defusedxml` library is used to avoid possible XML-based attacks. ([8351](https://github.com/wazuh/wazuh/pull/8351))
- Changed configuration validation from execq socket to com socket. ([#8535](https://github.com/wazuh/wazuh/pull/8535))
- Updated utils unittest to improve process_array function coverage. ([#8392](https://github.com/wazuh/wazuh/pull/8392))
- Changed `request_slice` calculation to improve efficiency when accessing wazuh-db data. ([#8885](https://github.com/wazuh/wazuh/pull/8885))
- Improved the retrieval of information from `wazuh-db` so it reaches the optimum size in a single iteration. ([#9273](https://github.com/wazuh/wazuh/pull/9273))
- Optimized the way framework uses context cached functions and added a note on context_cached docstring. ([#9234](https://github.com/wazuh/wazuh/issues/9234))
- Improved framework regexes to be more specific and less vulnerable. ([#9332](https://github.com/wazuh/wazuh/pull/9332))
- Unified framework exceptions for non-active agents. ([#9423](https://github.com/wazuh/wazuh/pull/9423))
- Changed RBAC policies to case insensitive. ([#9433](https://github.com/wazuh/wazuh/pull/9433))
- Refactored framework stats module into SDK and core components to comply with Wazuh framework code standards. ([#9548](https://github.com/wazuh/wazuh/pull/9548))
- Changed the size of the agents chunks sent to the upgrade socket to make the upgrade endpoints faster. ([#10309](https://github.com/wazuh/wazuh/pull/10309))
- Refactored rootcheck and syscheck SDK code to make it clearer. ([#9408](https://github.com/wazuh/wazuh/pull/9408))
- Adapted Azure-logs module to use Microsoft Graph API instead of Active Directory Graph API. ([#9738](https://github.com/wazuh/wazuh/pull/9738))
- Analysisd now reconnects to Active Response if Remoted or Execd get restarted. ([#8060](https://github.com/wazuh/wazuh/pull/8060))
- Agent key polling now supports cluster environments. ([#10335](https://github.com/wazuh/wazuh/pull/10335))
- Extended support of Vulnerability Detector for Debian 11 (Bullseye). ([#10357](https://github.com/wazuh/wazuh/pull/10357))
- Improved Remoted performance with an agent TCP connection sending queue. ([#10326](https://github.com/wazuh/wazuh/pull/10326))
- Agent DB synchronization has been boosted by caching the last data checksum in Wazuh DB. ([#9093](https://github.com/wazuh/wazuh/pull/9093))
- Logtest now scans new ruleset files when loading a new session. ([#8892](https://github.com/wazuh/wazuh/pull/8892))

#### Fixed

- Fixed a memory defect in Remoted when closing connection handles. ([#8223](https://github.com/wazuh/wazuh/pull/8223))
- Fixed a timing problem in the manager that might prevent Analysisd from sending Active responses to agents. ([#7625](https://github.com/wazuh/wazuh/pull/7625))
- Fixed a bug in Analysisd that did not apply field lookup in rules that overwrite other ones. ([#8210](https://github.com/wazuh/wazuh/pull/8210))
- Prevented the manager from leaving dangling agent database files. ([#8902](https://github.com/wazuh/wazuh/pull/8902))
- Corrected remediation message for error code 6004. ([#8254](https://github.com/wazuh/wazuh/pull/8254))
- Fixed a bug when deleting non-existing users or roles in the security SDK. ([#8157](https://github.com/wazuh/wazuh/pull/8157))
- Fixed a bug with `agent.conf` file permissions when creating an agent group. ([#8418](https://github.com/wazuh/wazuh/pull/8418))
- Fixed wrong exceptions with wdb pagination mechanism. ([#8422](https://github.com/wazuh/wazuh/pull/8422))
- Fixed error when loading some rules with the `\` character. ([#8747](https://github.com/wazuh/wazuh/pull/8747))
- Changed `WazuhDBQuery` class to properly close socket connections and prevent file descriptor leaks. ([#9216](https://github.com/wazuh/wazuh/pull/9216))
- Fixed error in the api configuration when using the `agent_upgrade` script. ([#10320](https://github.com/wazuh/wazuh/pull/10320))
- Handle `JSONDecodeError` in Distributed API class methods. ([#10341](https://github.com/wazuh/wazuh/pull/10341))
- Fixed an issue with duplicated logs in Azure-logs module and applied several improvements to it. ([#9738](https://github.com/wazuh/wazuh/pull/9738))
- Fixed the query parameter validation to allow usage of special chars in Azure module. ([#10680](https://github.com/wazuh/wazuh/pull/10680))
- Fix a bug running wazuh-clusterd process when it was already running. ([#8394](https://github.com/wazuh/wazuh/pull/8394))
- Allow cluster to send and receive messages with size higher than request_chunk. ([#8732](https://github.com/wazuh/wazuh/pull/8732))
- Fixed a bug that caused `wazuh-clusterd` process to not delete its pidfile when running in foreground mode and it is stopped. ([#9077](https://github.com/wazuh/wazuh/pull/9077))
- Fixed race condition due to lack of atomicity in the cluster synchronization mechanism. ([#10376](https://github.com/wazuh/wazuh/pull/10376))
- Fixed bug when displaying the dates of the cluster tasks that have not finished yet. Now `n/a` is displayed in these cases. ([#10492](https://github.com/wazuh/wazuh/pull/10492))
- Fixed missing field `value_type` in FIM alerts. ([#9196](https://github.com/wazuh/wazuh/pull/9196))
- Fixed a typo in the SSH Integrity Check script for Agentless. ([#9292](https://github.com/wazuh/wazuh/pull/9292))
- Fixed multiple race conditions in Remoted. ([#10421](https://github.com/wazuh/wazuh/pull/10421))
- The manager's agent database has been fixed to prevent dangling entries from removed agents. ([#10390](https://github.com/wazuh/wazuh/pull/10390))
- Fixed the alerts generated by FIM when a lookup operation on an SID fails. ([#9765](https://github.com/wazuh/wazuh/pull/9765))

#### Removed

- The data reporting for Rootcheck scans in the agent_control tool has been deprecated. ([#8399](https://github.com/wazuh/wazuh/pull/8399))
- Removed old framework functions used to calculate agent status. ([#8846](https://github.com/wazuh/wazuh/pull/8846))

### Agent

#### Added

- Added an option to allow the agent to refresh the connection to the manager. ([#8016](https://github.com/wazuh/wazuh/pull/8016))
- Introduced a new module to collect audit logs from GitHub. ([#8532](https://github.com/wazuh/wazuh/pull/8532))
- FIM now expands wildcarded paths in the configuration on Windows agents. ([8461](https://github.com/wazuh/wazuh/pull/8461))
- FIM reloads wildcarded paths on full scans. ([8754](https://github.com/wazuh/wazuh/pull/8754))
- Added new `path_suffix` option to AWS module configuration. ([#8306](https://github.com/wazuh/wazuh/pull/8306))
- Added new `discard_regex` option to AWS module configuration. ([8331](https://github.com/wazuh/wazuh/pull/8331))
- Added support for the S3 Server Access bucket type in AWS module. ([#8482](https://github.com/wazuh/wazuh/pull/8442))
- Added support for Google Cloud Storage buckets using a new GCP module called `gcp-bucket`. ([#9119](https://github.com/wazuh/wazuh/pull/9119))
- Added support for Google Cloud Storage access logs to the `gcp-bucket` module. ([#9119](https://github.com/wazuh/wazuh/pull/9119))
- Added support for VPC endpoints in AWS module. ([#9420](https://github.com/wazuh/wazuh/pull/9420))
- Added support for GCS access logs in the GCP module. ([#9279](https://github.com/wazuh/wazuh/pull/9279))
- Added an iam role session duration parameter to AWS module. ([#10198](https://github.com/wazuh/wazuh/pull/10198))
- Added support for variables in SCA policies. ([#8826](https://github.com/wazuh/wazuh/pull/8826))
- FIM now fills an audit rule file to support who-data although Audit is in immutable mode. ([#7721](https://github.com/wazuh/wazuh/pull/7721))
- Introduced an integration to collect audit logs from Office365. ([#8957](https://github.com/wazuh/wazuh/pull/8957))
- Added a new field `DisplayVersion` to Syscollector to help Vulnerability Detector match vulnerabilities for Windows. ([#10168](https://github.com/wazuh/wazuh/pull/10168))
- Added support for macOS agent upgrade via WPK. ([#10148](https://github.com/wazuh/wazuh/pull/10148))
- Added Logcollector support for macOS logs (Unified Logging System). ([#8632](https://github.com/wazuh/wazuh/pull/8632))

#### Changed

- The agent now reports the version of the running AIX operating system to the manager. ([#8381](https://github.com/wazuh/wazuh/pull/8381))
- Improved the reliability of the user ID parsing in FIM who-data mode on Linux. ([#8604](https://github.com/wazuh/wazuh/pull/8604))
- Reword AWS `service_endpoint` parameter description to suit FIPS endpoints too. ([#10230](https://github.com/wazuh/wazuh/pull/10230))
- Extended support of Logcollector for MySQL 4.7 logs. Thanks to @YoyaYOSHIDA. ([#5047](https://github.com/wazuh/wazuh/pull/5047))
- Agents running on FreeBSD and OpenBSD now report their IP address. ([#9887](https://github.com/wazuh/wazuh/pull/9887))
- Reduced verbosity of FIM debugging logs. ([#8202](https://github.com/wazuh/wazuh/pull/8202))
- The agent's IP resolution frequency has been limited to prevent high CPU load. ([#9992](https://github.com/wazuh/wazuh/pull/9992))
- Syscollector has been optimized to use lees memory. ([#10236](https://github.com/wazuh/wazuh/pull/10236))
- Added support of ZscalerOS system information in the agent. ([#10337](https://github.com/wazuh/wazuh/pull/10337))
- Syscollector has been extended to collect missing Microsoft product hotfixes. ([#10259](https://github.com/wazuh/wazuh/pull/10259))
- Updated the osquery integration to find the new osqueryd location as of version 5.0. ([#10396](https://github.com/wazuh/wazuh/pull/10396))
- The internal FIM data handling has been simplified to find files by their path instead of their inode. ([#9123](https://github.com/wazuh/wazuh/pull/9123))
- Reimplemented the WPK installer rollback on Windows. ([#9764](https://github.com/wazuh/wazuh/pull/9764))
- Active responses for Windows agents now support native fields from Eventchannel. ([#10208](https://github.com/wazuh/wazuh/pull/10208))
- Error logs by Logcollector when a file is missing have been changed to info logs. ([#10651](https://github.com/wazuh/wazuh/pull/10651))
- The agent MSI installer for Windows now detects the platform version to install the default configuration. ([#8724](https://github.com/wazuh/wazuh/pull/8724))

#### Fixed

- Fixed a bug in FIM that did not allow monitoring new directories in real-time mode if the limit was reached at some point. ([#8784](https://github.com/wazuh/wazuh/pull/8784))
- Fixed a bug in FIM that threw an error when a query to the internal database returned no data. ([#8941](https://github.com/wazuh/wazuh/pull/8941))
- Fixed an error where the IP address was being returned along with the port for Amazon NLB service.([#8362](https://github.com/wazuh/wazuh/pull/8362))
- Fixed AWS module to properly handle the exception raised when processing a folder without logs. ([#8372](https://github.com/wazuh/wazuh/pull/8372)
- Fixed a bug with AWS module when pagination is needed in the bucket. ([#8433](https://github.com/wazuh/wazuh/pull/8433))
- Fixed an error with the ipGeoLocation field in AWS Macie logs. ([#8672](https://github.com/wazuh/wazuh/pull/8672))
- Changed an incorrect debug message in the GCloud integration module. ([#10333](https://github.com/wazuh/wazuh/pull/10333))
- Data race conditions have been fixed in FIM. ([#7848](https://github.com/wazuh/wazuh/pull/7848))
- Fixed wrong command line display in the Syscollector process report on Windows. ([#10011](https://github.com/wazuh/wazuh/pull/10011))
- Prevented Modulesd from freezing if Analysisd or Agentd get stopped before it. ([#10249](https://github.com/wazuh/wazuh/pull/10249))
- Fixed wrong keepalive message from the agent when file merged.mg is missing. ([#10405](https://github.com/wazuh/wazuh/pull/10405))
- Fixed missing logs from the Windows agent when it's getting stopped. ([#10381](https://github.com/wazuh/wazuh/pull/10381))
- Fixed missing packages reporting in Syscollector for macOS due to empty architecture data. ([#10524](https://github.com/wazuh/wazuh/pull/10524))
- Fixed FIM on Linux to parse audit rules with multiple keys for who-data. ([#7506](https://github.com/wazuh/wazuh/pull/7506))
- Fixed Windows 11 version collection in the agent. ([#10639](https://github.com/wazuh/wazuh/pull/10639))
- Fixed missing Eventchannel location in Logcollector configuration reporting. ([#10602](https://github.com/wazuh/wazuh/pull/10602))

## RESTful API

#### Added

- Added new `PUT /agents/reconnect` endpoint to force agents reconnection to the manager. ([#7988](https://github.com/wazuh/wazuh/pull/7988))
- Added `select` parameter to the `GET /security/users`, `GET /security/roles`, `GET /security/rules` and `GET /security/policies` endpoints. ([#6761](https://github.com/wazuh/wazuh/pull/6761))
- Added type and status filters to `GET /vulnerability/{agent_id}` endpoint. ([#8100](https://github.com/wazuh/wazuh/pull/8100))
- Added an option to configure SSL ciphers. ([#7490](https://github.com/wazuh/wazuh/pull/7490))
- Added an option to configure the maximum response time of the API. ([#8919](https://github.com/wazuh/wazuh/pull/8919))
- Added new `DELETE /rootcheck/{agent_id}` endpoint. ([#8945](https://github.com/wazuh/wazuh/pull/8945))
- Added new `GET /vulnerability/{agent_id}/last_scan` endpoint to check the latest vulnerability scan of an agent. ([#9028](https://github.com/wazuh/wazuh/pull/9028))
- Added new `cvss` and `severity` fields and filters to `GET /vulnerability/{agent_id}` endpoint. ([#9028](https://github.com/wazuh/wazuh/pull/9028))
- Added an option to configure the maximum allowed API upload size. ([#9100](https://github.com/wazuh/wazuh/pull/9100))
- Added new unit and integration tests for API models. ([#9142](https://github.com/wazuh/wazuh/pull/9142))
- Added message with the PID of `wazuh-apid` process when launched in foreground mode. ([#9077](https://github.com/wazuh/wazuh/pull/9077))
- Added `external id`, `source` and `url` to the MITRE endpoints responses. ([#9144](https://github.com/wazuh/wazuh/pull/9144))
- Added custom healthchecks for legacy agents in API integration tests, improving maintainability. ([#9297](https://github.com/wazuh/wazuh/pull/9297))
- Added new unit tests for the API python module to increase coverage. ([#9914](https://github.com/wazuh/wazuh/issues/9914))
- Added docker logs separately in API integration tests environment to get cleaner reports. ([#10238](https://github.com/wazuh/wazuh/pull/10238))
- Added new `disconnection_time` field to `GET /agents` response. ([#10437](https://github.com/wazuh/wazuh/pull/10437))
- Added new filters to agents upgrade endpoints. ([#10457](https://github.com/wazuh/wazuh/pull/10457))

#### Changed

- Renamed SSL protocol configuration parameter. ([#7490](https://github.com/wazuh/wazuh/pull/7490))
- Reviewed and updated API spec examples and JSON body examples. ([#8827](https://github.com/wazuh/wazuh/pull/8827))
- Improved the performance of several API endpoints. This is specially appreciable in environments with a big number of agents.
  - Improved `PUT /agents/group` endpoint. ([#8937](https://github.com/wazuh/wazuh/pull/8937))
  - Improved `PUT /agents/restart` endpoint. ([#8938](https://github.com/wazuh/wazuh/pull/8938))
  - Improved `DELETE /agents` endpoint. ([#8950](https://github.com/wazuh/wazuh/pull/8950))
  - Improved `PUT /rootcheck` endpoint. ([#8959](https://github.com/wazuh/wazuh/pull/8959))
  - Improved `PUT /syscheck` endpoint. ([#8966](https://github.com/wazuh/wazuh/pull/8966))
  - Improved `DELETE /groups` endpoint and changed API response to be more consistent. ([#9046](https://github.com/wazuh/wazuh/pull/9046))
- Changed `DELETE /rootcheck` endpoint to `DELETE /experimental/rootcheck`. ([#8945](https://github.com/wazuh/wazuh/pull/8945))
- Reduced the time it takes for `wazuh-apid` process to check its configuration when using the `-t` parameter. ([#9012](https://github.com/wazuh/wazuh/pull/9012))
- Fixed malfunction in the `sort` parameter of syscollector endpoints. ([#9019](https://github.com/wazuh/wazuh/pull/9019))
- Improved API integration tests stability when failing in entrypoint. ([#9113](https://github.com/wazuh/wazuh/pull/9113))
- Made SCA API integration tests dynamic to validate responses coming from any agent version. ([#9228](https://github.com/wazuh/wazuh/pull/9228))
- Refactored and standardized all the date fields in the API responses to use ISO8601. ([#9227](https://github.com/wazuh/wazuh/pull/9227))
- Removed `Server` header from API HTTP responses. ([#9263](https://github.com/wazuh/wazuh/pull/9263))
- Improved JWT implementation by replacing HS256 signing algorithm with RS256. ([#9371](https://github.com/wazuh/wazuh/pull/9371))
- Removed limit of agents to upgrade using the API upgrade endpoints. ([#10009](https://github.com/wazuh/wazuh/pull/10009))
- Changed Windows agents FIM responses to return permissions as JSON. ([#10158](https://github.com/wazuh/wazuh/pull/10158))
- Adapted API endpoints to changes in `wazuh-authd` daemon `force` parameter. ([#10389](https://github.com/wazuh/wazuh/pull/10389))
- Deprecated `use_only_authd` API configuration option and related functionality. `wazuh-authd` will always be required for creating and removing agents. ([#10512](https://github.com/wazuh/wazuh/pull/10512))

#### Fixed

- Fixed inconsistency in RBAC resources for `group:create`, `decoders:update`, and `rules:update` actions. ([#8196](https://github.com/wazuh/wazuh/pull/8196))
- Fixed the handling of an API error message occurring when Wazuh is started with a wrong `ossec.conf`. Now the execution continues and raises a warning. ([8378](https://github.com/wazuh/wazuh/pull/8378))
- Fixed a bug with `sort` parameter that caused a wrong response when sorting by several fields.([#8548](https://github.com/wazuh/wazuh/pull/8548))
- Fixed the description of `force_time` parameter in the API spec reference. ([#8597](https://github.com/wazuh/wazuh/issues/8597))
- Fixed API incorrect path in remediation message when maximum number of requests per minute is reached. ([#8537](https://github.com/wazuh/wazuh/pull/8537))
- Fixed agents' healthcheck error in the API integration test environment. ([#9071](https://github.com/wazuh/wazuh/pull/9071))
- Fixed a bug with `wazuh-apid` process handling of pidfiles when running in foreground mode. ([#9077](https://github.com/wazuh/wazuh/pull/9077))
- Fixed a bug with RBAC `group_id` matching. ([#9192](https://github.com/wazuh/wazuh/pull/9192))
- Removed temporal development keys and values from `GET /cluster/healthcheck` response. ([#9147](https://github.com/wazuh/wazuh/pull/9147))
- Fixed several errors when filtering by dates. ([#9227](https://github.com/wazuh/wazuh/pull/9227))
- Fixed limit in some endpoints like `PUT /agents/group/{group_id}/restart` and added a pagination method. ([#9262](https://github.com/wazuh/wazuh/pull/9262))
- Fixed bug with the `search` parameter resulting in invalid results. ([#9320](https://github.com/wazuh/wazuh/pull/9320))
- Fixed wrong values of `external_id` field in MITRE resources. ([#9368](https://github.com/wazuh/wazuh/pull/9368))
- Fixed how the API integration testing environment checks that `wazuh-apid` daemon is running before starting the tests. ([#9399](https://github.com/wazuh/wazuh/pull/9399))
- Add healthcheck to verify that `logcollector` stats are ready before starting the API integration test. ([#9777](https://github.com/wazuh/wazuh/pull/9777))
- Fixed API integration test healthcheck used in the `vulnerability` test cases. ([#10159](https://github.com/wazuh/wazuh/pull/10159))
- Fixed an error with `PUT /agents/node/{node_id}/restart` endpoint when no agents are present in selected node. ([#10179](https://github.com/wazuh/wazuh/pull/10179))
- Fixed RBAC experimental API integration tests expecting a 1760 code in implicit requests. ([#10322](https://github.com/wazuh/wazuh/pull/10322))
- Fixed cluster race condition that caused API integration test to randomly fail. ([#10289](https://github.com/wazuh/wazuh/pull/10289))
- Fixed `PUT /agents/node/{node_id}/restart` endpoint to exclude exception codes properly. ([#10619](https://github.com/wazuh/wazuh/pull/10619))
- Fixed `PUT /agents/group/{group_id}/restart` endpoint to exclude exception codes properly. ([#10666](https://github.com/wazuh/wazuh/pull/10666))
- Fixed agent endpoints `q` parameter to allow more operators when filtering by groups. ([#10656](https://github.com/wazuh/wazuh/pull/10656))

#### Removed

- Removed select parameter from GET /agents/stats/distinct endpoint. ([#8599](https://github.com/wazuh/wazuh/pull/8599))

### Ruleset

#### Added

- Added Rules and Decoders for Wazuh API. ([#10428](https://github.com/wazuh/wazuh/pull/10428))
- Added Rules and Decoders for TrendMicro Cloud One. ([#10458](https://github.com/wazuh/wazuh/pull/10458))
- Added Rules for Sophos UTM Firewall. ([#10496](https://github.com/wazuh/wazuh/pull/10496))
- Added SCA policy for Solaris 11.4. ([#10369](https://github.com/wazuh/wazuh/pull/10369))
- Added Rules for Cloudflare WAF. ([#10658](https://github.com/wazuh/wazuh/pull/10658))
- Added Rules and Decoders for FortiAuth. ([#10667](https://github.com/wazuh/wazuh/pull/10667))
- Added CDB list for malicious IP. ([#10676](https://github.com/wazuh/wazuh/pull/10676))
- Added CDB list for uncommon CMD opened process. ([#10676](https://github.com/wazuh/wazuh/pull/10676))
- Added Rules for MITRE public Fin7 assessment. ([#10676](https://github.com/wazuh/wazuh/pull/10676))
- Added IP reputation Rules. ([#10676](https://github.com/wazuh/wazuh/pull/10676))
- Added Rules and Decoders for FortiAuth. ([#10667](https://github.com/wazuh/wazuh/pull/10667))

#### Changed

- Updated Amazon Linux 2 SCA up to version 2.0.0. ([#10315](https://github.com/wazuh/wazuh/pull/10315))
- Updated RedHat Enterprise Linux 8 SCA up to version 1.0.1. ([#10354](https://github.com/wazuh/wazuh/pull/10354))
- Updated Mitre mappings for rules. ([#10676](https://github.com/wazuh/wazuh/pull/10676))
- Updated Amazon rules to add more granularity. ([#10507](https://github.com/wazuh/wazuh/pull/10507))
- Updated macOS Big Sur SCA up to 1.2.0 version. ([#10558](https://github.com/wazuh/wazuh/pull/10558))

#### Fixed

- Fixed enabled-like checks for Amazon Linux 2 SCA. ([#10315](https://github.com/wazuh/wazuh/pull/10315))
- Fixed enabled-like checks for RedHat Enterprise Linux 8 SCA. ([#10354](https://github.com/wazuh/wazuh/pull/10354))
- Fixed typos and not working tests for Centos 7 SCA. Thanks to RonnyMaas (@RonnyMaas). ([#10406](https://github.com/wazuh/wazuh/pull/10406))
- Fixed regex for prematch in FortiDDoS Decoders. ([#10676](https://github.com/wazuh/wazuh/pull/10676))
- Fixed errors and improved detection in Windows Security rules. ([#10682](https://github.com/wazuh/wazuh/pull/10682))
- Fixed YML syntax problems in Solaris 11.4 SCA. ([#10707](https://github.com/wazuh/wazuh/pull/10707))
- Fixed a typo in the Xbox Live Networking Service check for SCA. ([#10375](https://github.com/wazuh/wazuh/pull/10375))

### Other

#### Changed

- Upgraded external SQLite library dependency version to 3.36. ([#10247](https://github.com/wazuh/wazuh/pull/10247))
- Upgraded external BerkeleyDB library dependency version to 18.1.40. ([#10247](https://github.com/wazuh/wazuh/pull/10247))
- Upgraded external OpenSSL library dependency version to 1.1.1l. ([#10247](https://github.com/wazuh/wazuh/pull/10247))

#### Fixed

- Fixed error detection in the CURL helper library. ([#9168](https://github.com/wazuh/wazuh/pull/9168))
=======
## [v4.2.5]

### Manager

#### Changed

- Active response requests for agents between v4.2.0 and v4.2.4 is now sanitized to prevent unauthorized code execution. ([#10809](https://github.com/wazuh/wazuh/pull/10809))

### Agent

#### Fixed

- A bug in the Active response tools that may allow unauthorized code execution has been mitigated. Reported by @rk700. ([#10809](https://github.com/wazuh/wazuh/pull/10809))
>>>>>>> d9bdabd7


## [v4.2.4] - 2021-10-20

### Manager

#### Fixed

- Prevented files belonging to deleted agents from remaining in the manager. ([#9158](https://github.com/wazuh/wazuh/pull/9158))
- Fixed inaccurate agent group file cleanup in the database sync module. ([#10432](https://github.com/wazuh/wazuh/pull/10432))
- Prevented the manager from corrupting the agent data integrity when the disk gets full. ([#10479](https://github.com/wazuh/wazuh/pull/10479))
- Fixed a resource leak in Vulnerability Detector when scanning Windows agents. ([#10559](https://github.com/wazuh/wazuh/pull/10559))
- Stop deleting agent related files in cluster process when an agent is removed from `client.keys`. ([#9061](https://github.com/wazuh/wazuh/pull/9061))

## [v4.2.3] - 2021-10-06

### Manager

#### Fixed

- Fixed a bug in Remoted that might lead it to crash when retrieving an agent's group. ([#10388](https://github.com/wazuh/wazuh/pull/10388))


## [v4.2.2] - 2021-09-28

### Manager

#### Changed

- Clean up the agent's inventory data on the manager if Syscollector is disabled. ([#9133](https://github.com/wazuh/wazuh/pull/9133))
- Authd now refuses enrollment attempts if the agent already holds a valid key. ([#9779](https://github.com/wazuh/wazuh/pull/9779))

#### Fixed

- Fixed a false positive in Vulnerability Detector when packages have multiple conditions in the OVAL feed. ([#9647](https://github.com/wazuh/wazuh/pull/9647))
- Prevented pending agents from keeping their state indefinitely in the manager. ([#9042](https://github.com/wazuh/wazuh/pull/9042))
- Fixed Remoted to avoid agents in connected state with no group assignation. ([#9088](https://github.com/wazuh/wazuh/pull/9088))
- Fixed a bug in Analysisd that ignored the value of the rule option `noalert`. ([#9278](https://github.com/wazuh/wazuh/pull/9278))
- Fixed Authd's startup to set up the PID file before loading keys. ([#9378](https://github.com/wazuh/wazuh/pull/9378))
- Fixed a bug in Authd that delayed the agent timestamp update when removing agents. ([#9295](https://github.com/wazuh/wazuh/pull/9295))
- Fixed a bug in Wazuh DB that held wrong agent timestamp data. ([#9705](https://github.com/wazuh/wazuh/pull/9705))
- Fixed a bug in Remoted that kept deleted shared files in the multi-groups' merged.mg file. ([#9942](https://github.com/wazuh/wazuh/pull/9942))
- Fixed a bug in Analysisd that overwrote its queue socket when launched in test mode. ([#9987](https://github.com/wazuh/wazuh/pull/9987))
- Fixed a condition in the Windows Vulnerability Detector to prevent false positives when evaluating DU patches. ([#10016](https://github.com/wazuh/wazuh/pull/10016))
- Fixed a memory leak when generating the Windows report in Vulnerability Detector. ([#10214](https://github.com/wazuh/wazuh/pull/10214))
- Fixed a file descriptor leak in Analysisd when delivering an AR request to an agent. ([#10194](https://github.com/wazuh/wazuh/pull/10194))

### Agent

#### Changed

- Optimized Syscollector scan performance. ([#9907](https://github.com/wazuh/wazuh/pull/9907))
- Reworked the Google Cloud Pub/Sub integration module to increase the number of processed events per second allowing multithreading. Added new `num_threads` option to module configuration. ([#9927](https://github.com/wazuh/wazuh/pull/9927))
- Upgraded google-cloud-pubsub dependency to the latest stable version (2.7.1). ([#9964](https://github.com/wazuh/wazuh/pull/9964))
- Reimplemented the WPK installer rollback on Linux. ([#9443](https://github.com/wazuh/wazuh/pull/9443))
- Updated AWS WAF implementation to change `httpRequest.headers` field format. ([#10217](https://github.com/wazuh/wazuh/pull/10217))

#### Fixed

- Prevented the manager from hashing the shared configuration too often. ([#9710](https://github.com/wazuh/wazuh/pull/9710))
- Fixed a memory leak in Logcollector when re-subscribing to Windows Eventchannel. ([#9310](https://github.com/wazuh/wazuh/pull/9310))
- Fixed a memory leak in the agent when enrolling for the first time if it had no previous key. ([#9967](https://github.com/wazuh/wazuh/pull/9967))
- Removed CloudWatchLogs log stream limit when there are more than 50 log streams. ([#9934](https://github.com/wazuh/wazuh/pull/9934))
- Fixed a problem in the Windows installer that causes the agent to be unable to get uninstalled or upgraded. ([#9897](https://github.com/wazuh/wazuh/pull/9897))
- Fixed AWS WAF log parsing when there are multiple dicts in one line. ([#9775](https://github.com/wazuh/wazuh/pull/9775))
- Fixed a bug in AWS CloudWatch Logs module that caused already processed logs to be collected and reprocessed. ([#10024](https://github.com/wazuh/wazuh/pull/10024))
- Avoid duplicate alerts from case-insensitive 32-bit registry values in FIM configuration for Windows agents. ([#8256](https://github.com/wazuh/wazuh/pull/8256))
- Fixed error with Wazuh path in Azure module. ([#10250](https://github.com/wazuh/wazuh/pull/10250))
- Fixed a bug in the sources and WPK installer that made upgrade unable to detect the previous installation on CentOS 7. ([#10210](https://github.com/wazuh/wazuh/pull/10210))

### RESTful API

#### Changed

- Made SSL ciphers configurable and renamed SSL protocol option. ([#10219](https://github.com/wazuh/wazuh/pull/10219))

#### Fixed

- Fixed a bug with distributed API calls when the cluster is disabled. ([#9984](https://github.com/wazuh/wazuh/pull/9984))


## [v4.2.1] - 2021-09-03

### Fixed

- **Installer:**
  - Fixed a bug in the upgrade to 4.2.0 that disabled Eventchannel support on Windows agent. ([#9973](https://github.com/wazuh/wazuh/issues/9973))

- **Modules:**
  - Fixed a bug with Python-based integration modules causing the integrations to stop working in agents for Wazuh v4.2.0. ([#9975](https://github.com/wazuh/wazuh/issues/9975))


## [v4.2.0] - 2021-08-25

### Added

- **Core:**
  - Added support for bookmarks in Logcollector, allowing to follow the log file at the point where the agent stopped. ([#3368](https://github.com/wazuh/wazuh/issues/3368))
  - Improved support for multi-line logs with a variable number of lines in Logcollector. ([#5652](https://github.com/wazuh/wazuh/issues/5652))
  - Added an option to limit the number of files per second in FIM. ([#6830](https://github.com/wazuh/wazuh/pull/6830))
  - Added a statistics file to Logcollector. Such data is also available via API queries. ([#7109](https://github.com/wazuh/wazuh/pull/7109))
  - Allow statistical data queries to the agent. ([#7239](https://github.com/wazuh/wazuh/pull/7239))
  - Allowed quoting in commands to group arguments in the command wodle and SCA checks. ([#7307](https://github.com/wazuh/wazuh/pull/7307))
  - Let agents running on Solaris send their IP to the manager. ([#7408](https://github.com/wazuh/wazuh/pull/7408))
  - New option `<ip_update_interval>` to set how often the agent refresh its IP address. ([#7444](https://github.com/wazuh/wazuh/pull/7444))
  - Added support for testing location information in Wazuh Logtest. ([#7661](https://github.com/wazuh/wazuh/issues/7661))
  - Added Vulnerability Detector reports to Wazuh DB to know which CVE’s affect an agent. ([#7731](https://github.com/wazuh/wazuh/issues/7731))
  - Introduced an option to enable or disable listening Authd TLS port. ([#8755](https://github.com/wazuh/wazuh/pull/8755))

- **API:**
  - Added new endpoint to get agent stats from different components. ([#7200](https://github.com/wazuh/wazuh/pull/7200))
  - Added new endpoint to modify users' allow_run_as flag. ([#7588](https://github.com/wazuh/wazuh/pull/7588))
  - Added new endpoint to get vulnerabilities that affect an agent. ([#7647](https://github.com/wazuh/wazuh/pull/7647))
  - Added API configuration validator. ([#7803](https://github.com/wazuh/wazuh/pull/7803))
  - Added the capability to disable the max_request_per_minute API configuration option using 0 as value. ([#8115](https://github.com/wazuh/wazuh/pull/8115))

- **Ruleset:**
  - Decoders
    - Added support for UFW firewall to decoders. ([#7100](https://github.com/wazuh/wazuh/pull/7100))
    - Added Sophos firewall Decoders ([#7289](https://github.com/wazuh/wazuh/pull/7289))
    - Added Wazuh API Decoders ([#7289](https://github.com/wazuh/wazuh/pull/7289))
    - Added F5 BigIP Decoders. ([#7289](https://github.com/wazuh/wazuh/pull/7289))
  - Rules
    - Added Sophos firewall Rules ([#7289](https://github.com/wazuh/wazuh/pull/7289))
    - Added Wazuh API Rules ([#7289](https://github.com/wazuh/wazuh/pull/7289))
    - Added Firewall Rules
    - Added F5 BigIp Rules. ([#7289](https://github.com/wazuh/wazuh/pull/7289))
  - SCA
    - Added CIS policy "Ensure XD/NX support is enabled" back for SCA. ([#7316](https://github.com/wazuh/wazuh/pull/7316))
    - Added Apple MacOS 10.14 SCA ([#7035](https://github.com/wazuh/wazuh/pull/7035))
    - Added Apple MacOS 10.15 SCA ([#7036](https://github.com/wazuh/wazuh/pull/7036))
    - Added Apple MacOS 11.11 SCA ([#7037](https://github.com/wazuh/wazuh/pull/7037))

### Changed

- **Cluster:**
  - Improved the cluster nodes integrity calculation process. It only calculates the MD5 of the files that have been modified since the last integrity check. ([#8175](https://github.com/wazuh/wazuh/pull/8175))
  - Changed the synchronization of agent information between cluster nodes to complete the synchronization in a single task for each worker. ([#8182](https://github.com/wazuh/wazuh/pull/8182))
  - Changed cluster logs to show more useful information. ([#8002](https://github.com/wazuh/wazuh/pull/8002))

- **Core:**
  - Wazuh daemons have been renamed to a unified standard. ([#6912](https://github.com/wazuh/wazuh/pull/6912))
  - Wazuh CLIs have been renamed to a unified standard. ([#6903](https://github.com/wazuh/wazuh/pull/6903))
  - Wazuh internal directories have been renamed to a unified standard. ([#6920](https://github.com/wazuh/wazuh/pull/6920))
  - Prevent a condition in FIM that may lead to a memory error. ([#6759](https://github.com/wazuh/wazuh/pull/6759))
  - Let FIM switch to real-time mode for directories where who-data is not available (Audit in immutable mode). ([#6828](https://github.com/wazuh/wazuh/pull/6828))
  - Changed the Active Response protocol to receive messages in JSON format that include the full alert. ([#7317](https://github.com/wazuh/wazuh/pull/7317))
  - Changed references to the product name in logs. ([#7264](https://github.com/wazuh/wazuh/pull/7264))
  - Syscollector now synchronizes its database with the manager, avoiding full data delivery on each scan. ([#7379](https://github.com/wazuh/wazuh/pull/7379))
  - Remoted now supports both TCP and UDP protocols simultaneously. ([#7541](https://github.com/wazuh/wazuh/pull/7541))
  - Improved the unit tests for the os_net library. ([#7595](https://github.com/wazuh/wazuh/pull/7595))
  - FIM now removes the audit rules when their corresponding symbolic links change their target. ([#6999](https://github.com/wazuh/wazuh/pull/6999))
  - Compilation from sources now downloads the external dependencies prebuilt. ([#7797](https://github.com/wazuh/wazuh/pull/7797))
  - Added the old implementation of Logtest as `wazuh-logtest-legacy`. ([#7807](https://github.com/wazuh/wazuh/pull/7807))
  - Improved the performance of Analysisd when running on multi-core hosts. ([#7974](https://github.com/wazuh/wazuh/pull/7974))
  - Agents now report the manager when they stop. That allows the manager to log an alert and immediately set their state to "disconnected". ([#8021](https://github.com/wazuh/wazuh/pull/8021))
  - Wazuh building is now independent from the installation directory. ([#7327](https://github.com/wazuh/wazuh/pull/7327))
  - The embedded python interpreter is provided in a preinstalled, portable package. ([#7327](https://github.com/wazuh/wazuh/pull/7327))
  - Wazuh resources are now accessed by a relative path to the installation directory. ([#7327](https://github.com/wazuh/wazuh/pull/7327))
  - The error log that appeared when the agent cannot connect to SCA has been switched to warning. ([#8201](https://github.com/wazuh/wazuh/pull/8201))
  - The agent now validates the Audit connection configuration when enabling whodata for FIM on Linux. ([#8921](https://github.com/wazuh/wazuh/pull/8921))

- **API:**
  - Removed ruleset version from `GET /cluster/{node_id}/info` and `GET /manager/info` as it was deprecated. ([#6904](https://github.com/wazuh/wazuh/issues/6904))
  - Changed the `POST /groups` endpoint to specify the group name in a JSON body instead of in a query parameter. ([#6909](https://github.com/wazuh/wazuh/pull/6909))
  - Changed the `PUT /active-response` endpoint function to create messages with the new JSON format. ([#7312](https://github.com/wazuh/wazuh/pull/7312))
  - New parameters added to `DELETE /agents` endpoint and `older_than` field removed from response. ([#6366](https://github.com/wazuh/wazuh/issues/6366))
  - Changed login security controller to avoid errors in Restful API reference links. ([#7909](https://github.com/wazuh/wazuh/pull/7909))
  - Changed the PUT /agents/group/{group_id}/restart response format when there are no agents assigned to the group. ([#8123](https://github.com/wazuh/wazuh/pull/8123))
  - Agent keys used when adding agents are now obscured in the API log. ([#8149](https://github.com/wazuh/wazuh/pull/8149))
  - Improved all agent restart endpoints by removing active-response check. ([#8457](https://github.com/wazuh/wazuh/pull/8457))
  - Improved API requests processing time by applying cache to token RBAC permissions extraction. It will be invalidated if any resource related to the token is modified. ([#8615](https://github.com/wazuh/wazuh/pull/8615))
  - Increased to 100000 the maximum value accepted for `limit` API parameter, default value remains at 500. ([#8841](https://github.com/wazuh/wazuh/pull/8841))

- **Framework:**
  - Improved agent insertion algorithm when Authd is not available. ([#8682](https://github.com/wazuh/wazuh/pull/8682))

- **Ruleset:**
  - The ruleset was normalized according to the Wazuh standard. ([#6867](https://github.com/wazuh/wazuh/pull/6867))
  - Rules
    - Changed Ossec Rules. ([#7260](https://github.com/wazuh/wazuh/pull/7260))
    - Changed Cisco IOS Rules. ([#7289](https://github.com/wazuh/wazuh/pull/7289))
    - Changed ID from 51000 to 51003 in Dropbear Rules. ([#7289](https://github.com/wazuh/wazuh/pull/7289))
    - Changed 6 new rules for Sophos Rules. ([#7289](https://github.com/wazuh/wazuh/pull/7289))
  - Decoders
    - Changed Active Response Decoders. ([#7317](https://github.com/wazuh/wazuh/pull/7317))
    - Changed Auditd Decoders. ([#7289](https://github.com/wazuh/wazuh/pull/7289))
    - Changed Checkpoint Smart1 Decoders. ([#8676](https://github.com/wazuh/wazuh/pull/8676))
    - Changed Cisco ASA Decoders. ([#7289](https://github.com/wazuh/wazuh/pull/7289))
    - Changed Cisco IOS Decoders. ([#7289](https://github.com/wazuh/wazuh/pull/7289))
    - Changed Kernel Decoders. ([#7837](https://github.com/wazuh/wazuh/pull/7837))
    - Changed OpenLDAP Decoders. ([#7289](https://github.com/wazuh/wazuh/pull/7289))
    - Changed Ossec Decoders. ([#7260](https://github.com/wazuh/wazuh/pull/7260))
    - Changed Sophos Decoders. ([#7289](https://github.com/wazuh/wazuh/pull/7289))
    - Changed PFsense Decoders. ([#7289](https://github.com/wazuh/wazuh/pull/7289))
    - Changed Panda PAPS Decoders. ([#8676](https://github.com/wazuh/wazuh/pull/8676))


- **External dependencies:**
  - Upgrade boto3, botocore, requests, s3transfer and urllib3 Python dependencies to latest stable versions. ([#8886](https://github.com/wazuh/wazuh/pull/8886))
  - Update Python to latest stable version (3.9.6). ([#9389](https://github.com/wazuh/wazuh/pull/9389))
  - Upgrade GCP dependencies and pip to latest stable version.
  - Upgrade python-jose to 3.1.0.
  - Add tabulate dependency.

### Fixed

- **Cluster:**
  - Fixed memory usage when creating cluster messages. ([#6736](https://github.com/wazuh/wazuh/pull/6736))
  - Fixed a bug when unpacking incomplete headers in cluster messages. ([#8142](https://github.com/wazuh/wazuh/pull/8142))
  - Changed error message to debug when iterating a file listed that is already deleted. ([#8499](https://github.com/wazuh/wazuh/pull/8499))
  - Fixed cluster timeout exceptions. ([#8901](https://github.com/wazuh/wazuh/pull/8901))
  - Fixed unhandled KeyError when an error command is received in any cluster node. ([#8872](https://github.com/wazuh/wazuh/pull/8872))
  - Fixed unhandled cluster error in send_string() communication protocol. ([#8943](https://github.com/wazuh/wazuh/pull/8943))

- **Core:**
  - Fixed a bug in FIM when setting scan_time to "12am" or "12pm". ([#6934](https://github.com/wazuh/wazuh/pull/6934))
  - Fixed a bug in FIM that produced wrong alerts when the file limit was reached. ([#6802](https://github.com/wazuh/wazuh/pull/6802))
  - Fixed a bug in Analysisd that reserved the static decoder field name "command" but never used it. ([#7105](https://github.com/wazuh/wazuh/pull/7105))
  - Fixed evaluation of fields in the tag `<description>` of rules. ([#7073](https://github.com/wazuh/wazuh/pull/7073))
  - Fixed bugs in FIM that caused symbolic links to not work correctly. ([#6789](https://github.com/wazuh/wazuh/pull/6789))
  - Fixed path validation in FIM configuration. ([#7018](https://github.com/wazuh/wazuh/pull/7018))
  - Fixed a bug in the "ignore" option on FIM where relative paths were not resolved. ([#7018](https://github.com/wazuh/wazuh/pull/7018))
  - Fixed a bug in FIM that wrongly detected that the file limit had been reached. ([#7268](https://github.com/wazuh/wazuh/pull/7268))
  - Fixed a bug in FIM that did not produce alerts when a domain user deleted a file. ([#7265](https://github.com/wazuh/wazuh/pull/7265))
  - Fixed Windows agent compilation with GCC 10. ([#7359](https://github.com/wazuh/wazuh/pull/7359))
  - Fixed a bug in FIM that caused to wrongly expand environment variables. ([#7332](https://github.com/wazuh/wazuh/pull/7332))
  - Fixed the inclusion of the rule description in archives when matched a rule that would not produce an alert. ([#7476](https://github.com/wazuh/wazuh/pull/7476))
  - Fixed a bug in the regex parser that did not accept empty strings. ([#7495](https://github.com/wazuh/wazuh/pull/7495))
  - Fixed a bug in FIM that did not report deleted files set with real-time in agents on Solaris. ([#7414](https://github.com/wazuh/wazuh/pull/7414))
  - Fixed a bug in Remoted that wrongly included the priority header in syslog when using TCP. ([#7633](https://github.com/wazuh/wazuh/pull/7633))
  - Fixed a stack overflow in the XML parser by limiting 1024 levels of recursion. ([#7782](https://github.com/wazuh/wazuh/pull/7782))
  - Prevented Vulnerability Detector from scanning all the agents in the master node that are connected to another worker. ([#7795](https://github.com/wazuh/wazuh/pull/7795))
  - Fixed an issue in the database sync module that left dangling agent group files. ([#7858](https://github.com/wazuh/wazuh/pull/7858))
  - Fixed memory leaks in the regex parser in Analysisd. ([#7919](https://github.com/wazuh/wazuh/pull/7919))
  - Fixed a typo in the initial value for the hotfix scan ID in the agents' database schema. ([#7905](https://github.com/wazuh/wazuh/pull/7905))
  - Fixed a segmentation fault in Vulnerability Detector when parsing an unsupported package version format. ([#8003](https://github.com/wazuh/wazuh/pull/8003))
  - Fixed false positives in FIM when the inode of multiple files change, due to file inode collisions in the engine database. ([#7990](https://github.com/wazuh/wazuh/pull/7990))
  - Fixed the error handling when wildcarded Redhat feeds are not found. ([#6932](https://github.com/wazuh/wazuh/pull/6932))
  - Fixed the `equals` comparator for OVAL feeds in Vulnerability Detector. ([#7862](https://github.com/wazuh/wazuh/pull/7862))
  - Fixed a bug in FIM that made the Windows agent crash when synchronizing a Windows Registry value that starts with a colon (`:`). ([#8098](https://github.com/wazuh/wazuh/pull/8098) [#8143](https://github.com/wazuh/wazuh/pull/8143))
  - Fixed a starving hazard in Wazuh DB that might stall incoming requests during the database commitment. ([#8151](https://github.com/wazuh/wazuh/pull/8151))
  - Fixed a race condition in Remoted that might make it crash when closing RID files. ([#8224](https://github.com/wazuh/wazuh/pull/8224))
  - Fixed a descriptor leak in the agent when failed to connect to Authd. ([#8789](https://github.com/wazuh/wazuh/pull/8789))
  - Fixed a potential error when starting the manager due to a delay in the creation of Analysisd PID file. ([#8828](https://github.com/wazuh/wazuh/pull/8828))
  - Fixed an invalid memory access hazard in Vulnerability Detector. ([#8551](https://github.com/wazuh/wazuh/pull/8551))
  - Fixed an error in the FIM decoder at the manager when the agent reports a file with an empty ACE list. ([#8571](https://github.com/wazuh/wazuh/pull/8571))
  - Prevented the agent on macOS from getting corrupted after an operating system upgrade. ([#8620](https://github.com/wazuh/wazuh/pull/8620))
  - Fixed an error in the manager that could not check its configuration after a change by the API when Active response is disabled. ([#8357](https://github.com/wazuh/wazuh/pull/8357))
  - Fixed a problem in the manager that left remote counter and agent group files when removing an agent. ([#8630](https://github.com/wazuh/wazuh/pull/8630))
  - Fixed an error in the agent on Windows that could corrupt the internal FIM databas due to disabling the disk sync. ([#8905](https://github.com/wazuh/wazuh/pull/8905))
  - Fixed a crash in Logcollector on Windows when handling the position of the file. ([#9364](https://github.com/wazuh/wazuh/pull/9364))
  - Fixed a buffer underflow hazard in Remoted when handling input messages. Thanks to Johannes Segitz (@jsegitz). ([#9285](https://github.com/wazuh/wazuh/pull/9285))
  - Fixed a bug in the agent that tried to verify the WPK CA certificate even when verification was disabled. ([#9547](https://github.com/wazuh/wazuh/pull/9547))

- **API:**
  - Fixed wrong API messages returned when getting agents' upgrade results. ([#7587](https://github.com/wazuh/wazuh/pull/7587))
  - Fixed wrong `user` string in API logs when receiving responses with status codes 308 or 404. ([#7709](https://github.com/wazuh/wazuh/pull/7709))
  - Fixed API errors when cluster is disabled and node_type is worker. ([#7867](https://github.com/wazuh/wazuh/pull/7867))
  - Fixed redundant paths and duplicated tests in API integration test mapping script. ([#7798](https://github.com/wazuh/wazuh/pull/7798))
  - Fixed an API integration test case failing in test_rbac_white_all and added a test case for the enable/disable run_as endpoint.([8014](https://github.com/wazuh/wazuh/pull/8014))
  - Fixed a thread race condition when adding or deleting agents without authd ([8148](https://github.com/wazuh/wazuh/pull/8148))
  - Fixed CORS in API configuration. ([#8496](https://github.com/wazuh/wazuh/pull/8496))
  - Fixed api.log to avoid unhandled exceptions on API timeouts. ([#8887](https://github.com/wazuh/wazuh/pull/8887))

- **Ruleset:**
  - Fixed usb-storage-attached regex pattern to support blank spaces. ([#7837](https://github.com/wazuh/wazuh/issues/7837))
  - Fixed SCA checks for RHEL7 and CentOS 7. Thanks to J. Daniel Medeiros (@jdmedeiros). ([#7645](https://github.com/wazuh/wazuh/pull/7645))
  - Fixed the match criteria of the AWS WAF rules. ([#8111](https://github.com/wazuh/wazuh/pull/8111))
  - Fixed sample log in sudo decoders.
  - Fixed Pix Decoders match regex. ([#7485](https://github.com/wazuh/wazuh/pull/7495))
  - Fixed regex in Syslog Rules. ([#7289](https://github.com/wazuh/wazuh/pull/7289))
  - Fixed category in PIX Rules. ([#7289](https://github.com/wazuh/wazuh/pull/7289))
  - Fixed authentication tag in group for MSauth Rules. ([#7289](https://github.com/wazuh/wazuh/pull/7289))
  - Fixed match on Nginx Rules. ([#7122](https://github.com/wazuh/wazuh/pull/7122))
  - Fixed sample log on Netscaler Rules. ([#7783](https://github.com/wazuh/wazuh/pull/7783))
  - Fixed match field for rules 80441 and 80442 in Amazon Rules. ([#8111](https://github.com/wazuh/wazuh/pull/8111))
  - Fixed sample logs in Owncloud Rules. ([#7122](https://github.com/wazuh/wazuh/pull/7122))
  - Fixed authentication tag in group for Win Security Rules. ([#7289](https://github.com/wazuh/wazuh/pull/7289))
  - Fixed sample log in Win Security Rules. ([#7783](https://github.com/wazuh/wazuh/pull/7783))
  - Fixed sample log in Win Application Rules. ([#7783](https://github.com/wazuh/wazuh/pull/7783))
  - Fixed mitre block in Paloalto Rules. ([#7783](https://github.com/wazuh/wazuh/pull/7783))

- **Modules:**
  - Fixed an error when trying to use a non-default aws profile with CloudWatchLogs ([#9331](https://github.com/wazuh/wazuh/pull/9331))

### Removed

- **Core:**
  - File /etc/ossec-init.conf does not exist anymore. ([#7175](https://github.com/wazuh/wazuh/pull/7175))
  - Unused files have been removed from the repository, including TAP tests. ([#7398](https://github.com/wazuh/wazuh/issues/7398))

- **API:**
  - Removed the `allow_run_as` parameter from endpoints `POST /security/users` and `PUT /security/users/{user_id}`. ([#7588](https://github.com/wazuh/wazuh/pull/7588))
  - Removed `behind_proxy_server` option from configuration. ([#7006](https://github.com/wazuh/wazuh/issues/7006))

- **Framework:**
  - Deprecated `update_ruleset` script. ([#6904](https://github.com/wazuh/wazuh/issues/6904))

- **Ruleset**
  - Removed rule 51004 from Dropbear Rules. ([#7289](https://github.com/wazuh/wazuh/pull/7289))
  - Remuved rules 23508, 23509 and 23510 from Vulnerability Detector Rules.

## [v4.1.5] - 2021-04-22

### Fixed

- **Core:**
  - Fixed a bug in Vulnerability Detector that made Modulesd crash while updating the NVD feed due to a missing CPE entry. ([4cbd1e8](https://github.com/wazuh/wazuh/commit/4cbd1e85eeee0eb0d8247fa7228f590a9dd24153))


## [v4.1.4] - 2021-03-25

### Fixed

- **Cluster:**
  - Fixed workers reconnection after restarting master node. Updated `asyncio.Task.all_tasks` method removed in Python 3.9. ([#8017](https://github.com/wazuh/wazuh/pull/8017))


## [v4.1.3] - 2021-03-23

### Changed

- **External dependencies:**
  - Upgraded Python version from 3.8.6 to 3.9.2 and several Python dependencies. ([#7943](https://github.com/wazuh/wazuh/pull/7943))

### Fixed

- **Core:**
  - Fixed an error in FIM when getting the files' modification time on Windows due to wrong permission flags. ([#7870](https://github.com/wazuh/wazuh/pull/7870))
  - Fixed a bug in Wazuh DB that truncated the output of the agents' status query towards the cluster. ([#7873](https://github.com/wazuh/wazuh/pull/7873))

- **API:**
  - Fixed validation for absolute and relative paths. ([#7906](https://github.com/wazuh/wazuh/pull/7906))


## [v4.1.2] - 2021-03-08

### Changed

- **Core:**
  - The default value of the agent disconnection time option has been increased to 10 minutes. ([#7744](https://github.com/wazuh/wazuh/pull/7744))
  - The warning log from Remoted about sending messages to disconnected agents has been changed to level-1 debug log. ([#7755](https://github.com/wazuh/wazuh/pull/7755))

- **API:**
  - API logs showing request parameters and body will be generated with API log level `info` instead of `debug`. ([#7735](https://github.com/wazuh/wazuh/issues/7735))

- **External dependencies:**
  - Upgraded aiohttp version from 3.6.2 to 3.7.4. ([#7734](https://github.com/wazuh/wazuh/pull/7734))

### Fixed

- **Core:**
  - Fix a bug in the unit tests that randomly caused false failures. ([#7723](https://github.com/wazuh/wazuh/pull/7723))
  - Fixed a bug in the Analysisd configuration that did not apply the setting `json_null_fields`. ([#7711](https://github.com/wazuh/wazuh/pull/7711))
  - Fixed the checking of the option `ipv6` in Remoted. ([#7737](https://github.com/wazuh/wazuh/pull/7737))
  - Fixed the checking of the option `rids_closing_time` in Remoted. ([#7746](https://github.com/wazuh/wazuh/pull/7746))


## [v4.1.1] - 2021-02-25

### Added

- **External dependencies:**
  - Added cython (0.29.21) library to Python dependencies. ([#7451](https://github.com/wazuh/wazuh/pull/7451))
  - Added xmltodict (0.12.0) library to Python dependencies. ([#7303](https://github.com/wazuh/wazuh/pull/7303))

- **API:**
  - Added new endpoints to manage rules files. ([#7178](https://github.com/wazuh/wazuh/issues/7178))
  - Added new endpoints to manage CDB lists files. ([#7180](https://github.com/wazuh/wazuh/issues/7180))
  - Added new endpoints to manage decoder files. ([#7179](https://github.com/wazuh/wazuh/issues/7179))
  - Added new manager and cluster endpoints to update Wazuh configuration (ossec.conf). ([#7181](https://github.com/wazuh/wazuh/issues/7181))

### Changed

- **External dependencies:**
  - Upgraded Python version from 3.8.2 to 3.8.6. ([#7451](https://github.com/wazuh/wazuh/pull/7451))
  - Upgraded Cryptography python library from 3.2.1 to 3.3.2. ([#7451](https://github.com/wazuh/wazuh/pull/7451))
  - Upgraded cffi python library from 1.14.0 to 1.14.4. ([#7451](https://github.com/wazuh/wazuh/pull/7451))

- **API:**
  - Added raw parameter to GET /manager/configuration and GET cluster/{node_id}/configuration to load ossec.conf in xml format. ([#7565](https://github.com/wazuh/wazuh/issues/7565))

### Fixed

- **API:**
  - Fixed an error with the RBAC permissions in the `GET /groups` endpoint. ([#7328](https://github.com/wazuh/wazuh/issues/7328))
  - Fixed a bug with Windows registries when parsing backslashes. ([#7309](https://github.com/wazuh/wazuh/pull/7309))
  - Fixed an error with the RBAC permissions when assigning multiple `agent:group` resources to a policy. ([#7393](https://github.com/wazuh/wazuh/pull/7393))
  - Fixed an error with search parameter when using special characters. ([#7301](https://github.com/wazuh/wazuh/pull/7301))
- **AWS Module:**
  - Fixed a bug that caused an error when attempting to use an IAM Role with **CloudWatchLogs** service. ([#7330](https://github.com/wazuh/wazuh/pull/7330))
- **Framework:**
  - Fixed a race condition bug when using RBAC expand_group function. ([#7353](https://github.com/wazuh/wazuh/pull/7353))
  - Fix migration process to overwrite default RBAC policies. ([#7594](https://github.com/wazuh/wazuh/pull/7594))
- **Core:**
  - Fixed a bug in Windows agent that did not honor the buffer's EPS limit. ([#7333](https://github.com/wazuh/wazuh/pull/7333))
  - Fixed a bug in Integratord that might lose alerts from Analysisd due to a race condition. ([#7338](https://github.com/wazuh/wazuh/pull/7338))
  - Silence the error message when the Syslog forwarder reads an alert with no rule object. ([#7539](https://github.com/wazuh/wazuh/pull/7539))
  - Fixed a memory leak in Vulnerability Detector when updating NVD feeds. ([#7559](https://github.com/wazuh/wazuh/pull/7559))
  - Prevent FIM from raising false positives about group name changes due to a thread unsafe function. ([#7589](https://github.com/wazuh/wazuh/pull/7589))

### Removed

- **API:**
  - Deprecated /manager/files and /cluster/{node_id}/files endpoints. ([#7209](https://github.com/wazuh/wazuh/issues/7209))


## [v4.1.0] - 2021-02-15

### Added

- **Core:**
  - Allow negation of expressions in rules. ([#6258](https://github.com/wazuh/wazuh/pull/6258))
  - Support for PCRE2 regular expressions in rules and decoders. ([#6480](https://github.com/wazuh/wazuh/pull/6480))
  - Added new **ruleset test module**. Allow testing and verification of rules and decoders using Wazuh User Interface. ([#5337](https://github.com/wazuh/wazuh/issues/5337))
  - Added new **upgrade module**. WPK upgrade feature has been moved to this module, which offers support for cluster architecture and simultaneous upgrades. ([#5387](https://github.com/wazuh/wazuh/issues/5387))
  - Added new **task module**. This module stores and manages all the tasks that are executed in the agents or managers. ([#5386](https://github.com/wazuh/wazuh/issues/5386))
  - Let the time interval to detect that an agent got disconnected configurable. Deprecate parameter `DISCON_TIME`. ([#6396](https://github.com/wazuh/wazuh/pull/6396))
  - Added support to macOS in Vulnerability Detector. ([#6532](https://github.com/wazuh/wazuh/pull/6532))
  - Added the capability to perform FIM on values in the Windows Registry. ([#6735](https://github.com/wazuh/wazuh/pull/6735))
- **API:**
  - Added endpoints to query and manage Rootcheck data. ([#6496](https://github.com/wazuh/wazuh/pull/6496))
  - Added new endpoint to check status of tasks. ([#6029](https://github.com/wazuh/wazuh/issues/6029))
  - Added new endpoints to run the logtest tool and delete a logtest session. ([#5984](https://github.com/wazuh/wazuh/pull/5984))
  - Added debug2 mode for API log and improved debug mode. ([#6822](https://github.com/wazuh/wazuh/pull/6822))
  - Added missing secure headers for API responses. ([#7024](https://github.com/wazuh/wazuh/issues/7024))
  - Added new config option to disable uploading configurations containing remote commands. ([#7016](https://github.com/wazuh/wazuh/issues/7016))
- **AWS Module:**
  - Added support for AWS load balancers (Application Load Balancer, Classic Load Balancer and Network Load Balancer). ([#6034](https://github.com/wazuh/wazuh/issues/6034))
- **Framework:**
  - Added new framework modules to use the logtest tool. ([#5870](https://github.com/wazuh/wazuh/pull/5870))
  - Improved `q` parameter on rules, decoders and cdb-lists modules to allow multiple nested fields. ([#6560](https://github.com/wazuh/wazuh/pull/6560))

### Changed

- **Core:**
  - Removed the limit of agents that a manager can support. ([#6097](https://github.com/wazuh/wazuh/issues/6097))
    - Migration of rootcheck results to Wazuh DB to remove the files with the results of each agent. ([#6096](https://github.com/wazuh/wazuh/issues/6096))
    - Designed new mechanism to close RIDS files when agents are disconnected. ([#6112](https://github.com/wazuh/wazuh/issues/6112))
  - Moved CA configuration section to verify WPK signatures from `active-response` section to `agent-upgrade` section. ([#5929](https://github.com/wazuh/wazuh/issues/5929))
  - The tool ossec-logtest has been renamed to wazuh-logtest, and it uses a new testing service integrated in Analysisd. ([#6103](https://github.com/wazuh/wazuh/pull/6103))
  - Changed error message to debug when multiple daemons attempt to remove an agent simultaneously ([#6185](https://github.com/wazuh/wazuh/pull/6185))
  - Changed error message to warning when the agent fails to reach a module. ([#5817](https://github.com/wazuh/wazuh/pull/5817))
- **API:**
  - Changed the `status` parameter behavior in the `DELETE /agents` endpoint to enhance security. ([#6829](https://github.com/wazuh/wazuh/pull/6829))
  - Changed upgrade endpoints to accept a list of agents, maximum 100 agents per request. ([#5336](https://github.com/wazuh/wazuh/issues/5536))
  - Improved input validation regexes for `names` and `array_names`. ([#7015](https://github.com/wazuh/wazuh/issues/7015))
- **Framework:**
  - Refactored framework to work with new upgrade module. ([#5537](https://github.com/wazuh/wazuh/issues/5537))
  - Refactored agent upgrade CLI to work with new ugprade module. It distributes petitions in a clustered environment. ([#5675](https://github.com/wazuh/wazuh/issues/5675))
  - Changed rule and decoder details structure to support PCRE2. ([#6318](https://github.com/wazuh/wazuh/issues/6318))
  - Changed access to agent's status. ([#6326](https://github.com/wazuh/wazuh/issues/6326))
  - Improved AWS Config integration to avoid performance issues by removing alert fields with variables such as Instance ID in its name. ([#6537](https://github.com/wazuh/wazuh/issues/6537))

### Fixed

- **Core:**
  - Fixed error in Analysisd when getting the ossec group ID. ([#6688](https://github.com/wazuh/wazuh/pull/6688))
  - Prevented FIM from reporting configuration error when setting patterns that match no files. ([#6187](https://github.com/wazuh/wazuh/pull/6187))
  - Fixed the array parsing when building JSON alerts. ([#6687](https://github.com/wazuh/wazuh/pull/6687))
  - Added Firefox ESR to the CPE helper to distinguish it from Firefox when looking for vulnerabilities. ([#6610](https://github.com/wazuh/wazuh/pull/6610))
  - Fixed the evaluation of packages from external sources with the official vendor feeds in Vulnerability Detector. ([#6611](https://github.com/wazuh/wazuh/pull/6611))
  - Fixed the handling of duplicated tags in the Vulnerability Detector configuration. ([#6683](https://github.com/wazuh/wazuh/pull/6683))
  - Fixed the validation of hotfixes gathered by Syscollector. ([#6706](https://github.com/wazuh/wazuh/pull/6706))
  - Fixed the reading of the Linux OS version when `/etc/os-release` doesn't provide it. ([#6674](https://github.com/wazuh/wazuh/pull/6674))
  - Fixed a false positive when comparing the minor target of CentOS packages in Vulnerability Detector. ([#6709](https://github.com/wazuh/wazuh/pull/6709))
  - Fixed a zombie process leak in Modulesd when using commands without a timeout. ([#6719](https://github.com/wazuh/wazuh/pull/6719))
  - Fixed a race condition in Remoted that might create agent-group files with wrong permissions. ([#6833](https://github.com/wazuh/wazuh/pull/6833))
  - Fixed a warning log in Wazuh DB when upgrading the global database. ([#6697](https://github.com/wazuh/wazuh/pull/6697))
  - Fixed a bug in FIM on Windows that caused false positive due to changes in the host timezone or the daylight saving time when monitoring files in a FAT32 filesystem. ([#6801](https://github.com/wazuh/wazuh/pull/6801))
  - Fixed the purge of the Redhat vulnerabilities database before updating it. ([#7050](https://github.com/wazuh/wazuh/pull/7050))
  - Fixed a condition race hazard in Authd that may prevent the daemon from updating client.keys after adding an agent. ([#7271](https://github.com/wazuh/wazuh/pull/7271))
- **API:**
  - Fixed an error with `/groups/{group_id}/config` endpoints (GET and PUT) when using complex `localfile` configurations. ([#6276](https://github.com/wazuh/wazuh/pull/6383))
- **Framework:**
  - Fixed a `cluster_control` bug that caused an error message when running `wazuh-clusterd` in foreground. ([#6724](https://github.com/wazuh/wazuh/pull/6724))
  - Fixed a bug with add_manual(agents) function when authd is disabled. ([#7062](https://github.com/wazuh/wazuh/pull/7062))


## [v4.0.4] - 2021-01-14

### Added

- **API:**
  - Added missing secure headers for API responses. ([#7138](https://github.com/wazuh/wazuh/issues/7138))
  - Added new config option to disable uploading configurations containing remote commands. ([#7134](https://github.com/wazuh/wazuh/issues/7134))
  - Added new config option to choose the SSL ciphers. Default value `TLSv1.2`. ([#7164](https://github.com/wazuh/wazuh/issues/7164))

### Changed

- **API:**
  - Deprecated endpoints to restore and update API configuration file. ([#7132](https://github.com/wazuh/wazuh/issues/7132))
  - Default expiration time of the JWT token set to 15 minutes. ([#7167](https://github.com/wazuh/wazuh/pull/7167))

### Fixed

- **API:**
  - Fixed a path traversal flaw ([CVE-2021-26814](https://nvd.nist.gov/vuln/detail/CVE-2021-26814)) affecting 4.0.0 to 4.0.3 at `/manager/files` and `/cluster/{node_id}/files` endpoints. ([#7131](https://github.com/wazuh/wazuh/issues/7131))
- **Framework:**
  - Fixed a bug with add_manual(agents) function when authd is disabled. ([#7135](https://github.com/wazuh/wazuh/issues/7135))
- **Core:**
  - Fixed the purge of the Redhat vulnerabilities database before updating it. ([#7133](https://github.com/wazuh/wazuh/pull/7133))

## [v4.0.3] - 2020-11-30

### Fixed

- **API:**
  - Fixed a problem with certain API calls exceeding timeout in highly loaded cluster environments. ([#6753](https://github.com/wazuh/wazuh/pull/6753))


## [v4.0.2] - 2020-11-24

### Added

- **Core:**
  - Added macOS Big Sur version detection in the agent. ([#6603](https://github.com/wazuh/wazuh/pull/6603))

### Changed

- **API:**
  - `GET /agents/summary/os`, `GET /agents/summary/status` and `GET /overview/agents` will no longer consider `000` as an agent. ([#6574](https://github.com/wazuh/wazuh/pull/6574))
  - Increased to 64 the maximum number of characters that can be used in security users, roles, rules, and policies names. ([#6657](https://github.com/wazuh/wazuh/issues/6657))

### Fixed

- **API:**
  - Fixed an error with `POST /security/roles/{role_id}/rules` when removing role-rule relationships with admin resources. ([#6594](https://github.com/wazuh/wazuh/issues/6594))
  - Fixed a timeout error with `GET /manager/configuration/validation` when using it in a slow environment. ([#6530](https://github.com/wazuh/wazuh/issues/6530))
- **Framework:**
  - Fixed an error with some distributed requests when the cluster configuration is empty. ([#6612](https://github.com/wazuh/wazuh/pull/6612))
  - Fixed special characters in default policies. ([#6575](https://github.com/wazuh/wazuh/pull/6575))
- **Core:**
  - Fixed a bug in Remoted that limited the maximum agent number to `MAX_AGENTS-3` instead of `MAX_AGENTS-2`. ([#4560](https://github.com/wazuh/wazuh/pull/4560))
  - Fixed an error in the network library when handling disconnected sockets. ([#6444](https://github.com/wazuh/wazuh/pull/6444))
  - Fixed an error in FIM when handling temporary files and registry keys exceeding the path size limit. ([#6538](https://github.com/wazuh/wazuh/pull/6538))
  - Fixed a bug in FIM that stopped monitoring folders pointed by a symbolic link. ([#6613](https://github.com/wazuh/wazuh/pull/6613))
  - Fixed a race condition in FIM that could cause Syscheckd to stop unexpectedly. ([#6696](https://github.com/wazuh/wazuh/pull/6696))


## [v4.0.1] - 2020-11-11

### Changed

- **Framework:**
  - Updated Python's cryptography library to version 3.2.1 ([#6442](https://github.com/wazuh/wazuh/issues/6442))

### Fixed

- **API:**
  - Added missing agent:group resource to RBAC's catalog. ([6427](https://github.com/wazuh/wazuh/issues/6427))
  - Changed `limit` parameter behaviour in `GET sca/{agent_id}/checks/{policy_id}` endpoint and fixed some loss of information when paginating `wdb`. ([#6464](https://github.com/wazuh/wazuh/pull/6464))
  - Fixed an error with `GET /security/users/me` when logged in with `run_as`. ([#6506](https://github.com/wazuh/wazuh/pull/6506))
- **Framework:**
  - Fixed zip files compression and handling in cluster integrity synchronization. ([#6367](https://github.com/wazuh/wazuh/issues/6367))
- **Core**
  - Fixed version matching when assigning feed in Vulnerability Detector. ([#6505](https://github.com/wazuh/wazuh/pull/6505))
  - Prevent unprivileged users from accessing the Wazuh Agent folder in Windows. ([#3593](https://github.com/wazuh/wazuh/pull/3593))
  - Fix a bug that may lead the agent to crash when reading an invalid Logcollector configuration. ([#6463](https://github.com/wazuh/wazuh/pull/6463))


## [v4.0.0] - 2020-10-23

### Added

- Added **enrollment capability**. Agents are now able to request a key from the manager if current key is missing or wrong. ([#5609](https://github.com/wazuh/wazuh/pull/5609))
- Migrated the agent-info data to Wazuh DB. ([#5541](https://github.com/wazuh/wazuh/pull/5541))
- **API:**
  - Embedded Wazuh API with Wazuh Manager, there is no need to install Wazuh API. ([9860823](https://github.com/wazuh/wazuh/commit/9860823d568f5e6d93550d9b139507c04d2c2eb9))
  - Migrated Wazuh API server from nodejs to python. ([#2640](https://github.com/wazuh/wazuh/pull/2640))
  - Added asynchronous aiohttp server for the Wazuh API. ([#4474](https://github.com/wazuh/wazuh/issues/4474))
  - New Wazuh API is approximately 5 times faster on average. ([#5834](https://github.com/wazuh/wazuh/issues/5834))
  - Added OpenAPI based Wazuh API specification. ([#2413](https://github.com/wazuh/wazuh/issues/2413))
  - Improved Wazuh API reference documentation based on OpenAPI spec using redoc. ([#4967](https://github.com/wazuh/wazuh/issues/4967))
  - Added new yaml Wazuh API configuration file. ([#2570](https://github.com/wazuh/wazuh/issues/2570))
  - Added new endpoints to manage API configuration and deprecated configure_api.sh. ([#2570](https://github.com/wazuh/wazuh/issues/4822))
  - Added RBAC support to Wazuh API. ([#3287](https://github.com/wazuh/wazuh/issues/3287))
  - Added new endpoints for Wazuh API security management. ([#3410](https://github.com/wazuh/wazuh/issues/3410))
  - Added SQLAlchemy ORM based database for RBAC. ([#3375](https://github.com/wazuh/wazuh/issues/3375))
  - Added new JWT authentication method. ([7080ac3](https://github.com/wazuh/wazuh/commit/7080ac352774bb0feaf07cab76df58ea5503ff4b))
  - Wazuh API up and running by default in all nodes for a clustered environment.
  - Added new and improved error handling. ([#2843](https://github.com/wazuh/wazuh/issues/2843) ([#5345](https://github.com/wazuh/wazuh/issues/5345))
  - Added tavern and docker based Wazuh API integration tests. ([#3612](https://github.com/wazuh/wazuh/issues/3612))
  - Added new and unified Wazuh API responses structure. ([3421015](https://github.com/wazuh/wazuh/commit/34210154016f0a63211a81707744dce0ec0a54f9))
  - Added new endpoints for Wazuh API users management. ([#3280](https://github.com/wazuh/wazuh/issues/3280))
  - Added new endpoint to restart agents which belong to a node. ([#5381](https://github.com/wazuh/wazuh/issues/5381))
  - Added and improved q filter in several endpoints. ([#5431](https://github.com/wazuh/wazuh/pull/5431))
  - Tested and improved Wazuh API security. ([#5318](https://github.com/wazuh/wazuh/issues/5318))
    - Added DDOS blocking system. ([#5318](https://github.com/wazuh/wazuh/issues/5318#issuecomment-654303933))
    - Added brute force attack blocking system. ([#5318](https://github.com/wazuh/wazuh/issues/5318#issuecomment-652892858))
    - Added content-type validation. ([#5318](https://github.com/wazuh/wazuh/issues/5318#issuecomment-654807980))
- **Vulnerability Detector:**
  - Redhat vulnerabilities are now fetched from OVAL benchmarks. ([#5352](https://github.com/wazuh/wazuh/pull/5352))
  - Debian vulnerable packages are now fetched from the Security Tracker. ([#5304](https://github.com/wazuh/wazuh/pull/5304))
  - The Debian Security Tracker feed can be loaded from a custom location. ([#5449](https://github.com/wazuh/wazuh/pull/5449))
  - The package vendor is used to discard vulnerabilities. ([#5330](https://github.com/wazuh/wazuh/pull/5330))
  - Allow compressed feeds for offline updates. ([#5745](https://github.com/wazuh/wazuh/pull/5745))
  - The manager now updates the MSU feed automatically. ([#5678](https://github.com/wazuh/wazuh/pull/5678))
  - CVEs with no affected version defined in all the feeds are now reported. ([#5284](https://github.com/wazuh/wazuh/pull/5284))
  - CVEs vulnerable for the vendor and missing in the NVD are now reported. ([#5305](https://github.com/wazuh/wazuh/pull/5305))
- **File Integrity Monitoring:**
  - Added options to limit disk usage using report changes option in the FIM module. ([#5157](https://github.com/wazuh/wazuh/pull/5157))
- Added and updated framework unit tests to increase coverage. ([#3287](https://github.com/wazuh/wazuh/issues/3287))
- Added improved support for monitoring paths from environment variables. ([#4961](https://github.com/wazuh/wazuh/pull/4961))
- Added `base64_log` format to the log builder for Logcollector. ([#5273](https://github.com/wazuh/wazuh/pull/5273))

### Changed

- Changed the default manager-agent connection protocol to **TCP**. ([#5696](https://github.com/wazuh/wazuh/pull/5696))
- Disable perpetual connection attempts to modules. ([#5622](https://github.com/wazuh/wazuh/pull/5622))
- Unified the behaviour of Wazuh daemons when reconnecting with unix sockets. ([#4510](https://github.com/wazuh/wazuh/pull/4510))
- Changed multiple Wazuh API endpoints. ([#2640](https://github.com/wazuh/wazuh/pull/2640)) ([#2413](https://github.com/wazuh/wazuh-documentation/issues/2413))
- Refactored framework module in SDK and core. ([#5263](https://github.com/wazuh/wazuh/issues/5263))
- Refactored FIM Windows events handling. ([#5144](https://github.com/wazuh/wazuh/pull/5144))
- Changed framework to access global.db using wazuh-db. ([#6095](https://github.com/wazuh/wazuh/pull/6095))
- Changed agent-info synchronization task in Wazuh cluster. ([#5585](https://github.com/wazuh/wazuh/issues/5585))
- Use the proper algorithm name for SHA-256 inside Prelude output. Thanks to François Poirotte (@fpoirotte). ([#5004](https://github.com/wazuh/wazuh/pull/5004))
- Elastic Stack configuration files have been adapted to Wazuh v4.x. ([#5796](https://github.com/wazuh/wazuh/pull/5796))
- Explicitly use Bash for the Pagerduty integration. Thanks to Chris Kruger (@montdidier). ([#4641](https://github.com/wazuh/wazuh/pull/4641))

### Fixed

- **Vulnerability Detector:**
  - Vulnerabilities of Windows Server 2019 which not affects to Windows 10 were not being reported. ([#5524](https://github.com/wazuh/wazuh/pull/5524))
  - Vulnerabilities patched by a Microsoft update with no supersedence were not being reported. ([#5524](https://github.com/wazuh/wazuh/pull/5524))
  - Vulnerabilities patched by more than one Microsoft update were not being evaluated agains all the patches. ([#5717](https://github.com/wazuh/wazuh/pull/5717))
  - Duplicated alerts in Windows 10. ([#5600](https://github.com/wazuh/wazuh/pull/5600))
  - Syscollector now discards hotfixes that are not fully installed. ([#5792](https://github.com/wazuh/wazuh/pull/5792))
  - Syscollector now collects hotfixes that were not being parsed. ([#5792](https://github.com/wazuh/wazuh/pull/5792))
  - Update Windows databases when `run_on_start` is disabled. ([#5335](https://github.com/wazuh/wazuh/pull/5335))
  - Fixed the NVD version comparator to remove undesired suffixes. ([#5362](https://github.com/wazuh/wazuh/pull/5362))
  - Fixed not escaped single quote in vuln detector SQL query. ([#5570](https://github.com/wazuh/wazuh/pull/5570))
  - Unified alerts title. ([#5826](https://github.com/wazuh/wazuh/pull/5826))
  - Fixed potential error in the GZlib when uncompressing NVD feeds. ([#5989](https://github.com/wazuh/wazuh/pull/5989))
- **File Integrity Monitoring:**
  - Fixed an error with last scan time in Syscheck API endpoints. ([a9acd3a](https://github.com/wazuh/wazuh/commit/a9acd3a216a7e0075a8efa5a91b2587659782fd8))
  - Fixed support for monitoring directories which contain commas. ([#4961](https://github.com/wazuh/wazuh/pull/4961))
  - Fixed a bug where configuring a directory to be monitored as real-time and whodata resulted in real-time prevailing. ([#4961](https://github.com/wazuh/wazuh/pull/4961))
  - Fixed using an incorrect mutex while deleting inotify watches. ([#5126](https://github.com/wazuh/wazuh/pull/5126))
  - Fixed a bug which could cause multiple FIM threads to request the same temporary file. ([#5213](https://github.com/wazuh/wazuh/issues/5213))
  - Fixed a bug where deleting a file permanently in Windows would not trigger an alert. ([#5144](https://github.com/wazuh/wazuh/pull/5144))
  - Fixed a typo in the file monitoring options log entry. ([#5591](https://github.com/wazuh/wazuh/pull/5591))
  - Fixed an error where monitoring a drive in Windows under scheduled or realtime mode would generate alerts from the recycle bin. ([#4771](https://github.com/wazuh/wazuh/pull/4771))
  - When monitoring a drive in Windows in the format `U:`, it will monitor `U:\` instead of the agent's working directory. ([#5259](https://github.com/wazuh/wazuh/pull/5259))
  - Fixed a bug where monitoring a drive in Windows with `recursion_level` set to 0 would trigger alerts from files inside its subdirectories. ([#5235](https://github.com/wazuh/wazuh/pull/5235))
- Fixed an Azure wodle dependency error. The package azure-storage-blob>12.0.0 does not include a component used. ([#6109](https://github.com/wazuh/wazuh/pull/6109))
- Fixed bugs reported by GCC 10.1.0. ([#5119](https://github.com/wazuh/wazuh/pull/5119))
- Fixed compilation errors with `USE_PRELUDE` enabled. Thanks to François Poirotte (@fpoirotte). ([#5003](https://github.com/wazuh/wazuh/pull/5003))
- Fixed default gateway data gathering in Syscollector on Linux 2.6. ([#5548](https://github.com/wazuh/wazuh/pull/5548))
- Fixed the Eventchannel collector to keep working when the Eventlog service is restarted. ([#5496](https://github.com/wazuh/wazuh/pull/5496))
- Fixed the OpenSCAP script to work over Python 3. ([#5317](https://github.com/wazuh/wazuh/pull/5317))
- Fixed the launcher.sh generation in macOS source installation. ([#5922](https://github.com/wazuh/wazuh/pull/5922))

### Removed

- Removed Wazuh API cache endpoints. ([#3042](https://github.com/wazuh/wazuh/pull/3042))
- Removed Wazuh API rootcheck endpoints. ([#5246](https://github.com/wazuh/wazuh/issues/5246))
- Deprecated Debian Jessie and Wheezy for Vulnerability Detector (EOL). ([#5660](https://github.com/wazuh/wazuh/pull/5660))
- Removed references to `manage_agents` in the installation process. ([#5840](https://github.com/wazuh/wazuh/pull/5840))
- Removed compatibility with deprecated configuration at Vulnerability Detector. ([#5879](https://github.com/wazuh/wazuh/pull/5879))


## [v3.13.3] - 2021-04-28

### Fixed

- Fixed a bug in Vulnerability Detector that made Modulesd crash while updating the NVD feed due to a missing CPE entry. ([#8346](https://github.com/wazuh/wazuh/pull/8346))


## [v3.13.2] - 2020-09-21

### Fixed

- Updated the default NVD feed URL from 1.0 to 1.1 in Vulnerability Detector. ([#6056](https://github.com/wazuh/wazuh/pull/6056))


## [v3.13.1] - 2020-07-14

### Added

- Added two new settings <max_retries> and <retry_interval> to adjust the agent failover interval. ([#5433](https://github.com/wazuh/wazuh/pull/5433))

### Fixed

- Fixed a crash in Modulesd caused by Vulnerability Detector when skipping a kernel package if the agent has OS info disabled. ([#5467](https://github.com/wazuh/wazuh/pull/5467))


## [v3.13.0] - 2020-06-29

### Added

- Vulnerability Detector improvements. ([#5097](https://github.com/wazuh/wazuh/pull/5097))
  - Include the NVD as feed for Linux agents in Vulnerability Detector.
  - Improve the Vulnerability Detector engine to correlate alerts between different feeds.
  - Add Vulnerability Detector module unit testing for Unix source code.
  - A timeout has been added to the updates of the vulnerability detector feeds to prevent them from getting hung up. ([#5153](https://github.com/wazuh/wazuh/pull/5153))
- New option for the JSON decoder to choose the treatment of Array structures. ([#4836](https://github.com/wazuh/wazuh/pull/4836))
- Added mode value (real-time, Who-data, or scheduled) as a dynamic field in FIM alerts. ([#5051](https://github.com/wazuh/wazuh/pull/5051))
- Set a configurable maximum limit of files to be monitored by FIM. ([#4717](https://github.com/wazuh/wazuh/pull/4717))
- New integration for pull logs from Google Cloud Pub/Sub. ([#4078](https://github.com/wazuh/wazuh/pull/4078))
- Added support for MITRE ATT&CK knowledge base. ([#3746](https://github.com/wazuh/wazuh/pull/3746))
- Microsoft Software Update Catalog used by vulnerability detector added as a dependency. ([#5101](https://github.com/wazuh/wazuh/pull/5101))
- Added support for `aarch64` and `armhf` architectures. ([#5030](https://github.com/wazuh/wazuh/pull/5030))

### Changed

- Internal variable rt_delay configuration changes to 5 milliseconds. ([#4760](https://github.com/wazuh/wazuh/pull/4760))
- Who-data includes new fields: process CWD, parent process id, and CWD of parent process. ([#4782](https://github.com/wazuh/wazuh/pull/4782))
- FIM opens files with shared deletion permission. ([#5018](https://github.com/wazuh/wazuh/pull/5018))
- Extended the statics fields comparison in the ruleset options. ([#4416](https://github.com/wazuh/wazuh/pull/4416))
- The state field was removed from vulnerability alerts. ([#5211](https://github.com/wazuh/wazuh/pull/5211))
- The NVD is now the primary feed for the vulnerability detector in Linux. ([#5097](https://github.com/wazuh/wazuh/pull/5097))
- Removed OpenSCAP policies installation and configuration block. ([#5061](https://github.com/wazuh/wazuh/pull/5061))
- Changed the internal configuration of Analysisd to be able to register by default a number of agents higher than 65536. ([#4332](https://github.com/wazuh/wazuh/pull/4332))
- Changed `same/different_systemname` for `same/different_system_name` in Analysisd static filters. ([#5131](https://github.com/wazuh/wazuh/pull/5131))
- Updated the internal Python interpreter from v3.7.2 to v3.8.2. ([#5030](https://github.com/wazuh/wazuh/pull/5030))

### Fixed

- Fixed a bug that, in some cases, kept the memory reserved when deleting monitored directories in FIM. ([#5115](https://github.com/wazuh/wazuh/issues/5115))
- Freed Inotify watches moving directories in the real-time mode of FIM. ([#4794](https://github.com/wazuh/wazuh/pull/4794))
- Fixed an error that caused deletion alerts with a wrong path in Who-data mode. ([#4831](https://github.com/wazuh/wazuh/pull/4831))
- Fixed generating alerts in Who-data mode when moving directories to the folder being monitored in Windows. ([#4762](https://github.com/wazuh/wazuh/pull/4762))
- Avoid truncating the full log field of the alert when the path is too long. ([#4792](https://github.com/wazuh/wazuh/pull/4792))
- Fixed the change of monitoring from Who-data to real-time when there is a failure to set policies in Windows. ([#4753](https://github.com/wazuh/wazuh/pull/4753))
- Fixed an error that prevents restarting Windows agents from the manager. ([#5212](https://github.com/wazuh/wazuh/pull/5212))
- Fixed an error that impedes the use of the tag URL by configuring the NVD in a vulnerability detector module. ([#5165](https://github.com/wazuh/wazuh/pull/5165))
- Fixed TOCTOU condition in Clusterd when merging agent-info files. ([#5159](https://github.com/wazuh/wazuh/pull/5159))
- Fixed race condition in Analysisd when handling accumulated events. ([#5091](https://github.com/wazuh/wazuh/pull/5091))
- Avoided to count links when generating alerts for ignored directories in Rootcheck. Thanks to Artur Molchanov (@Hexta). ([#4603](https://github.com/wazuh/wazuh/pull/4603))
- Fixed typo in the path used for logging when disabling an account. Thanks to Fontaine Pierre (@PierreFontaine). ([#4839](https://github.com/wazuh/wazuh/pull/4839))
- Fixed an error when receiving different Syslog events in the same TCP packet. ([#5087](https://github.com/wazuh/wazuh/pull/5087))
- Fixed a bug in Vulnerability Detector on Modulesd when comparing Windows software versions. ([#5168](https://github.com/wazuh/wazuh/pull/5168))
- Fixed a bug that caused an agent's disconnection time not to be displayed correctly. ([#5142](https://github.com/wazuh/wazuh/pull/5142))
- Optimized the function to obtain the default gateway. Thanks to @WojRep
- Fixed host verification when signing a certificate for the manager. ([#4963](https://github.com/wazuh/wazuh/pull/4963))
- Fixed possible duplicated ID on 'client.keys' adding new agent through the API with a specific ID. ([#4982](https://github.com/wazuh/wazuh/pull/4982))
- Avoid duplicate descriptors using wildcards in 'localfile' configuration. ([#4977](https://github.com/wazuh/wazuh/pull/4977))
- Added guarantee that all processes are killed when service stops. ([#4975](https://github.com/wazuh/wazuh/pull/4975))
- Fixed mismatch in integration scripts when the debug flag is set to active. ([#4800](https://github.com/wazuh/wazuh/pull/4800))


## [v3.12.3] - 2020-04-30

### Changed

- Disable WAL in databases handled by Wazuh DB to save disk space. ([#4949](https://github.com/wazuh/wazuh/pull/4949))

### Fixed

- Fixed a bug in Remoted that could prevent agents from connecting in UDP mode. ([#4897](https://github.com/wazuh/wazuh/pull/4897))
- Fixed a bug in the shared library that caused daemons to not find the ossec group. ([#4873](https://github.com/wazuh/wazuh/pull/4873))
- Prevent Syscollector from falling into an infinite loop when failed to collect the Windows hotfixes. ([#4878](https://github.com/wazuh/wazuh/pull/4878))
- Fixed a memory leak in the system scan by Rootcheck on Windows. ([#4948](https://github.com/wazuh/wazuh/pull/4948))
- Fixed a bug in Logcollector that caused the out_format option not to apply for the agent target. ([#4942](https://github.com/wazuh/wazuh/pull/4942))
- Fixed a bug that caused FIM to not handle large inode numbers correctly. ([#4914](https://github.com/wazuh/wazuh/pull/4914))
- Fixed a bug that made ossec-dbd crash due to a bad mutex initialization. ([#4552](https://github.com/wazuh/wazuh/pull/4552))


## [v3.12.2] - 2020-04-09

### Fixed

- Fixed a bug in Vulnerability Detector that made wazuh-modulesd crash when parsing the version of a package from a RHEL feed. ([#4885](https://github.com/wazuh/wazuh/pull/4885))


## [v3.12.1] - 2020-04-08

### Changed

- Updated MSU catalog on 31/03/2020. ([#4819](https://github.com/wazuh/wazuh/pull/4819))

### Fixed

- Fixed compatibility with the Vulnerability Detector feeds for Ubuntu from Canonical, that are available in a compressed format. ([#4834](https://github.com/wazuh/wazuh/pull/4834))
- Added missing field ‘database’ to the FIM on-demand configuration report. ([#4785](https://github.com/wazuh/wazuh/pull/4785))
- Fixed a bug in Logcollector that made it forward a log to an external socket infinite times. ([#4802](https://github.com/wazuh/wazuh/pull/4802))
- Fixed a buffer overflow when receiving large messages from Syslog over TCP connections. ([#4778](https://github.com/wazuh/wazuh/pull/4778))
- Fixed a malfunction in the Integrator module when analyzing events without a certain field. ([#4851](https://github.com/wazuh/wazuh/pull/4851))
- Fix XML validation with paths ending in `\`. ([#4783](https://github.com/wazuh/wazuh/pull/4783))

### Removed

- Removed support for Ubuntu 12.04 (Precise) in Vulneratiliby Detector as its feed is no longer available.


## [v3.12.0] - 2020-03-24

### Added

- Add synchronization capabilities for FIM. ([#3319](https://github.com/wazuh/wazuh/issues/3319))
- Add SQL database for the FIM module. Its storage can be switched between disk and memory. ([#3319](https://github.com/wazuh/wazuh/issues/3319))
- Add support for monitoring AWS S3 buckets in GovCloud regions. ([#3953](https://github.com/wazuh/wazuh/issues/3953))
- Add support for monitoring Cisco Umbrella S3 buckets. ([#3890](https://github.com/wazuh/wazuh/issues/3890))
- Add automatic reconnection with the Eventchannel service when it is restarted. ([#3836](https://github.com/wazuh/wazuh/pull/3836))
- Add a status validation when starting Wazuh. ([#4237](https://github.com/wazuh/wazuh/pull/4237))
- Add FIM module unit testing for Unix source code. ([#4688](https://github.com/wazuh/wazuh/pull/4688))
- Add multi-target support for unit testing. ([#4564](https://github.com/wazuh/wazuh/pull/4564))
- Add FIM module unit testing for Windows source code. ([#4633](https://github.com/wazuh/wazuh/pull/4633))

### Changed

- Move the FIM logic engine to the agent. ([#3319](https://github.com/wazuh/wazuh/issues/3319))
- Make Logcollector continuously attempt to reconnect with the agent daemon. ([#4435](https://github.com/wazuh/wazuh/pull/4435))
- Make Windows agents to send the keep-alive independently. ([#4077](https://github.com/wazuh/wazuh/pull/4077))
- Do not enforce source IP checking by default in the registration process. ([#4083](https://github.com/wazuh/wazuh/pull/4083))
- Updated API manager/configuration endpoint to also return the new synchronization and whodata syscheck fields ([#4241](https://github.com/wazuh/wazuh/pull/4241))
- Disabled the chroot jail in Agentd on UNIX.

### Fixed

- Avoid reopening the current socket when Logcollector fails to send a event. ([#4696](https://github.com/wazuh/wazuh/pull/4696))
- Prevent Logcollector from starving when has to reload files. ([#4730](https://github.com/wazuh/wazuh/pull/4730))
- Fix a small memory leak in clusterd. ([#4465](https://github.com/wazuh/wazuh/pull/4465))
- Fix a crash in the fluent forwarder when SSL is not enabled. ([#4675](https://github.com/wazuh/wazuh/pull/4675))
- Replace non-reentrant functions to avoid race condition hazards. ([#4081](https://github.com/wazuh/wazuh/pull/4081))
- Fixed the registration of more than one agent as `any` when forcing to use the source IP. ([#2533](https://github.com/wazuh/wazuh/pull/2533))
- Fix Windows upgrades in custom directories. ([#2534](https://github.com/wazuh/wazuh/pull/2534))
- Fix the format of the alert payload passed to the Slack integration. ([#3978](https://github.com/wazuh/wazuh/pull/3978))


## [v3.11.4] - 2020-02-25

### Changed

- Remove chroot in Agentd to allow it resolve DNS at any time. ([#4652](https://github.com/wazuh/wazuh/issues/4652))


## [v3.11.3] - 2020-01-28

### Fixed

- Fixed a bug in the Windows agent that made Rootcheck report false positives about file size mismatch. ([#4493](https://github.com/wazuh/wazuh/pull/4493))


## [v3.11.2] - 2020-01-22

### Changed

- Optimized memory usage in Vulnerability Detector when fetching the NVD feed. ([#4427](https://github.com/wazuh/wazuh/pull/4427))

### Fixed

- Rootcheck scan produced a 100% CPU peak in Syscheckd because it applied `<readall>` option even when disabled. ([#4415](https://github.com/wazuh/wazuh/pull/4415))
- Fixed a handler leak in Rootcheck and SCA on Windows agents. ([#4456](https://github.com/wazuh/wazuh/pull/4456))
- Prevent Remoted from exiting when a client closes a connection prematurely. ([#4390](https://github.com/wazuh/wazuh/pull/4390))
- Fixed crash in Slack integration when handling an alert with no description. ([#4426](https://github.com/wazuh/wazuh/pull/4426))
- Fixed Makefile to allow running scan-build for Windows agents. ([#4314](https://github.com/wazuh/wazuh/pull/4314))
- Fixed a memory leak in Clusterd. ([#4448](https://github.com/wazuh/wazuh/pull/4448))
- Disable TCP keepalive options at os_net library to allow building Wazuh on OpenBSD. ([#4462](https://github.com/wazuh/wazuh/pull/4462))


## [v3.11.1] - 2020-01-03

### Fixed

- The Windows Eventchannel log decoder in Analysisd maxed out CPU usage due to an infinite loop. ([#4412](https://github.com/wazuh/wazuh/pull/4412))


## [v3.11.0] - 2019-12-23

### Added

- Add support to Windows agents for vulnerability detector. ([#2787](https://github.com/wazuh/wazuh/pull/2787))
- Add support to Debian 10 Buster for vulnerability detector (by @aderumier). ([#4151](https://github.com/wazuh/wazuh/pull/4151))
- Make the Wazuh service to start after the network systemd unit (by @VAdamec). ([#1106](https://github.com/wazuh/wazuh/pull/1106))
- Add process inventory support for Mac OS X agents. ([#3322](https://github.com/wazuh/wazuh/pull/3322))
- Add port inventory support for MAC OS X agents. ([#3349](https://github.com/wazuh/wazuh/pull/3349))
- Make Analysisd compile the CDB list upon start. ([#3488](https://github.com/wazuh/wazuh/pull/3488))
- New rules option `global_frequency` to make frequency rules independent from the event source. ([#3931](https://github.com/wazuh/wazuh/pull/3931))
- Add a validation for avoiding agents to keep trying to connect to an invalid address indefinitely. ([#3951](https://github.com/wazuh/wazuh/pull/3951))
- Add the condition field of SCA checks to the agent databases. ([#3631](https://github.com/wazuh/wazuh/pull/3631))
- Display a warning message when registering to an unverified manager. ([#4207](https://github.com/wazuh/wazuh/pull/4207))
- Allow JSON escaping for logs on Logcollector's output format. ([#4273](https://github.com/wazuh/wazuh/pull/4273))
- Add TCP keepalive support for Fluent Forwarder. ([#4274](https://github.com/wazuh/wazuh/pull/4274))
- Add the host's primary IP to Logcollector's output format. ([#4380](https://github.com/wazuh/wazuh/pull/4380))

### Changed

- Now EventChannel alerts include the full message with the translation of coded fields. ([#3320](https://github.com/wazuh/wazuh/pull/3320))
- Changed `-G` agent-auth description in help message. ([#3856](https://github.com/wazuh/wazuh/pull/3856))
- Unified the Makefile flags allowed values. ([#4034](https://github.com/wazuh/wazuh/pull/4034))
- Let Logcollector queue file rotation and keepalive messages. ([#4222](https://github.com/wazuh/wazuh/pull/4222))
- Changed default paths for the OSQuery module in Windows agents. ([#4148](https://github.com/wazuh/wazuh/pull/4148))
- Fluent Forward now packs the content towards Fluentd into an object. ([#4334](https://github.com/wazuh/wazuh/pull/4334))

### Fixed

- Fix frequency rules to be increased for the same agent by default. ([#3931](https://github.com/wazuh/wazuh/pull/3931))
- Fix `protocol`, `system_name`, `data` and `extra_data` static fields detection. ([#3591](https://github.com/wazuh/wazuh/pull/3591))
- Fix overwriting agents by `Authd` when `force` option is less than 0. ([#3527](https://github.com/wazuh/wazuh/pull/3527))
- Fix Syscheck `nodiff` option for substring paths. ([#3015](https://github.com/wazuh/wazuh/pull/3015))
- Fix Logcollector wildcards to not detect directories as log files. ([#3788](https://github.com/wazuh/wazuh/pull/3788))
- Make Slack integration work with agentless alerts (by @dmitryax). ([#3971](https://github.com/wazuh/wazuh/pull/3971))
- Fix bugs reported by Clang analyzer. ([#3887](https://github.com/wazuh/wazuh/pull/3887))
- Fix compilation errors on OpenBSD platform. ([#3105](https://github.com/wazuh/wazuh/pull/3105))
- Fix on-demand configuration labels section to obtain labels attributes. ([#3490](https://github.com/wazuh/wazuh/pull/3490))
- Fixed race condition between `wazuh-clusterd` and `wazuh-modulesd` showing a 'No such file or directory' in `cluster.log` when synchronizing agent-info files in a cluster environment ([#4007](https://github.com/wazuh/wazuh/issues/4007))
- Fixed 'ConnectionError object has no attribute code' error when package repository is not available ([#3441](https://github.com/wazuh/wazuh/issues/3441))
- Fix the blocking of files monitored by Who-data in Windows agents. ([#3872](https://github.com/wazuh/wazuh/pull/3872))
- Fix the processing of EventChannel logs with unexpected characters. ([#3320](https://github.com/wazuh/wazuh/pull/3320))
- Active response Kaspersky script now logs the action request in _active-responses.log_ ([#2748](https://github.com/wazuh/wazuh/pull/2748))
- Fix service's installation path for CentOS 8. ([#4060](https://github.com/wazuh/wazuh/pull/4060))
- Add macOS Catalina to the list of detected versions. ([#4061](https://github.com/wazuh/wazuh/pull/4061))
- Prevent FIM from producing false negatives due to wrong checksum comparison. ([#4066](https://github.com/wazuh/wazuh/pull/4066))
- Fix `previous_output` count for alerts when matching by group. ([#4097](https://github.com/wazuh/wazuh/pull/4097))
- Fix event iteration when evaluating contextual rules. ([#4106](https://github.com/wazuh/wazuh/pull/4106))
- Fix the use of `prefilter_cmd` remotely by a new local option `allow_remote_prefilter_cmd`. ([#4178](https://github.com/wazuh/wazuh/pull/4178) & [4194](https://github.com/wazuh/wazuh/pull/4194))
- Fix restarting agents by group using the API when some of them are in a worker node. ([#4226](https://github.com/wazuh/wazuh/pull/4226))
- Fix error in Fluent Forwarder that requests an user and pass although the server does not need it. ([#3910](https://github.com/wazuh/wazuh/pull/3910))
- Fix FTS data length bound mishandling in Analysisd. ([#4278](https://github.com/wazuh/wazuh/pull/4278))
- Fix a memory leak in Modulesd and Agentd when Fluent Forward parses duplicate options. ([#4334](https://github.com/wazuh/wazuh/pull/4334))
- Fix an invalid memory read in Agentd when checking a remote configuration containing an invalid stanza inside `<labels>`. ([#4334](https://github.com/wazuh/wazuh/pull/4334))
- Fix error using force_reload and the eventchannel format in UNIX systems. ([#4294](https://github.com/wazuh/wazuh/pull/4294))


## [v3.10.2] - 2019-09-23

### Fixed

- Fix error in Logcollector when reloading localfiles with timestamp wildcards. ([#3995](https://github.com/wazuh/wazuh/pull/3995))


## [v3.10.1] - 2019-09-19

### Fixed

- Fix error after removing a high volume of agents from a group using the Wazuh API. ([#3907](https://github.com/wazuh/wazuh/issues/3907))
- Fix error in Remoted when reloading agent keys (busy resource). ([#3988](https://github.com/wazuh/wazuh/issues/3988))
- Fix invalid read in Remoted counters. ([#3989](https://github.com/wazuh/wazuh/issues/3989))


## [v3.10.0] - 2019-09-16

### Added

- Add framework function to obtain full summary of agents. ([#3842](https://github.com/wazuh/wazuh/pull/3842))
- SCA improvements. ([#3286](https://github.com/wazuh/wazuh/pull/3286))
  - Refactor de SCA internal logic and policy syntax. ([#3249](https://github.com/wazuh/wazuh/issues/3249))
  - Support to follow symbolic links. ([#3228](https://github.com/wazuh/wazuh/issues/3228))
  - Add numerical comparator for SCA rules. ([#3374](https://github.com/wazuh/wazuh/issues/3374))
  - Add SCA decoded events count to global stats. ([#3623](https://github.com/wazuh/wazuh/issues/3623))
- Extend duplicate file detection for LogCollector. ([#3867](https://github.com/wazuh/wazuh/pull/3867))
- Add HIPAA and NIST 800 53 compliance mapping as rule groups.([#3411](https://github.com/wazuh/wazuh/pull/3411) & [#3420](https://github.com/wazuh/wazuh/pull/3420))
- Add SCA compliance groups to rule groups in alerts. ([#3427](https://github.com/wazuh/wazuh/pull/3427))
- Add IPv6 loopback address to localhost list in DB output module (by @aquerubin). ([#3140](https://github.com/wazuh/wazuh/pull/3140))
- Accept `]` and `>` as terminal prompt characters for Agentless. ([#3209](https://github.com/wazuh/wazuh/pull/3209))

### Changed

- Modify logs for agent authentication issues by Remoted. ([#3662](https://github.com/wazuh/wazuh/pull/3662))
- Make Syscollector logging messages more user-friendly. ([#3397](https://github.com/wazuh/wazuh/pull/3397))
- Make SCA load by default all present policies at the default location. ([#3607](https://github.com/wazuh/wazuh/pull/3607))
- Increase IPSIZE definition for IPv6 compatibility (by @aquerubin). ([#3259](https://github.com/wazuh/wazuh/pull/3259))
- Replace local protocol definitions with Socket API definitions (by @aquerubin). ([#3260](https://github.com/wazuh/wazuh/pull/3260))
- Improved error message when some of required Wazuh daemons are down. Allow restarting cluster nodes except when `ossec-execd` is down. ([#3496](https://github.com/wazuh/wazuh/pull/3496))
- Allow existing aws_profile argument to work with vpcflowlogs in AWS wodle configuration. Thanks to Adam Williams (@awill1988). ([#3729](https://github.com/wazuh/wazuh/pull/3729))

### Fixed

- Fix exception handling when using an invalid bucket in AWS wodle ([#3652](https://github.com/wazuh/wazuh/pull/3652))
- Fix error message when an AWS bucket is empty ([#3743](https://github.com/wazuh/wazuh/pull/3743))
- Fix error when getting profiles in custom AWS buckets ([#3786](https://github.com/wazuh/wazuh/pull/3786))
- Fix SCA integrity check when switching between manager nodes. ([#3884](https://github.com/wazuh/wazuh/pull/3884))
- Fix alert email sending when no_full_log option is set in a rule. ([#3174](https://github.com/wazuh/wazuh/pull/3174))
- Fix error in Windows who-data when handling the directories list. ([#3883](https://github.com/wazuh/wazuh/pull/3883))
- Fix error in the hardware inventory collector for PowerPC architectures. ([#3624](https://github.com/wazuh/wazuh/pull/3624))
- Fix the use of mutexes in the `OS_Regex` library. ([#3533](https://github.com/wazuh/wazuh/pull/3533))
- Fix invalid read in the `OS_Regex` library. ([#3815](https://github.com/wazuh/wazuh/pull/3815))
- Fix compilation error on FreeBSD 13 and macOS 10.14. ([#3832](https://github.com/wazuh/wazuh/pull/3832))
- Fix typo in the license of the files. ([#3779](https://github.com/wazuh/wazuh/pull/3779))
- Fix error in `execd` when upgrading agents remotely while auto-restarting. ([#3437](https://github.com/wazuh/wazuh/pull/3437))
- Prevent integrations from inheriting descriptors. ([#3514](https://github.com/wazuh/wazuh/pull/3514))
- Overwrite rules label fix and rules features tests. ([#3414](https://github.com/wazuh/wazuh/pull/3414))
- Fix typo: replace `readed` with `read`. ([#3328](https://github.com/wazuh/wazuh/pull/3328))
- Introduce global mutex for Rootcheck decoder. ([#3530](https://github.com/wazuh/wazuh/pull/3530))
- Fix errors reported by scan-build. ([#3452](https://github.com/wazuh/wazuh/pull/3452) & [#3785](https://github.com/wazuh/wazuh/pull/3785))
- Fix the handling of `wm_exec()` output.([#3486](https://github.com/wazuh/wazuh/pull/3486))
- Fix FIM duplicated entries in Windows. ([#3504](https://github.com/wazuh/wazuh/pull/3504))
- Remove socket deletion from epoll. ([#3432](https://github.com/wazuh/wazuh/pull/3432))
- Let the sources installer support NetBSD. ([#3444](https://github.com/wazuh/wazuh/pull/3444))
- Fix error message from openssl v1.1.1. ([#3413](https://github.com/wazuh/wazuh/pull/3413))
- Fix compilation issue for local installation. ([#3339](https://github.com/wazuh/wazuh/pull/3339))
- Fix exception handling when /tmp have no permissions and tell the user the problem. ([#3401](https://github.com/wazuh/wazuh/pull/3401))
- Fix who-data alerts when audit logs contain hex fields. ([#3909](https://github.com/wazuh/wazuh/pull/3909))
- Remove useless `select()` calls in Analysisd decoders. ([#3964](https://github.com/wazuh/wazuh/pull/3964))


## [v3.9.5] - 2019-08-08

### Fixed

- Fixed a bug in the Framework that prevented Cluster and API from handling the file _client.keys_ if it's mounted as a volume on Docker.
- Fixed a bug in Analysisd that printed the millisecond part of the alerts' timestamp without zero-padding. That prevented Elasticsearch 7 from indexing those alerts. ([#3814](https://github.com/wazuh/wazuh/issues/3814))


## [v3.9.4] - 2019-08-07

### Changed

- Prevent agent on Windows from including who-data on FIM events for child directories without who-data enabled, even if it's available. ([#3601](https://github.com/wazuh/wazuh/issues/3601))
- Prevent Rootcheck configuration from including the `<ignore>` settings if they are empty. ([#3634](https://github.com/wazuh/wazuh/issues/3634))
- Wazuh DB will delete the agent DB-related files immediately when removing an agent. ([#3691](https://github.com/wazuh/wazuh/issues/3691))

### Fixed

- Fixed bug in Remoted when correlating agents and their sockets in TCP mode. ([#3602](https://github.com/wazuh/wazuh/issues/3602))
- Fix bug in the agent that truncated its IP address if it occupies 15 characters. ([#3615](https://github.com/wazuh/wazuh/issues/3615))
- Logcollector failed to overwrite duplicate `<localfile>` stanzas. ([#3616](https://github.com/wazuh/wazuh/issues/3616))
- Analysisd could produce a double free if an Eventchannel message contains an invalid XML member. ([#3626](https://github.com/wazuh/wazuh/issues/3626))
- Fixed defects in the code reported by Coverity. ([#3627](https://github.com/wazuh/wazuh/issues/3627))
- Fixed bug in Analysisd when handling invalid JSON input strings. ([#3648](https://github.com/wazuh/wazuh/issues/3648))
- Fix handling of SCA policies with duplicate ID in Wazuh DB. ([#3668](https://github.com/wazuh/wazuh/issues/3668))
- Cluster could fail synchronizing some files located in Docker volumes. ([#3669](https://github.com/wazuh/wazuh/issues/3669))
- Fix a handler leak in the FIM whodata engine for Windows. ([#3690](https://github.com/wazuh/wazuh/issues/3690))
- The Docker listener module was storing and ignoring the output of the integration. ([#3768](https://github.com/wazuh/wazuh/issues/3768))
- Fixed memory leaks in Syscollector for macOS agents. ([#3795](https://github.com/wazuh/wazuh/pull/3795))
- Fix dangerous mutex initialization in Windows hosts. ([#3805](https://github.com/wazuh/wazuh/issues/3805))


## [v3.9.3] - 2019-07-08

### Changed

- Windows Eventchannel log collector will no longer report bookmarked events by default (those that happened while the agent was stopped). ([#3485](https://github.com/wazuh/wazuh/pull/3485))
- Remoted will discard agent-info data not in UTF-8 format. ([#3581](https://github.com/wazuh/wazuh/pull/3581))

### Fixed

- Osquery integration did not follow the osquery results file (*osqueryd.results.log*) as of libc 2.28. ([#3494](https://github.com/wazuh/wazuh/pull/3494))
- Windows Eventchannnel log collector did not update the bookmarks so it reported old events repeatedly. ([#3485](https://github.com/wazuh/wazuh/pull/3485))
- The agent sent invalid info data in the heartbeat message if it failed to get the host IP address. ([#3555](https://github.com/wazuh/wazuh/pull/3555))
- Modulesd produced a memory leak when being queried for its running configuration. ([#3564](https://github.com/wazuh/wazuh/pull/3564))
- Analysisd and Logtest crashed when trying rules having `<different_geoip>` and no `<not_same_field>` stanza. ([#3587](https://github.com/wazuh/wazuh/pull/3587))
- Vulnerability Detector failed to parse the Canonical's OVAL feed due to a syntax change. ([#3563](https://github.com/wazuh/wazuh/pull/3563))
- AWS Macie events produced erros in Elasticsearch. ([#3608](https://github.com/wazuh/wazuh/pull/3608))
- Rules with `<list lookup="address_match_key" />` produced a false match if the CDB list file is missing. ([#3609](https://github.com/wazuh/wazuh/pull/3609))
- Remote configuration was missing the `<ignore>` stanzas for Syscheck and Rootcheck when defined as sregex. ([#3617](https://github.com/wazuh/wazuh/pull/3617))


## [v3.9.2] - 2019-06-10

### Added

- Added support for Ubuntu 12.04 to the SCA configuration template. ([#3361](https://github.com/wazuh/wazuh/pull/3361))

### Changed

- Prevent the agent from stopping if it fails to resolve the manager's hostname on startup. ([#3405](https://github.com/wazuh/wazuh/pull/3405))
- Prevent Remoted from logging agent connection timeout as an error, now it's a debugging log. ([#3426](https://github.com/wazuh/wazuh/pull/3426))

### Fixed

- A configuration request to Analysisd made it crash if the option `<white_list>` is empty. ([#3383](https://github.com/wazuh/wazuh/pull/3383))
- Fixed error when uploading some configuration files through API in wazuh-docker environments. ([#3335](https://github.com/wazuh/wazuh/issues/3335))
- Fixed error deleting temporary files during cluster synchronization. ([#3379](https://github.com/wazuh/wazuh/issues/3379))
- Fixed bad permissions on agent-groups files synchronized via wazuh-clusterd. ([#3438](https://github.com/wazuh/wazuh/issues/3438))
- Fixed bug in the database module that ignored agents registered with a network mask. ([#3351](https://github.com/wazuh/wazuh/pull/3351))
- Fixed a memory bug in the CIS-CAT module. ([#3406](https://github.com/wazuh/wazuh/pull/3406))
- Fixed a bug in the agent upgrade tool when checking the version number. ([#3391](https://github.com/wazuh/wazuh/pull/3391))
- Fixed error checking in the Windows Eventchannel log collector. ([#3393](https://github.com/wazuh/wazuh/pull/3393))
- Prevent Analysisd from crashing at SCA decoder due to a race condition calling a thread-unsafe function. ([#3466](https://github.com/wazuh/wazuh/pull/3466))
- Fix a file descriptor leak in Modulesd on timeout when running a subprocess. ([#3470](https://github.com/wazuh/wazuh/pull/3470))
  - OpenSCAP.
  - CIS-CAT.
  - Command.
  - Azure.
  - SCA.
  - AWS.
  - Docker.
- Prevent Modulesd from crashing at Vulnerability Detector when updating a RedHat feed. ([3458](https://github.com/wazuh/wazuh/pull/3458))


## [v3.9.1] - 2019-05-21

### Added

- Added directory existence checking for SCA rules. ([#3246](https://github.com/wazuh/wazuh/pull/3246))
- Added line number to error messages when parsing YAML files. ([#3325](https://github.com/wazuh/wazuh/pull/3325))
- Enhanced wildcard support for Windows Logcollector. ([#3236](https://github.com/wazuh/wazuh/pull/3236))

### Changed

- Changed the extraction point of the package name in the Vulnerability Detector OVALs. ([#3245](https://github.com/wazuh/wazuh/pull/3245))

### Fixed

- Fixed SCA request interval option limit. ([#3254](https://github.com/wazuh/wazuh/pull/3254))
- Fixed SCA directory checking. ([#3235](https://github.com/wazuh/wazuh/pull/3235))
- Fixed potential out of bounds memory access. ([#3285](https://github.com/wazuh/wazuh/pull/3285))
- Fixed CIS-CAT XML report parser. ([#3261](https://github.com/wazuh/wazuh/pull/3261))
- Fixed .ssh folder permissions for Agentless. ([#2660](https://github.com/wazuh/wazuh/pull/2660))
- Fixed repeated fields in SCA summary events. ([#3278](https://github.com/wazuh/wazuh/pull/3278))
- Fixed command output treatment for the SCA module. ([#3297](https://github.com/wazuh/wazuh/pull/3297))
- Fixed _agent_upgrade_ tool to set the manager version as the default one. ([#2721](https://github.com/wazuh/wazuh/pull/2721))
- Fixed execd crash when timeout list is not initialized. ([#3316](https://github.com/wazuh/wazuh/pull/3316))
- Fixed support for reading large files on Windows Logcollector. ([#3248](https://github.com/wazuh/wazuh/pull/3248))
- Fixed the manager restarting process via API on Docker. ([#3273](https://github.com/wazuh/wazuh/pull/3273))
- Fixed the _agent_info_ files synchronization between cluster nodes. ([#3272](https://github.com/wazuh/wazuh/pull/3272))

### Removed

- Removed 5-second reading timeout for File Integrity Monitoring scan. ([#3366](https://github.com/wazuh/wazuh/pull/3366))


## [v3.9.0] - 2019-05-02

### Added

- New module to perform **Security Configuration Assessment** scans. ([#2598](https://github.com/wazuh/wazuh/pull/2598))
- New **Logcollector** features. ([#2929](https://github.com/wazuh/wazuh/pull/2929))
  - Let Logcollector filter files by content. ([#2796](https://github.com/wazuh/wazuh/issues/2796))
  - Added a pattern exclusion option to Logcollector. ([#2797](https://github.com/wazuh/wazuh/issues/2797))
  - Let Logcollector filter files by date. ([#2799](https://github.com/wazuh/wazuh/issues/2799))
  - Let logcollector support wildcards on Windows. ([#2898](https://github.com/wazuh/wazuh/issues/2898))
- **Fluent forwarder** for agents. ([#2828](https://github.com/wazuh/wazuh/issues/2828))
- Collect network and port inventory for Windows XP/Server 2003. ([#2464](https://github.com/wazuh/wazuh/pull/2464))
- Included inventory fields as dynamic fields in events to use them in rules. ([#2441](https://github.com/wazuh/wazuh/pull/2441))
- Added an option _startup_healthcheck_ in FIM so that the the who-data health-check is optional. ([#2323](https://github.com/wazuh/wazuh/pull/2323))
- The real agent IP is reported by the agent and shown in alerts and the App interface. ([#2577](https://github.com/wazuh/wazuh/pull/2577))
- Added support for organizations in AWS wodle. ([#2627](https://github.com/wazuh/wazuh/pull/2627))
- Added support for hot added symbolic links in _Whodata_. ([#2466](https://github.com/wazuh/wazuh/pull/2466))
- Added `-t` option to `wazuh-clusterd` binary ([#2691](https://github.com/wazuh/wazuh/pull/2691)).
- Added options `same_field` and `not_same_field` in rules to correlate dynamic fields between events. ([#2689](https://github.com/wazuh/wazuh/pull/2689))
- Added optional daemons start by default. ([#2769](https://github.com/wazuh/wazuh/pull/2769))
- Make the Windows installer to choose the appropriate `ossec.conf` file based on the System version. ([#2773](https://github.com/wazuh/wazuh/pull/2773))
- Added writer thread preference for Logcollector. ([#2783](https://github.com/wazuh/wazuh/pull/2783))
- Added database deletion from Wazuh-DB for removed agents. ([#3123](https://github.com/wazuh/wazuh/pull/3123))

### Changed

- Introduced a network buffer in Remoted to cache incomplete messages from agents. This improves the performance by preventing Remoted from waiting for complete messages. ([#2528](https://github.com/wazuh/wazuh/pull/2528))
- Improved alerts about disconnected agents: they will contain the data about the disconnected agent, although the alert is actually produced by the manager. ([#2379](https://github.com/wazuh/wazuh/pull/2379))
- PagerDuty integration plain text alert support (by @spartantri). ([#2403](https://github.com/wazuh/wazuh/pull/2403))
- Improved Remoted start-up logging messages. ([#2460](https://github.com/wazuh/wazuh/pull/2460))
- Let _agent_auth_ warn when it receives extra input arguments. ([#2489](https://github.com/wazuh/wazuh/pull/2489))
- Update the who-data related SELinux rules for Audit 3.0. This lets who-data work on Fedora 29. ([#2419](https://github.com/wazuh/wazuh/pull/2419))
- Changed data source for network interface's MAC address in Syscollector so that it will be able to get bonded interfaces' MAC. ([#2550](https://github.com/wazuh/wazuh/pull/2550))
- Migrated unit tests from Check to TAP (Test Anything Protocol). ([#2572](https://github.com/wazuh/wazuh/pull/2572))
- Now labels starting with `_` are reserved for internal use. ([#2577](https://github.com/wazuh/wazuh/pull/2577))
- Now AWS wodle fetches aws.requestParameters.disableApiTermination with an unified format ([#2614](https://github.com/wazuh/wazuh/pull/2614))
- Improved overall performance in cluster ([#2575](https://github.com/wazuh/wazuh/pull/2575))
- Some improvements has been made in the _vulnerability-detector_ module. ([#2603](https://github.com/wazuh/wazuh/pull/2603))
- Refactor of decoded fields from the Windows eventchannel decoder. ([#2684](https://github.com/wazuh/wazuh/pull/2684))
- Deprecate global option `<queue_size>` for Analysisd. ([#2729](https://github.com/wazuh/wazuh/pull/2729))
- Excluded noisy events from Windows Eventchannel. ([#2763](https://github.com/wazuh/wazuh/pull/2763))
- Replaced `printf` functions in `agent-authd`. ([#2830](https://github.com/wazuh/wazuh/pull/2830))
- Replaced `strtoul()` using NULL arguments with `atol()` in wodles config files. ([#2801](https://github.com/wazuh/wazuh/pull/2801))
- Added a more descriptive message for SSL error when agent-auth fails. ([#2941](https://github.com/wazuh/wazuh/pull/2941))
- Changed the starting Analysisd messages about loaded rules from `info` to `debug` level. ([#2881](https://github.com/wazuh/wazuh/pull/2881))
- Re-structured messages for FIM module. ([#2926](https://github.com/wazuh/wazuh/pull/2926))
- Changed `diff` output in Syscheck for Windows. ([#2969](https://github.com/wazuh/wazuh/pull/2969))
- Replaced OSSEC e-mail subject with Wazuh in `ossec-maild`. ([#2975](https://github.com/wazuh/wazuh/pull/2975))
- Added keepalive in TCP to manage broken connections in `ossec-remoted`. ([#3069](https://github.com/wazuh/wazuh/pull/3069))
- Change default restart interval for Docker listener module to one minute. ([#2679](https://github.com/wazuh/wazuh/pull/2679))

### Fixed

- Fixed error in Syscollector for Windows older than Vista when gathering the hardware inventory. ([#2326](https://github.com/wazuh/wazuh/pull/2326))
- Fixed an error in the OSQuery configuration validation. ([#2446](https://github.com/wazuh/wazuh/pull/2446))
- Prevent Integrator, Syslog Client and Mail forwarded from getting stuck while reading _alerts.json_. ([#2498](https://github.com/wazuh/wazuh/pull/2498))
- Fixed a bug that could make an Agent running on Windows XP close unexpectedly while receiving a WPK file. ([#2486](https://github.com/wazuh/wazuh/pull/2486))
- Fixed _ossec-control_ script in Solaris. ([#2495](https://github.com/wazuh/wazuh/pull/2495))
- Fixed a compilation error when building Wazuh in static linking mode with the Audit library enabled. ([#2523](https://github.com/wazuh/wazuh/pull/2523))
- Fixed a memory hazard in Analysisd on log pre-decoding for short logs (less than 5 bytes). ([#2391](https://github.com/wazuh/wazuh/pull/2391))
- Fixed defects reported by Cppcheck. ([#2521](https://github.com/wazuh/wazuh/pull/2521))
  - Double free in GeoIP data handling with IPv6.
  - Buffer overlay when getting OS information.
  - Check for successful memory allocation in Syscollector.
- Fix out-of-memory error in Remoted when upgrading an agent with a big data chunk. ([#2594](https://github.com/wazuh/wazuh/pull/2594))
- Re-registered agent are reassigned to correct groups when the multigroup is empty. ([#2440](https://github.com/wazuh/wazuh/pull/2440))
- Wazuh manager starts regardless of the contents of _local_decoder.xml_. ([#2465](https://github.com/wazuh/wazuh/pull/2465))
- Let _Remoted_ wait for download module availability. ([#2517](https://github.com/wazuh/wazuh/pull/2517))
- Fix duplicate field names at some events for Windows eventchannel. ([#2500](https://github.com/wazuh/wazuh/pull/2500))
- Delete empty fields from Windows Eventchannel alerts. ([#2492](https://github.com/wazuh/wazuh/pull/2492))
- Fixed memory leak and crash in Vulnerability Detector. ([#2620](https://github.com/wazuh/wazuh/pull/2620))
- Prevent Analysisd from crashing when receiving an invalid Syscollector event. ([#2621](https://github.com/wazuh/wazuh/pull/2621))
- Fix a bug in the database synchronization module that left broken references of removed agents to groups. ([#2628](https://github.com/wazuh/wazuh/pull/2628))
- Fixed restart service in AIX. ([#2674](https://github.com/wazuh/wazuh/pull/2674))
- Prevent Execd from becoming defunct when Active Response disabled. ([#2692](https://github.com/wazuh/wazuh/pull/2692))
- Fix error in Syscollector when unable to read the CPU frequency on agents. ([#2740](https://github.com/wazuh/wazuh/pull/2740))
- Fix Windows escape format affecting non-format messages. ([#2725](https://github.com/wazuh/wazuh/pull/2725))
- Avoid a segfault in mail daemon due to the XML tags order in the `ossec.conf`. ([#2711](https://github.com/wazuh/wazuh/pull/2711))
- Prevent the key updating thread from starving in Remoted. ([#2761](https://github.com/wazuh/wazuh/pull/2761))
- Fixed error logging on Windows agent. ([#2791](https://github.com/wazuh/wazuh/pull/2791))
- Let CIS-CAT decoder reuse the Wazuh DB connection socket. ([#2800](https://github.com/wazuh/wazuh/pull/2800))
- Fixed issue with `agent-auth` options without argument. ([#2808](https://github.com/wazuh/wazuh/pull/2808))
- Fixed control of the frequency counter in alerts. ([#2854](https://github.com/wazuh/wazuh/pull/2854))
- Ignore invalid files for agent groups. ([#2895](https://github.com/wazuh/wazuh/pull/2895))
- Fixed invalid behaviour when moving files in Whodata mode. ([#2888](https://github.com/wazuh/wazuh/pull/2888))
- Fixed deadlock in Remoted when updating the `keyentries` structure. ([#2956](https://github.com/wazuh/wazuh/pull/2956))
- Fixed error in Whodata when one of the file permissions cannot be extracted. ([#2940](https://github.com/wazuh/wazuh/pull/2940))
- Fixed System32 and SysWOW64 event processing in Whodata. ([#2935](https://github.com/wazuh/wazuh/pull/2935))
- Fixed Syscheck hang when monitoring system directories. ([#3059](https://github.com/wazuh/wazuh/pull/3059))
- Fixed the package inventory for MAC OS X. ([#3035](https://github.com/wazuh/wazuh/pull/3035))
- Translated the Audit Policy fields from IDs for Windows events. ([#2950](https://github.com/wazuh/wazuh/pull/2950))
- Fixed broken pipe error when Wazuh-manager closes TCP connection. ([#2965](https://github.com/wazuh/wazuh/pull/2965))
- Fixed whodata mode on drives other than the main one. ([#2989](https://github.com/wazuh/wazuh/pull/2989))
- Fixed bug occurred in the database while removing an agent. ([#2997](https://github.com/wazuh/wazuh/pull/2997))
- Fixed duplicated alerts for Red Hat feed in `vulnerability-detector`. ([#3000](https://github.com/wazuh/wazuh/pull/3000))
- Fixed bug when processing symbolic links in Whodata. ([#3025](https://github.com/wazuh/wazuh/pull/3025))
- Fixed option for ignoring paths in rootcheck. ([#3058](https://github.com/wazuh/wazuh/pull/3058))
- Allow Wazuh service on MacOSX to be available without restart. ([#3119](https://github.com/wazuh/wazuh/pull/3119))
- Ensure `internal_options.conf` file is overwritten on Windows upgrades. ([#3153](https://github.com/wazuh/wazuh/pull/3153))
- Fixed the reading of the setting `attempts` of the Docker module. ([#3067](https://github.com/wazuh/wazuh/pull/3067))
- Fix a memory leak in Docker listener module. ([#2679](https://github.com/wazuh/wazuh/pull/2679))


## [v3.8.2] - 2019-01-30

### Fixed

- Analysisd crashed when parsing a log from OpenLDAP due to a bug in the option `<accumulate>`. ([#2456](https://github.com/wazuh/wazuh/pull/2456))
- Modulesd closed unexpectedly if a command was defined without a `<tag>` option. ([#2470](https://github.com/wazuh/wazuh/pull/2470))
- The Eventchannel decoder was not being escaping backslashes correctly. ([#2483](https://github.com/wazuh/wazuh/pull/2483))
- The Eventchannel decoder was leaving spurious trailing spaces in some fields.  ([#2484](https://github.com/wazuh/wazuh/pull/2484))


## [v3.8.1] - 2019-01-25

### Fixed

- Fixed memory leak in Logcollector when reading Windows eventchannel. ([#2450](https://github.com/wazuh/wazuh/pull/2450))
- Fixed script parsing error in Solaris 10. ([#2449](https://github.com/wazuh/wazuh/pull/2449))
- Fixed version comparisons on Red Hat systems. (By @orlando-jamie) ([#2445](https://github.com/wazuh/wazuh/pull/2445))


## [v3.8.0] - 2019-01-19

### Added

- Logcollector **extension for Windows eventchannel logs in JSON format.** ([#2142](https://github.com/wazuh/wazuh/pull/2142))
- Add options to detect **attribute and file permission changes** for Windows. ([#1918](https://github.com/wazuh/wazuh/pull/1918))
- Added **Audit health-check** in the Whodata initialization. ([#2180](https://github.com/wazuh/wazuh/pull/2180))
- Added **Audit rules auto-reload** in Whodata. ([#2180](https://github.com/wazuh/wazuh/pull/2180))
- Support for **new AWS services** in the AWS wodle ([#2242](https://github.com/wazuh/wazuh/pull/2242)):
    - AWS Config
    - AWS Trusted Advisor
    - AWS KMS
    - AWS Inspector
    - Add support for IAM roles authentication in EC2 instances.
- New module "Agent Key Polling" to integrate agent key request to external data sources. ([#2127](https://github.com/wazuh/wazuh/pull/2127))
  - Look for missing or old agent keys when Remoted detects an authorization failure.
  - Request agent keys by calling a defined executable or connecting to a local socket.
- Get process inventory for Windows natively. ([#1760](https://github.com/wazuh/wazuh/pull/1760))
- Improved vulnerability detection in Red Hat systems. ([#2137](https://github.com/wazuh/wazuh/pull/2137))
- Add retries to download the OVAL files in vulnerability-detector. ([#1832](https://github.com/wazuh/wazuh/pull/1832))
- Auto-upgrade FIM databases in Wazuh-DB. ([#2147](https://github.com/wazuh/wazuh/pull/2147))
- New dedicated thread for AR command running on Windows agent. ([#1725](https://github.com/wazuh/wazuh/pull/1725))
  -  This will prevent the agent from delaying due to an AR execution.
- New internal option to clean residual files of agent groups. ([#1985](https://github.com/wazuh/wazuh/pull/1985))
- Add a manifest to run `agent-auth.exe` with elevated privileges. ([#1998](https://github.com/wazuh/wazuh/pull/1998))
- Compress `last-entry` files to check differences by FIM. ([#2034](https://github.com/wazuh/wazuh/pull/2034))
- Add error messages to integration scripts. ([#2143](https://github.com/wazuh/wazuh/pull/2143))
- Add CDB lists building on install. ([#2167](https://github.com/wazuh/wazuh/pull/2167))
- Update Wazuh copyright for internal files. ([#2343](https://github.com/wazuh/wazuh/pull/2343))
- Added option to allow maild select the log file to read from. ([#977](https://github.com/wazuh/wazuh/pull/977))
- Add table to control the metadata of the vuln-detector DB. ([#2402](https://github.com/wazuh/wazuh/pull/2402))

### Changed

- Now Wazuh manager can be started with an empty configuration in ossec.conf. ([#2086](https://github.com/wazuh/wazuh/pull/2086))
- The Authentication daemon is now enabled by default. ([#2129](https://github.com/wazuh/wazuh/pull/2129))
- Make FIM show alerts for new files by default. ([#2213](https://github.com/wazuh/wazuh/pull/2213))
- Reduce the length of the query results from Vulnerability Detector to Wazuh DB. ([#1798](https://github.com/wazuh/wazuh/pull/1798))
- Improved the build system to automatically detect a big-endian platform. ([#2031](https://github.com/wazuh/wazuh/pull/2031))
  - Building option `USE_BIG_ENDIAN` is not already needed on Solaris (SPARC) or HP-UX.
- Expanded the regex pattern maximum size from 2048 to 20480 bytes. ([#2036](https://github.com/wazuh/wazuh/pull/2036))
- Improved IP address validation in the option `<white_list>` (by @pillarsdotnet). ([#1497](https://github.com/wazuh/wazuh/pull/1497))
- Improved rule option `<info>` validation (by @pillarsdotnet). ([#1541](https://github.com/wazuh/wazuh/pull/1541))
- Deprecated the Syscheck option `<remove_old_diff>` by making it mandatory. ([#1915](https://github.com/wazuh/wazuh/pull/1915))
- Fix invalid error "Unable to verity server certificate" in _ossec-authd_ (server). ([#2045](https://github.com/wazuh/wazuh/pull/2045))
- Remove deprecated flag `REUSE_ID` from the Makefile options. ([#2107](https://github.com/wazuh/wazuh/pull/2107))
- Syscheck first queue error message changed into a warning. ([#2146](https://github.com/wazuh/wazuh/pull/2146))
- Do the DEB and RPM package scan regardless of Linux distribution. ([#2168](https://github.com/wazuh/wazuh/pull/2168))
- AWS VPC configuration in the AWS wodle ([#2242](https://github.com/wazuh/wazuh/pull/2242)).
- Hide warning log by FIM when cannot open a file that has just been removed. ([#2201](https://github.com/wazuh/wazuh/pull/2201))
- The default FIM configuration will ignore some temporary files. ([#2202](https://github.com/wazuh/wazuh/pull/2202))

### Fixed

- Fixed error description in the osquery configuration parser (by @pillarsdotnet). ([#1499](https://github.com/wazuh/wazuh/pull/1499))
- The FTS comment option `<ftscomment>` was not being read (by @pillarsdotnet). ([#1536](https://github.com/wazuh/wazuh/pull/1536))
- Fixed error when multigroup files are not found. ([#1792](https://github.com/wazuh/wazuh/pull/1792))
- Fix error when assigning multiple groups whose names add up to more than 4096 characters. ([#1792](https://github.com/wazuh/wazuh/pull/1792))
- Replaced "getline" function with "fgets" in vulnerability-detector to avoid compilation errors with older versions of libC. ([#1822](https://github.com/wazuh/wazuh/pull/1822))
- Fix bug in Wazuh DB when trying to store multiple network interfaces with the same IP from Syscollector. ([#1928](https://github.com/wazuh/wazuh/pull/1928))
- Improved consistency of multigroups. ([#1985](https://github.com/wazuh/wazuh/pull/1985))
- Fixed the reading of the OS name and version in HP-UX systems. ([#1990](https://github.com/wazuh/wazuh/pull/1990))
- Prevent the agent from producing an error on platforms that don't support network timeout. ([#2001](https://github.com/wazuh/wazuh/pull/2001))
- Logcollector could not set the maximum file limit on HP-UX platform. ([2030](https://github.com/wazuh/wazuh/pull/2030))
- Allow strings up to 64KB long for log difference analysis. ([#2032](https://github.com/wazuh/wazuh/pull/2032))
- Now agents keep their registration date when upgrading the manager. ([#2033](https://github.com/wazuh/wazuh/pull/2033))
- Create an empty `client.keys` file on a fresh installation of a Windows agent. ([2040](https://github.com/wazuh/wazuh/pull/2040))
- Allow CDB list keys and values to have double quotes surrounding. ([#2046](https://github.com/wazuh/wazuh/pull/2046))
- Remove file `queue/db/.template.db` on upgrade / restart. ([2073](https://github.com/wazuh/wazuh/pull/2073))
- Fix error on Analysisd when `check_value` doesn't exist. ([2080](https://github.com/wazuh/wazuh/pull/2080))
- Prevent Rootcheck from looking for invalid link count in agents running on Solaris (by @ecsc-georgew). ([2087](https://github.com/wazuh/wazuh/pull/2087))
- Fixed the warning messages when compiling the agent on AIX. ([2099](https://github.com/wazuh/wazuh/pull/2099))
- Fix missing library when building Wazuh with MySQL support. ([#2108](https://github.com/wazuh/wazuh/pull/2108))
- Fix compile warnings for the Solaris platform. ([#2121](https://github.com/wazuh/wazuh/pull/2121))
- Fixed regular expression for audit.key in audit decoder. ([#2134](https://github.com/wazuh/wazuh/pull/2134))
- Agent's ossec-control stop should wait a bit after killing a process. ([#2149](https://github.com/wazuh/wazuh/pull/2149))
- Fixed error ocurred while monitoring symbolic links in Linux. ([#2152](https://github.com/wazuh/wazuh/pull/2152))
- Fixed some bugs in Logcollector: ([#2154](https://github.com/wazuh/wazuh/pull/2154))
  - If Logcollector picks up a log exceeding 65279 bytes, that log may lose the null-termination.
  - Logcollector crashes if multiple wildcard stanzas resolve the same file.
  - An error getting the internal file position may lead to an undefined condition.
- Execd daemon now runs even if active response is disabled ([#2177](https://github.com/wazuh/wazuh/pull/2177))
- Fix high precision timestamp truncation in rsyslog messages. ([#2128](https://github.com/wazuh/wazuh/pull/2128))
- Fix missing Whodata section to the remote configuration query. ([#2173](https://github.com/wazuh/wazuh/pull/2173))
- Bugfixes in AWS wodle ([#2242](https://github.com/wazuh/wazuh/pull/2242)):
    - Fixed bug in AWS Guard Duty alerts when there were multiple remote IPs.
    - Fixed bug when using flag `remove_from_bucket`.
    - Fixed bug when reading buckets generating more than 1000 logs in the same day.
    - Increase `qty` of `aws.eventNames` and remove usage of `aws.eventSources`.
- Fix bug in cluster configuration when using Kubernetes ([#2227](https://github.com/wazuh/wazuh/pull/2227)).
- Fix network timeout setup in agent running on Windows. ([#2185](https://github.com/wazuh/wazuh/pull/2185))
- Fix default values for the `<auto_ignore>` option. ([#2210](https://github.com/wazuh/wazuh/pull/2210))
- Fix bug that made Modulesd and Remoted crash on ARM architecture. ([#2214](https://github.com/wazuh/wazuh/pull/2214))
- The regex parser included the next character after a group:
  - If the input string just ends after that character. ([#2216](https://github.com/wazuh/wazuh/pull/2216))
  - The regex parser did not accept a group terminated with an escaped byte or a class. ([#2224](https://github.com/wazuh/wazuh/pull/2224))
- Fixed buffer overflow hazard in FIM when performing change report on long paths on macOS platform. ([#2285](https://github.com/wazuh/wazuh/pull/2285))
- Fix sending of the owner attribute when a file is created in Windows. ([#2292](https://github.com/wazuh/wazuh/pull/2292))
- Fix audit reconnection to the Whodata socket ([#2305](https://github.com/wazu2305h/wazuh/pull/2305))
- Fixed agent connection in TCP mode on Windows XP. ([#2329](https://github.com/wazuh/wazuh/pull/2329))
- Fix log shown when a command reaches its timeout and `ignore_output` is enabled. ([#2316](https://github.com/wazuh/wazuh/pull/2316))
- Analysisd and Syscollector did not detect the number of cores on Raspberry Pi. ([#2304](https://github.com/wazuh/wazuh/pull/2304))
- Analysisd and Syscollector did not detect the number of cores on CentOS 5. ([#2340](https://github.com/wazuh/wazuh/pull/2340))


## [v3.7.2] - 2018-12-17

### Changed

- Logcollector will fully read a log file if it reappears after being deleted. ([#2041](https://github.com/wazuh/wazuh/pull/2041))

### Fixed

- Fix some bugs in Logcollector: ([#2041](https://github.com/wazuh/wazuh/pull/2041))
  - Logcollector ceases monitoring any log file containing a binary zero-byte.
  - If a local file defined with wildcards disappears, Logcollector incorrectly shows a negative number of remaining open attempts.
  - Fixed end-of-file detection for text-based file formats.
- Fixed a bug in Analysisd that made it crash when decoding a malformed FIM message. ([#2089](https://github.com/wazuh/wazuh/pull/2089))


## [v3.7.1] - 2018-12-05

### Added

- New internal option `remoted.guess_agent_group` allowing agent group guessing by Remoted to be optional. ([#1890](https://github.com/wazuh/wazuh/pull/1890))
- Added option to configure another audit keys to monitor. ([#1882](https://github.com/wazuh/wazuh/pull/1882))
- Added option to create the SSL certificate and key with the install.sh script. ([#1856](https://github.com/wazuh/wazuh/pull/1856))
- Add IPv6 support to `host-deny.sh` script. (by @iasdeoupxe). ([#1583](https://github.com/wazuh/wazuh/pull/1583))
- Added tracing information (PID, function, file and line number) to logs when debugging is enabled. ([#1866](https://github.com/wazuh/wazuh/pull/1866))

### Changed

- Change errors messages to descriptive warnings in Syscheck when a files is not reachable. ([#1730](https://github.com/wazuh/wazuh/pull/1730))
- Add default values to global options to let the manager start. ([#1894](https://github.com/wazuh/wazuh/pull/1894))
- Improve Remoted performance by reducing interaction between threads. ([#1902](https://github.com/wazuh/wazuh/pull/1902))

### Fixed

- Prevent duplicates entries for denied IP addresses by `host-deny.sh`. (by @iasdeoupxe). ([#1583](https://github.com/wazuh/wazuh/pull/1583))
- Fix issue in Logcollector when reaching the file end before getting a full line. ([#1744](https://github.com/wazuh/wazuh/pull/1744))
- Throw an error when a nonexistent CDB file is added in the ossec.conf file. ([#1783](https://github.com/wazuh/wazuh/pull/1783))
- Fix bug in Remoted that truncated control messages to 1024 bytes. ([#1847](https://github.com/wazuh/wazuh/pull/1847))
- Avoid that the attribute `ignore` of rules silence alerts. ([#1874](https://github.com/wazuh/wazuh/pull/1874))
- Fix race condition when decoding file permissions. ([#1879](https://github.com/wazuh/wazuh/pull/1879)
- Fix to overwrite FIM configuration when directories come in the same tag separated by commas. ([#1886](https://github.com/wazuh/wazuh/pull/1886))
- Fixed issue with hash table handling in FTS and label management. ([#1889](https://github.com/wazuh/wazuh/pull/1889))
- Fixed id's and description of FIM alerts. ([#1891](https://github.com/wazuh/wazuh/pull/1891))
- Fix log flooding by Logcollector when monitored files disappear. ([#1893](https://github.com/wazuh/wazuh/pull/1893))
- Fix bug configuring empty blocks in FIM. ([#1897](https://github.com/wazuh/wazuh/pull/1897))
- Let the Windows agent reset the random generator context if it's corrupt. ([#1898](https://github.com/wazuh/wazuh/pull/1898))
- Prevent Remoted from logging errors if the cluster configuration is missing or invalid. ([#1900](https://github.com/wazuh/wazuh/pull/1900))
- Fix race condition hazard in Remoted when handling control messages. ([#1902](https://github.com/wazuh/wazuh/pull/1902))
- Fix uncontrolled condition in the vulnerability-detector version checker. ([#1932](https://github.com/wazuh/wazuh/pull/1932))
- Restore support for Amazon Linux in vulnerability-detector. ([#1932](https://github.com/wazuh/wazuh/pull/1932))
- Fixed starting wodles after a delay specified in `interval` when `run_on_start` is set to `no`, on the first run of the agent. ([#1906](https://github.com/wazuh/wazuh/pull/1906))
- Prevent `agent-auth` tool from creating the file _client.keys_ outside the agent's installation folder. ([#1924](https://github.com/wazuh/wazuh/pull/1924))
- Fix symbolic links attributes reported by `syscheck` in the alerts. ([#1926](https://github.com/wazuh/wazuh/pull/1926))
- Added some improvements and fixes in Whodata. ([#1929](https://github.com/wazuh/wazuh/pull/1929))
- Fix FIM decoder to accept Windows user containing spaces. ([#1930](https://github.com/wazuh/wazuh/pull/1930))
- Add missing field `restrict` when querying the FIM configuration remotely. ([#1931](https://github.com/wazuh/wazuh/pull/1931))
- Fix values of FIM scan showed in agent_control info. ([#1940](https://github.com/wazuh/wazuh/pull/1940))
- Fix agent group updating in database module. ([#2004](https://github.com/wazuh/wazuh/pull/2004))
- Logcollector prevents vmhgfs from synchronizing the inode. ([#2022](https://github.com/wazuh/wazuh/pull/2022))
- File descriptor leak that may impact agents running on UNIX platforms. ([#2021](https://github.com/wazuh/wazuh/pull/2021))
- CIS-CAT events were being processed by a wrong decoder. ([#2014](https://github.com/wazuh/wazuh/pull/2014))


## [v3.7.0] - 2018-11-10

### Added

- Adding feature to **remotely query agent configuration on demand.** ([#548](https://github.com/wazuh/wazuh/pull/548))
- **Boost Analysisd performance with multithreading.** ([#1039](https://github.com/wazuh/wazuh/pull/1039))
- Adding feature to **let agents belong to multiple groups.** ([#1135](https://github.com/wazuh/wazuh/pull/1135))
  - API support for multiple groups. ([#1300](https://github.com/wazuh/wazuh/pull/1300) [#1135](https://github.com/wazuh/wazuh/pull/1135))
- **Boost FIM decoding performance** by storing data into Wazuh DB using SQLite databases. ([#1333](https://github.com/wazuh/wazuh/pull/1333))
  - FIM database is cleaned after restarting agent 3 times, deleting all entries that left being monitored.
  - Added script to migrate older Syscheck databases to WazuhDB. ([#1504](https://github.com/wazuh/wazuh/pull/1504)) ([#1333](https://github.com/wazuh/wazuh/pull/1333))
- Added rule testing output when restarting manager. ([#1196](https://github.com/wazuh/wazuh/pull/1196))
- New wodle for **Azure environment log and process collection.** ([#1306](https://github.com/wazuh/wazuh/pull/1306))
- New wodle for **Docker container monitoring.** ([#1368](https://github.com/wazuh/wazuh/pull/1368))
- Disconnect manager nodes in cluster if no keep alive is received or sent during two minutes. ([#1482](https://github.com/wazuh/wazuh/pull/1482))
- API requests are forwarded to the proper manager node in cluster. ([#885](https://github.com/wazuh/wazuh/pull/885))
- Centralized configuration pushed from manager overwrite the configuration of directories that exist with the same path in ossec.conf. ([#1740](https://github.com/wazuh/wazuh/pull/1740))

### Changed

- Refactor Python framework code to standardize database requests and support queries. ([#921](https://github.com/wazuh/wazuh/pull/921))
- Replaced the `execvpe` function by `execvp` for the Wazuh modules. ([#1207](https://github.com/wazuh/wazuh/pull/1207))
- Avoid the use of reference ID in Syscollector network tables. ([#1315](https://github.com/wazuh/wazuh/pull/1315))
- Make Syscheck case insensitive on Windows agent. ([#1349](https://github.com/wazuh/wazuh/pull/1349))
- Avoid conflicts with the size of time_t variable in wazuh-db. ([#1366](https://github.com/wazuh/wazuh/pull/1366))
- Osquery integration updated: ([#1369](https://github.com/wazuh/wazuh/pull/1369))
  - Nest the result data into a "osquery" object.
  - Extract the pack name into a new field.
  - Include the query name in the alert description.
  - Minor fixes.
- Increased AWS S3 database entry limit to 5000 to prevent reprocessing repeated events. ([#1391](https://github.com/wazuh/wazuh/pull/1391))
- Increased the limit of concurrent agent requests: 1024 by default, configurable up to 4096. ([#1473](https://github.com/wazuh/wazuh/pull/1473))
- Change the default vulnerability-detector interval from 1 to 5 minutes. ([#1729](https://github.com/wazuh/wazuh/pull/1729))
- Port the UNIX version of Auth client (_agent_auth_) to the Windows agent. ([#1790](https://github.com/wazuh/wazuh/pull/1790))
  - Support of TLSv1.2 through embedded OpenSSL library.
  - Support of SSL certificates for agent and manager validation.
  - Unify Auth client option set.

### Fixed

- Fixed email_alerts configuration for multiple recipients. ([#1193](https://github.com/wazuh/wazuh/pull/1193))
- Fixed manager stopping when no command timeout is allowed. ([#1194](https://github.com/wazuh/wazuh/pull/1194))
- Fixed getting RAM memory information from mac OS X and FreeBSD agents. ([#1203](https://github.com/wazuh/wazuh/pull/1203))
- Fixed mandatory configuration labels check. ([#1208](https://github.com/wazuh/wazuh/pull/1208))
- Fix 0 value at check options from Syscheck. ([1209](https://github.com/wazuh/wazuh/pull/1209))
- Fix bug in whodata field extraction for Windows. ([#1233](https://github.com/wazuh/wazuh/issues/1233))
- Fix stack overflow when monitoring deep files. ([#1239](https://github.com/wazuh/wazuh/pull/1239))
- Fix typo in whodata alerts. ([#1242](https://github.com/wazuh/wazuh/issues/1242))
- Fix bug when running quick commands with timeout of 1 second. ([#1259](https://github.com/wazuh/wazuh/pull/1259))
- Prevent offline agents from generating vulnerability-detector alerts. ([#1292](https://github.com/wazuh/wazuh/pull/1292))
- Fix empty SHA256 of rotated alerts and log files. ([#1308](https://github.com/wazuh/wazuh/pull/1308))
- Fixed service startup on error. ([#1324](https://github.com/wazuh/wazuh/pull/1324))
- Set connection timeout for Auth server ([#1336](https://github.com/wazuh/wazuh/pull/1336))
- Fix the cleaning of the temporary folder. ([#1361](https://github.com/wazuh/wazuh/pull/1361))
- Fix check_mtime and check_inode views in Syscheck alerts. ([#1364](https://github.com/wazuh/wazuh/pull/1364))
- Fixed the reading of the destination address and type for PPP interfaces. ([#1405](https://github.com/wazuh/wazuh/pull/1405))
- Fixed a memory bug in regex when getting empty strings. ([#1430](https://github.com/wazuh/wazuh/pull/1430))
- Fixed report_changes with a big ammount of files. ([#1465](https://github.com/wazuh/wazuh/pull/1465))
- Prevent Logcollector from null-terminating socket output messages. ([#1547](https://github.com/wazuh/wazuh/pull/1547))
- Fix timeout overtaken message using infinite timeout. ([#1604](https://github.com/wazuh/wazuh/pull/1604))
- Prevent service from crashing if _global.db_ is not created. ([#1485](https://github.com/wazuh/wazuh/pull/1485))
- Set new agent.conf template when creating new groups. ([#1647](https://github.com/wazuh/wazuh/pull/1647))
- Fix bug in Wazuh Modules that tried to delete PID folders if a subprocess call failed. ([#1836](https://github.com/wazuh/wazuh/pull/1836))


## [v3.6.1] - 2018-09-07

### Fixed

- Fixed ID field length limit in JSON alerts, by @gandalfn. ([#1052](https://github.com/wazuh/wazuh/pull/1052))
- Fix segmentation fault when the agent version is empty in Vulnerability Detector. ([#1191](https://github.com/wazuh/wazuh/pull/1191))
- Fix bug that removes file extensions in rootcheck. ([#1197](https://github.com/wazuh/wazuh/pull/1197))
- Fixed incoherence in Client Syslog between plain-text and JSON alert input in `<location>` filter option. ([#1204](https://github.com/wazuh/wazuh/pull/1204))
- Fixed missing agent name and invalid predecoded hostname in JSON alerts. ([#1213](https://github.com/wazuh/wazuh/pull/1213))
- Fixed invalid location string in plain-text alerts. ([#1213](https://github.com/wazuh/wazuh/pull/1213))
- Fixed default stack size in threads on AIX and HP-UX. ([#1215](https://github.com/wazuh/wazuh/pull/1215))
- Fix socket error during agent restart due to daemon start/stop order. ([#1221](https://github.com/wazuh/wazuh/issues/1221))
- Fix bug when checking agent configuration in logcollector. ([#1225](https://github.com/wazuh/wazuh/issues/1225))
- Fix bug in folder recursion limit count in FIM real-time mode. ([#1226](https://github.com/wazuh/wazuh/issues/1226))
- Fixed errors when parsing AWS events in Elasticsearch. ([#1229](https://github.com/wazuh/wazuh/issues/1229))
- Fix bug when launching osquery from Wazuh. ([#1230](https://github.com/wazuh/wazuh/issues/1230))


## [v3.6.0] - 2018-08-29

### Added

- Add rescanning of expanded files with wildcards in logcollector ([#332](https://github.com/wazuh/wazuh/pull/332))
- Parallelization of logcollector ([#627](https://github.com/wazuh/wazuh/pull/672))
  - Now the input of logcollector is multithreaded, reading logs in parallel.
  - A thread is created for each type of output socket.
  - Periodically rescan of new files.
  - New options have been added to internal_options.conf file.
- Added statistical functions to remoted. ([#682](https://github.com/wazuh/wazuh/pull/682))
- Rootcheck and Syscheck (FIM) will run independently. ([#991](https://github.com/wazuh/wazuh/pull/991))
- Add hash validation for binaries executed by the wodle `command`. ([#1027](https://github.com/wazuh/wazuh/pull/1027))
- Added a recursion level option to Syscheck to set the directory scanning depth. ([#1081](https://github.com/wazuh/wazuh/pull/1081))
- Added inactive agent filtering option to agent_control, syscheck_control and rootcheck control_tools. ([#1088](https://github.com/wazuh/wazuh/pull/1088))
- Added custom tags to FIM directories and registries. ([#1096](https://github.com/wazuh/wazuh/pull/1096))
- Improved AWS CloudTrail wodle by @UranusBytes ([#913](https://github.com/wazuh/wazuh/pull/913) & [#1105](https://github.com/wazuh/wazuh/pull/1105)).
- Added support to process logs from more AWS services: Guard Duty, IAM, Inspector, Macie and VPC. ([#1131](https://github.com/wazuh/wazuh/pull/1131)).
- Create script for blocking IP's using netsh-advfirewall. ([#1172](https://github.com/wazuh/wazuh/pull/1172)).

### Changed

- The maximum log length has been extended up to 64 KiB. ([#411](https://github.com/wazuh/wazuh/pull/411))
- Changed logcollector analysis message order. ([#675](https://github.com/wazuh/wazuh/pull/675))
- Let hostname field be the name of the agent, without the location part. ([#1080](https://github.com/wazuh/wazuh/pull/1080))
- The internal option `syscheck.max_depth` has been renamed to `syscheck.default_max_depth`. ([#1081](https://github.com/wazuh/wazuh/pull/1081))
- Show warning message when configuring vulnerability-detector for an agent. ([#1130](https://github.com/wazuh/wazuh/pull/1130))
- Increase the minimum waiting time from 0 to 1 seconds in Vulnerability-Detector. ([#1132](https://github.com/wazuh/wazuh/pull/1132))
- Prevent Windows agent from not loading the configuration if an AWS module block is found. ([#1143](https://github.com/wazuh/wazuh/pull/1143))
- Set the timeout to consider an agent disconnected to 1800 seconds in the framework. ([#1155](https://github.com/wazuh/wazuh/pull/1155))

### Fixed

- Fix agent ID zero-padding in alerts coming from Vulnerability Detector. ([#1083](https://github.com/wazuh/wazuh/pull/1083))
- Fix multiple warnings when agent is offline. ([#1086](https://github.com/wazuh/wazuh/pull/1086))
- Fixed minor issues in the Makefile and the sources installer on HP-UX, Solaris on SPARC and AIX systems. ([#1089](https://github.com/wazuh/wazuh/pull/1089))
- Fixed SHA256 changes messages in alerts when it is disabled. ([#1100](https://github.com/wazuh/wazuh/pull/1100))
- Fixed empty configuration blocks for Wazuh modules. ([#1101](https://github.com/wazuh/wazuh/pull/1101))
- Fix broken pipe error in Wazuh DB by Vulnerability Detector. ([#1111](https://github.com/wazuh/wazuh/pull/1111))
- Restored firewall-drop AR script for Linux. ([#1114](https://github.com/wazuh/wazuh/pull/1114))
- Fix unknown severity in Red Hat systems. ([#1118](https://github.com/wazuh/wazuh/pull/1118))
- Added a building flag to compile the SQLite library externally for the API. ([#1119](https://github.com/wazuh/wazuh/issues/1119))
- Fixed variables length when storing RAM information by Syscollector. ([#1124](https://github.com/wazuh/wazuh/pull/1124))
- Fix Red Hat vulnerability database update. ([#1127](https://github.com/wazuh/wazuh/pull/1127))
- Fix allowing more than one wodle command. ([#1128](https://github.com/wazuh/wazuh/pull/1128))
- Fixed `after_regex` offset for the decoding algorithm. ([#1129](https://github.com/wazuh/wazuh/pull/1129))
- Prevents some vulnerabilities from not being checked for Debian. ([#1166](https://github.com/wazuh/wazuh/pull/1166))
- Fixed legacy configuration for `vulnerability-detector`. ([#1174](https://github.com/wazuh/wazuh/pull/1174))
- Fix active-response scripts installation for Windows. ([#1182](https://github.com/wazuh/wazuh/pull/1182)).
- Fixed `open-scap` deadlock when opening large files. ([#1206](https://github.com/wazuh/wazuh/pull/1206)). Thanks to @juergenc for detecting this issue.


### Removed

- The 'T' multiplier has been removed from option `max_output_size`. ([#1089](https://github.com/wazuh/wazuh/pull/1089))


## [v3.5.0] - 2018-08-10

### Added

- Improved configuration of OVAL updates. ([#416](https://github.com/wazuh/wazuh/pull/416))
- Added selective agent software request in vulnerability-detector. ([#404](https://github.com/wazuh/wazuh/pull/404))
- Get Linux packages inventory natively. ([#441](https://github.com/wazuh/wazuh/pull/441))
- Get Windows packages inventory natively. ([#471](https://github.com/wazuh/wazuh/pull/471))
- Supporting AES encryption for manager and agent. ([#448](https://github.com/wazuh/wazuh/pull/448))
- Added Debian and Ubuntu 18 support in vulnerability-detector. ([#470](https://github.com/wazuh/wazuh/pull/470))
- Added Rids Synchronization. ([#459](https://github.com/wazuh/wazuh/pull/459))
- Added option for setting the group that the agent belongs to when registering it with authd ([#460](https://github.com/wazuh/wazuh/pull/460))
- Added option for setting the source IP when the agent registers with authd ([#460](https://github.com/wazuh/wazuh/pull/460))
- Added option to force the vulnerability detection in unsupported OS. ([#462](https://github.com/wazuh/wazuh/pull/462))
- Get network inventory natively. ([#546](https://github.com/wazuh/wazuh/pull/546))
- Add arch check for Red Hat's OVAL in vulnerability-detector. ([#625](https://github.com/wazuh/wazuh/pull/625))
- Integration with Osquery. ([#627](https://github.com/wazuh/wazuh/pull/627))
    - Enrich osquery configuration with pack files aggregation and agent labels as decorators.
    - Launch osquery daemon in background.
    - Monitor results file and send them to the manager.
    - New option in rules `<location>` to filter events by osquery.
    - Support folders in shared configuration. This makes easy to send pack folders to agents.
    - Basic ruleset for osquery events and daemon logs.
- Boost Remoted performance with multithreading. ([#649](https://github.com/wazuh/wazuh/pull/649))
    - Up to 16 parallel threads to decrypt messages from agents.
    - Limit the frequency of agent keys reloading.
    - Message input buffer in Analysisd to prevent control messages starvation in Remoted.
- Module to download shared files for agent groups dinamically. ([#519](https://github.com/wazuh/wazuh/pull/519))
    - Added group creation for files.yml if the group does not exist. ([#1010](https://github.com/wazuh/wazuh/pull/1010))
- Added scheduling options to CIS-CAT integration. ([#586](https://github.com/wazuh/wazuh/pull/586))
- Option to download the wpk using http in `agent_upgrade`. ([#798](https://github.com/wazuh/wazuh/pull/798))
- Add `172.0.0.1` as manager IP when creating `global.db`. ([#970](https://github.com/wazuh/wazuh/pull/970))
- New requests for Syscollector. ([#728](https://github.com/wazuh/wazuh/pull/728))
- `cluster_control` shows an error if the status does not exist. ([#1002](https://github.com/wazuh/wazuh/pull/1002))
- Get Windows hardware inventory natively. ([#831](https://github.com/wazuh/wazuh/pull/831))
- Get processes and ports inventory by the Syscollector module.
- Added an integration with Kaspersky Endpoint Security for Linux via Active Response. ([#1056](https://github.com/wazuh/wazuh/pull/1056))

### Changed

- Add default value for option -x in agent_control tool.
- External libraries moved to an external repository.
- Ignore OverlayFS directories on Rootcheck system scan.
- Extracts agent's OS from the database instead of the agent-info.
- Increases the maximum size of XML parser to 20KB.
- Extract CVE instead of RHSA codes into vulnerability-detector. ([#549](https://github.com/wazuh/wazuh/pull/549))
- Store CIS-CAT results into Wazuh DB. ([#568](https://github.com/wazuh/wazuh/pull/568))
- Add profile information to CIS-CAT reports. ([#658](https://github.com/wazuh/wazuh/pull/658))
- Merge external libraries into a unique shared library. ([#620](https://github.com/wazuh/wazuh/pull/620))
- Cluster log rotation: set correct permissions and store rotations in /logs/ossec. ([#667](https://github.com/wazuh/wazuh/pull/667))
- `Distinct` requests don't allow `limit=0` or `limit>maximun_limit`. ([#1007](https://github.com/wazuh/wazuh/pull/1007))
- Deprecated arguments -i, -F and -r for Authd. ([#1013](https://github.com/wazuh/wazuh/pull/1013))
- Increase the internal memory for real-time from 12 KiB to 64 KiB. ([#1062](https://github.com/wazuh/wazuh/pull/1062))

### Fixed

- Fixed invalid alerts reported by Syscollector when the event contains the word "error". ([#461](https://github.com/wazuh/wazuh/pull/461))
- Silenced Vuls integration starting and ending alerts. ([#541](https://github.com/wazuh/wazuh/pull/541))
- Fix problem comparing releases of ubuntu packages. ([#556](https://github.com/wazuh/wazuh/pull/556))
- Windows delete pending active-responses before reset agent. ([#563](https://github.com/wazuh/wazuh/pull/563))
- Fix bug in Rootcheck for Windows that searches for keys in 32-bit mode only. ([#566](https://github.com/wazuh/wazuh/pull/566))
- Alert when unmerge files fails on agent. ([#731](https://github.com/wazuh/wazuh/pull/731))
- Fixed bugs reading logs in framework. ([#856](https://github.com/wazuh/wazuh/pull/856))
- Ignore uppercase and lowercase sorting an array in framework. ([#814](https://github.com/wazuh/wazuh/pull/814))
- Cluster: reject connection if the client node has a different cluster name. ([#892](https://github.com/wazuh/wazuh/pull/892))
- Prevent `the JSON object must be str, not 'bytes'` error. ([#997](https://github.com/wazuh/wazuh/pull/997))
- Fix long sleep times in vulnerability detector.
- Fix inconsistency in the alerts format for the manager in vulnerability-detector.
- Fix bug when processing the packages in vulnerability-detector.
- Prevent to process Syscollector events by the JSON decoder. ([#674](https://github.com/wazuh/wazuh/pull/674))
- Stop Syscollector data storage into Wazuh DB when an error appears. ([#674](https://github.com/wazuh/wazuh/pull/674))
- Fix bug in Syscheck that reported false positive about removed files. ([#1044](https://github.com/wazuh/wazuh/pull/1044))
- Fix bug in Syscheck that misinterpreted no_diff option. ([#1046](https://github.com/wazuh/wazuh/pull/1046))
- Fixes in file integrity monitoring for Windows. ([#1062](https://github.com/wazuh/wazuh/pull/1062))
  - Fix Windows agent crash if FIM fails to extract the file owner.
  - Prevent FIM real-time mode on Windows from stopping if the internal buffer gets overflowed.
- Prevent large logs from flooding the log file by Logcollector. ([#1067](https://github.com/wazuh/wazuh/pull/1067))
- Fix allowing more than one wodle command and compute command timeout when ignore_output is enabled. ([#1102](https://github.com/wazuh/wazuh/pull/1102))

### Removed

- Deleted Lua language support.
- Deleted integration with Vuls. ([#879](https://github.com/wazuh/wazuh/issues/879))
- Deleted agent_list tool, replaced by agent_control. ([ba0265b](https://github.com/wazuh/wazuh/commit/ba0265b6e9e3fed133d60ef2df3450fdf26f7da4#diff-f57f2991a6aa25fe45d8036c51bf8b4d))

## [v3.4.0] - 2018-07-24

### Added

- Support for SHA256 checksum in Syscheck (by @arshad01). ([#410](https://github.com/wazuh/wazuh/pull/410))
- Added an internal option for Syscheck to tune the RT alerting delay. ([#434](https://github.com/wazuh/wazuh/pull/434))
- Added two options in the tag <auto_ignore> `frequency` and `timeframe` to hide alerts when they are played several times in a given period of time. ([#857](https://github.com/wazuh/wazuh/pull/857))
- Include who-data in Syscheck for file integrity monitoring. ([#756](https://github.com/wazuh/wazuh/pull/756))
  - Linux Audit setup and monitoring to watch directories configured with who-data.
  - Direct communication with Auditd on Linux to catch who-data related events.
  - Setup of SACL for monitored directories on Windows.
  - Windows Audit events monitoring through Windows Event Channel.
  - Auto setup of audit configuration and reset when the agent quits.
- Syscheck in frequency time show alerts from deleted files. ([#857](https://github.com/wazuh/wazuh/pull/857))
- Added an option `target` to customize output format per-target in Logcollector. ([#863](https://github.com/wazuh/wazuh/pull/863))
- New option for the JSON decoder to choose the treatment of NULL values. ([#677](https://github.com/wazuh/wazuh/pull/677))
- Remove old snapshot files for FIM. ([#872](https://github.com/wazuh/wazuh/pull/872))
- Distinct operation in agents. ([#920](https://github.com/wazuh/wazuh/pull/920))
- Added support for unified WPK. ([#865](https://github.com/wazuh/wazuh/pull/865))
- Added missing debug options for modules in the internal options file. ([#901](https://github.com/wazuh/wazuh/pull/901))
- Added recursion limits when reading directories. ([#947](https://github.com/wazuh/wazuh/pull/947))

### Changed

- Renamed cluster _client_ node type to ___worker___ ([#850](https://github.com/wazuh/wazuh/pull/850)).
- Changed a descriptive message in the alert showing what attributes changed. ([#857](https://github.com/wazuh/wazuh/pull/857))
- Change visualization of Syscheck alerts. ([#857](https://github.com/wazuh/wazuh/pull/857))
- Add all the available fields in the Syscheck messages from the Wazuh configuration files. ([#857](https://github.com/wazuh/wazuh/pull/857))
- Now the no_full_log option only affects JSON alerts. ([#881](https://github.com/wazuh/wazuh/pull/881))
- Delete temporary files when stopping Wazuh. ([#732](https://github.com/wazuh/wazuh/pull/732))
- Send OpenSCAP checks results to a FIFO queue instead of temporary files. ([#732](https://github.com/wazuh/wazuh/pull/732))
- Default behavior when starting Syscheck and Rootcheck components. ([#829](https://github.com/wazuh/wazuh/pull/829))
  - They are disabled if not appear in the configuration.
  - They can be set up as empty blocks in the configuration, applying their default values.
  - Improvements of error and information messages when they start.
- Improve output of `DELETE/agents` when no agents were removed. ([#868](https://github.com/wazuh/wazuh/pull/868))
- Include the file owner SID in Syscheck alerts.
- Change no previous checksum error message to information log. ([#897](https://github.com/wazuh/wazuh/pull/897))
- Changed default Syscheck scan speed: 100 files per second. ([#975](https://github.com/wazuh/wazuh/pull/975))
- Show network protocol used by the agent when connecting to the manager. ([#980](https://github.com/wazuh/wazuh/pull/980))

### Fixed

- Syscheck RT process granularized to make frequency option more accurate. ([#434](https://github.com/wazuh/wazuh/pull/434))
- Fixed registry_ignore problem on Syscheck for Windows when arch="both" was used. ([#525](https://github.com/wazuh/wazuh/pull/525))
- Allow more than 256 directories in real-time for Windows agent using recursive watchers. ([#540](https://github.com/wazuh/wazuh/pull/540))
- Fix weird behavior in Syscheck when a modified file returns back to its first state. ([#434](https://github.com/wazuh/wazuh/pull/434))
- Replace hash value xxx (not enabled) for n/a if the hash couldn't be calculated. ([#857](https://github.com/wazuh/wazuh/pull/857))
- Do not report uid, gid or gname on Windows (avoid user=0). ([#857](https://github.com/wazuh/wazuh/pull/857))
- Several fixes generating sha256 hash. ([#857](https://github.com/wazuh/wazuh/pull/857))
- Fixed the option report_changes configuration. ([#857](https://github.com/wazuh/wazuh/pull/857))
- Fixed the 'report_changes' configuration when 'sha1' option is not set. ([#857](https://github.com/wazuh/wazuh/pull/857))
- Fix memory leak reading logcollector config. ([#884](https://github.com/wazuh/wazuh/pull/884))
- Fixed crash in Slack integration for alerts that don't have full log. ([#880](https://github.com/wazuh/wazuh/pull/880))
- Fixed active-responses.log definition path on Windows configuration. ([#739](https://github.com/wazuh/wazuh/pull/739))
- Added warning message when updating Syscheck/Rootcheck database to restart the manager. ([#817](https://github.com/wazuh/wazuh/pull/817))
- Fix PID file creation checking. ([#822](https://github.com/wazuh/wazuh/pull/822))
  - Check that the PID file was created and written.
  - This would prevent service from running multiple processes of the same daemon.
- Fix reading of Windows platform for 64 bits systems. ([#832](https://github.com/wazuh/wazuh/pull/832))
- Fixed Syslog output parser when reading the timestamp from the alerts in JSON format. ([#843](https://github.com/wazuh/wazuh/pull/843))
- Fixed filter for `gpg-pubkey` packages in Syscollector. ([#847](https://github.com/wazuh/wazuh/pull/847))
- Fixed bug in configuration when reading the `repeated_offenders` option in Active Response. ([#873](https://github.com/wazuh/wazuh/pull/873))
- Fixed variables parser when loading rules. ([#855](https://github.com/wazuh/wazuh/pull/855))
- Fixed parser files names in the Rootcheck scan. ([#840](https://github.com/wazuh/wazuh/pull/840))
- Removed frequency offset in rules. ([#827](https://github.com/wazuh/wazuh/pull/827)).
- Fix memory leak reading logcollector config. ([#884](https://github.com/wazuh/wazuh/pull/884))
- Fixed sort agents by status in `GET/agents` API request. ([#810](https://github.com/wazuh/wazuh/pull/810))
- Added exception when no agents are selected to restart. ([#870](https://github.com/wazuh/wazuh/pull/870))
- Prevent files from remaining open in the cluster. ([#874](https://github.com/wazuh/wazuh/pull/874))
- Fix network unreachable error when cluster starts. ([#800](https://github.com/wazuh/wazuh/pull/800))
- Fix empty rules and decoders file check. ([#887](https://github.com/wazuh/wazuh/pull/887))
- Prevent to access an unexisting hash table from 'whodata' thread. ([#911](https://github.com/wazuh/wazuh/pull/911))
- Fix CA verification with more than one 'ca_store' definitions. ([#927](https://github.com/wazuh/wazuh/pull/927))
- Fix error in syscollector API calls when Wazuh is installed in a directory different than `/var/ossec`. ([#942](https://github.com/wazuh/wazuh/pull/942)).
- Fix error in CentOS 6 when `wazuh-cluster` is disabled. ([#944](https://github.com/wazuh/wazuh/pull/944)).
- Fix Remoted connection failed warning in TCP mode due to timeout. ([#958](https://github.com/wazuh/wazuh/pull/958))
- Fix option 'rule_id' in syslog client. ([#979](https://github.com/wazuh/wazuh/pull/979))
- Fixed bug in legacy agent's server options that prevented it from setting port and protocol.

## [v3.3.1] - 2018-06-18

### Added

- Added `total_affected_agents` and `total_failed_ids` to the `DELETE/agents` API request. ([#795](https://github.com/wazuh/wazuh/pull/795))

### Changed

- Management of empty blocks in the configuration files. ([#781](https://github.com/wazuh/wazuh/pull/781))
- Verify WPK with Wazuh CA by default. ([#799](https://github.com/wazuh/wazuh/pull/799))

### Fixed

- Windows prevents agent from renaming file. ([#773](https://github.com/wazuh/wazuh/pull/773))
- Fix manager-agent version comparison in remote upgrades. ([#765](https://github.com/wazuh/wazuh/pull/765))
- Fix log flooding when restarting agent while the merged file is being receiving. ([#788](https://github.com/wazuh/wazuh/pull/788))
- Fix issue when overwriting rotated logs in Windows agents. ([#776](https://github.com/wazuh/wazuh/pull/776))
- Prevent OpenSCAP module from running on Windows agents (incompatible). ([#777](https://github.com/wazuh/wazuh/pull/777))
- Fix issue in file changes report for FIM on Linux when a directory contains a backslash. ([#775](https://github.com/wazuh/wazuh/pull/775))
- Fixed missing `minor` field in agent data managed by the framework. ([#771](https://github.com/wazuh/wazuh/pull/771))
- Fixed missing `build` and `key` fields in agent data managed by the framework. ([#802](https://github.com/wazuh/wazuh/pull/802))
- Fixed several bugs in upgrade agents ([#784](https://github.com/wazuh/wazuh/pull/784)):
    - Error upgrading an agent with status `Never Connected`.
    - Fixed API support.
    - Sockets were not closing properly.
- Cluster exits showing an error when an error occurs. ([#790](https://github.com/wazuh/wazuh/pull/790))
- Fixed bug when cluster control or API cannot request the list of nodes to the master. ([#762](https://github.com/wazuh/wazuh/pull/762))
- Fixed bug when the `agent.conf` contains an unrecognized module. ([#796](https://github.com/wazuh/wazuh/pull/796))
- Alert when unmerge files fails on agent. ([#731](https://github.com/wazuh/wazuh/pull/731))
- Fix invalid memory access when parsing ruleset configuration. ([#787](https://github.com/wazuh/wazuh/pull/787))
- Check version of python in cluster control. ([#760](https://github.com/wazuh/wazuh/pull/760))
- Removed duplicated log message when Rootcheck is disabled. ([#783](https://github.com/wazuh/wazuh/pull/783))
- Avoid infinite attempts to download CVE databases when it fails. ([#792](https://github.com/wazuh/wazuh/pull/792))


## [v3.3.0] - 2018-06-06

### Added

- Supporting multiple socket output in Logcollector. ([#395](https://github.com/wazuh/wazuh/pull/395))
- Allow inserting static field parameters in rule comments. ([#397](https://github.com/wazuh/wazuh/pull/397))
- Added an output format option for Logcollector to build custom logs. ([#423](https://github.com/wazuh/wazuh/pull/423))
- Included millisecond timing in timestamp to JSON events. ([#467](https://github.com/wazuh/wazuh/pull/467))
- Added an option in Analysisd to set input event offset for plugin decoders. ([#512](https://github.com/wazuh/wazuh/pull/512))
- Allow decoders mix plugin and multiregex children. ([#602](https://github.com/wazuh/wazuh/pull/602))
- Added the option to filter by any field in `get_agents_overview`, `get_agent_group` and `get_agents_without_group` functions of the Python framework. ([#743](https://github.com/wazuh/wazuh/pull/743))

### Changed

- Add default value for option -x in agent_upgrade tool.
- Changed output of agents in cluster control. ([#741](https://github.com/wazuh/wazuh/pull/741))

### Fixed

- Fix bug in Logcollector when removing duplicate localfiles. ([#402](https://github.com/wazuh/wazuh/pull/402))
- Fix memory error in Logcollector when using wildcards.
- Prevent command injection in Agentless daemon. ([#600](https://github.com/wazuh/wazuh/pull/600))
- Fixed bug getting the agents in cluster control. ([#741](https://github.com/wazuh/wazuh/pull/741))
- Prevent Logcollector from reporting an error when a path with wildcards matches no files.
- Fixes the feature to group with the option multi-line. ([#754](https://github.com/wazuh/wazuh/pull/754))


## [v3.2.4] - 2018-06-01

### Fixed
- Fixed segmentation fault in maild when `<queue-size>` is included in the global configuration.
- Fixed bug in Framework when retrieving mangers logs. ([#644](https://github.com/wazuh/wazuh/pull/644))
- Fixed bug in clusterd to prevent the synchronization of `.swp` files. ([#694](https://github.com/wazuh/wazuh/pull/694))
- Fixed bug in Framework parsing agent configuration. ([#681](https://github.com/wazuh/wazuh/pull/681))
- Fixed several bugs using python3 with the Python framework. ([#701](https://github.com/wazuh/wazuh/pull/701))


## [v3.2.3] - 2018-05-28

### Added

- New internal option to enable merged file creation by Remoted. ([#603](https://github.com/wazuh/wazuh/pull/603))
- Created alert item for GDPR and GPG13. ([#608](https://github.com/wazuh/wazuh/pull/608))
- Add support for Amazon Linux in vulnerability-detector.
- Created an input queue for Analysisd to prevent Remoted starvation. ([#661](https://github.com/wazuh/wazuh/pull/661))

### Changed

- Set default agent limit to 14.000 and file descriptor limit to 65.536 per process. ([#624](https://github.com/wazuh/wazuh/pull/624))
- Cluster improvements.
    - New protocol for communications.
    - Inverted communication flow: clients start communications with the master.
    - Just the master address is required in the `<nodes>` list configuration.
    - Improved synchronization algorithm.
    - Reduced the number of processes to one: `wazuh-clusterd`.
- Cluster control tool improvements: outputs are the same regardless of node type.
- The default input queue for remote events has been increased to 131072 events. ([#660](https://github.com/wazuh/wazuh/pull/660))
- Disconnected agents will no longer report vulnerabilities. ([#666](https://github.com/wazuh/wazuh/pull/666))

### Fixed

- Fixed agent wait condition and improve logging messages. ([#550](https://github.com/wazuh/wazuh/pull/550))
- Fix race condition in settings load time by Windows agent. ([#551](https://github.com/wazuh/wazuh/pull/551))
- Fix bug in Authd that prevented it from deleting agent-info files when removing agents.
- Fix bug in ruleset that did not overwrite the `<info>` option. ([#584](https://github.com/wazuh/wazuh/issues/584))
- Fixed bad file descriptor error in Wazuh DB ([#588](https://github.com/wazuh/wazuh/issues/588))
- Fixed unpredictable file sorting when creating merged files. ([#599](https://github.com/wazuh/wazuh/issues/599))
- Fixed race condition in Remoted when closing connections.
- Fix epoch check in vulnerability-detector.
- Fixed hash sum in logs rotation. ([#636](https://github.com/wazuh/wazuh/issues/636))
- Fixed cluster CPU usage.
- Fixed invalid deletion of agent timestamp entries. ([#639](https://github.com/wazuh/wazuh/issues/639))
- Fixed segmentation fault in logcollector when multi-line is applied to a remote configuration. ([#641](https://github.com/wazuh/wazuh/pull/641))
- Fixed issue in Syscheck that may leave the process running if the agent is stopped quickly. ([#671](https://github.com/wazuh/wazuh/pull/671))

### Removed

- Removed cluster database and internal cluster daemon.


## [v3.2.2] - 2018-05-07

### Added

- Created an input queue for Remoted to prevent agent connection starvation. ([#509](https://github.com/wazuh/wazuh/pull/509))

### Changed

- Updated Slack integration. ([#443](https://github.com/wazuh/wazuh/pull/443))
- Increased connection timeout for remote upgrades. ([#480](https://github.com/wazuh/wazuh/pull/480))
- Vulnerability-detector does not stop agents detection if it fails to find the software for one of them.
- Improve the version comparator algorithm in vulnerability-detector. ([#508](https://github.com/wazuh/wazuh/pull/508))

### Fixed

- Fixed bug in labels settings parser that may make Agentd or Logcollector crash.
- Fixed issue when setting multiple `<server-ip>` stanzas in versions 3.0 - 3.2.1. ([#433](https://github.com/wazuh/wazuh/pull/433))
- Fixed bug when socket database messages are not sent correctly. ([#435](https://github.com/wazuh/wazuh/pull/435))
- Fixed unexpected stop in the sources installer when overwriting a previous corrupt installation.
- Added a synchronization timeout in the cluster to prevent it from blocking ([#447](https://github.com/wazuh/wazuh/pull/447))
- Fixed issue in CSyslogd when filtering by rule group. ([#446](https://github.com/wazuh/wazuh/pull/446))
- Fixed error on DB daemon when parsing rules with options introduced in version 3.0.0.
- Fixed unrecognizable characters error in Windows version name. ([#478](https://github.com/wazuh/wazuh/pull/478))
- Fix Authd client in old versions of Windows ([#479](https://github.com/wazuh/wazuh/pull/479))
- Cluster's socket management improved to use persistent connections ([#481](https://github.com/wazuh/wazuh/pull/481))
- Fix memory corruption in Syscollector decoder and memory leaks in Vulnerability Detector. ([#482](https://github.com/wazuh/wazuh/pull/482))
- Fixed memory corruption in Wazuh DB autoclosing procedure.
- Fixed dangling db files at DB Sync module folder. ([#489](https://github.com/wazuh/wazuh/pull/489))
- Fixed agent group file deletion when using Authd.
- Fix memory leak in Maild with JSON input. ([#498](https://github.com/wazuh/wazuh/pull/498))
- Fixed remote command switch option. ([#504](https://github.com/wazuh/wazuh/pull/504))

## [v3.2.1] - 2018-03-03

### Added

- Added option in Makefile to disable CIS-CAT module. ([#381](https://github.com/wazuh/wazuh/pull/381))
- Added field `totalItems` to `GET/agents/purgeable/:timeframe` API call. ([#385](https://github.com/wazuh/wazuh/pull/385))

### Changed

- Giving preference to use the selected Java over the default one in CIS-CAT wodle.
- Added delay between message delivery for every module. ([#389](https://github.com/wazuh/wazuh/pull/389))
- Verify all modules for the shared configuration. ([#408](https://github.com/wazuh/wazuh/pull/408))
- Updated OpenSSL library to 1.1.0g.
- Insert agent labels in JSON archives no matter the event matched a rule.
- Support for relative/full/network paths in the CIS-CAT configuration. ([#419](https://github.com/wazuh/wazuh/pull/419))
- Improved cluster control to give more information. ([#421](https://github.com/wazuh/wazuh/pull/421))
- Updated rules for CIS-CAT.
- Removed unnecessary compilation of vulnerability-detector in agents.
- Increased wazuh-modulesd's subprocess pool.
- Improved the agent software recollection by Syscollector.

### Fixed

- Fixed crash in Agentd when testing Syscollector configuration from agent.conf file.
- Fixed duplicate alerts in Vulnerability Detector.
- Fixed compiling issues in Solaris and HP-UX.
- Fixed bug in Framework when listing directories due to permissions issues.
- Fixed error handling in CIS-CAT module. ([#401](https://github.com/wazuh/wazuh/pull/401))
- Fixed some defects reported by Coverity. ([#406](https://github.com/wazuh/wazuh/pull/406))
- Fixed OS name detection in macOS and old Linux distros. ([#409](https://github.com/wazuh/wazuh/pull/409))
- Fixed linked in HP-UX.
- Fixed Red Hat detection in vulnerability-detector.
- Fixed segmentation fault in wazuh-cluster when files path is too long.
- Fixed a bug getting groups and searching by them in `GET/agents` API call. ([#390](https://github.com/wazuh/wazuh/pull/390))
- Several fixes and improvements in cluster.
- Fixed bug in wazuh-db when closing exceeded databases in transaction.
- Fixed bug in vulnerability-detector that discarded valid agents.
- Fixed segmentation fault in Windows agents when getting OS info.
- Fixed memory leaks in vulnerability-detector and CIS-CAT wodle.
- Fixed behavior when working directory is not found in CIS-CAT wodle.

## [v3.2.0] - 2018-02-13

### Added
- Added support to synchronize custom rules and decoders in the cluster.([#344](https://github.com/wazuh/wazuh/pull/344))
- Add field `status` to `GET/agents/groups/:group_id` API call.([#338](https://github.com/wazuh/wazuh/pull/338))
- Added support for Windows to CIS-CAT integration module ([#369](https://github.com/wazuh/wazuh/pull/369))
- New Wazuh Module "aws-cloudtrail" fetching logs from S3 bucket. ([#351](https://github.com/wazuh/wazuh/pull/351))
- New Wazuh Module "vulnerability-detector" to detect vulnerabilities in agents and managers.

### Fixed
- Fixed oscap.py to support new versions of OpenSCAP scanner.([#331](https://github.com/wazuh/wazuh/pull/331))
- Fixed timeout bug when the cluster port was closed. ([#343](https://github.com/wazuh/wazuh/pull/343))
- Improve exception handling in `cluster_control`. ([#343](https://github.com/wazuh/wazuh/pull/343))
- Fixed bug in cluster when receive an error response from client. ([#346](https://github.com/wazuh/wazuh/pull/346))
- Fixed bug in framework when the manager is installed in different path than /var/ossec. ([#335](https://github.com/wazuh/wazuh/pull/335))
- Fixed predecoder hostname field in JSON event output.
- Several fixes and improvements in cluster.

## [v3.1.0] - 2017-12-22

### Added

- New Wazuh Module "command" for asynchronous command execution.
- New field "predecoder.timestamp" for JSON alerts including timestamp from logs.
- Added reload action to ossec-control in local mode.
- Add duration control of a cluster database synchronization.
- New internal option for agents to switch applying shared configuration.
- Added GeoIP address finding for input logs in JSON format.
- Added alert and archive output files rotation capabilities.
- Added rule option to discard field "firedtimes".
- Added VULS integration for running vulnerability assessments.
- CIS-CAT Wazuh Module to scan CIS policies.

### Changed

- Keepping client.keys file permissions when modifying it.
- Improve Rootcheck formula to select outstanding defects.
- Stop related daemon when disabling components in ossec-control.
- Prevented cluster daemon from starting on RHEL 5 or older.
- Let Syscheck report file changes on first scan.
- Allow requests by node name in cluster_control binary.
- Improved help of cluster_control binary.
- Integrity control of files in the cluster.

### Fixed

- Fixed netstat command in localfile configuration.
- Fixed error when searching agents by ID.
- Fixed syslog format pre-decoder for logs with missing (optional) space after tag.
- Fixed alert ID when plain-text alert output disabled.
- Fixed Monitord freezing when a sendmail-like executable SMTP server is set.
- Fixed validation of Active Response used by agent_control.
- Allow non-ASCII characters in Windows version string.

## [v3.0.0] - 2017-12-12

### Added

- Added group property for agents to customize shared files set.
- Send shared files to multiple agents in parallel.
- New decoder plugin for logs in JSON format with dynamic fields definition.
- Brought framework from API to Wazuh project.
- Show merged files MD5 checksum by agent_control and framework.
- New reliable request protocol for manager-agent communication.
- Remote agent upgrades with signed WPK packages.
- Added option for Remoted to prevent it from writing shared merged file.
- Added state for Agentd and Windows agent to notify connection state and metrics.
- Added new JSON log format for local file monitoring.
- Added OpenSCAP SSG datastream content for Ubuntu Trusty Tahr.
- Field "alert_id" in JSON alerts (by Dan Parriott).
- Added support of "any" IP address to OSSEC batch manager (by Jozef Reisinger).
- Added ossec-agent SElinux module (by kreon).
- Added previous output to JSON output (by João Soares).
- Added option for Authd to specify the allowed cipher list (by James Le Cuirot).
- Added option for cipher suites in Authd settings.
- Added internal option for Remoted to set the shared configuration reloading time.
- Auto restart agents when new shared configuration is pushed from the manager.
- Added native support for Systemd.
- Added option to register unlimited agents in Authd.
- New internal option to limit the number of file descriptors in Analysisd and Remoted.
- Added new state "pending" for agents.
- Added internal option to disable real-time DB synchronization.
- Allow multiple manager stanzas in Agentd settings.
- New internal option to limit the receiving time in TCP mode.
- Added manager hostname data to agent information.
- New option for rotating internal logs by size.
- Added internal option to enable or disable daily rotation of internal logs.
- Added command option for Monitord to overwrite 'day_wait' parameter.
- Adding templates and sample alert for Elasticsearch 6.0.
- Added option to enable/disable Authd on install and auto-generate certificates.
- Pack secure TCP messages into a single packet.
- Added function to install SCAP policies depending on OS version.
- Added integration with Virustotal.
- Added timeout option for TCP sockets in Remoted and Agentd.
- Added option to start the manager after installing.
- Added a cluster of managers (`wazuh-clusterd`) and a script to control it (`cluster_control`).

### Changed

- Increased shared file delivery speed when using TCP.
- Increased TCP listening socket backlog.
- Changed Windows agent UI panel to show revision number instead of installation date.
- Group every decoded field (static and dynamic fields) into a data object for JSON alerts.
- Reload shared files by Remoted every 10 minutes.
- Increased string size limit for XML reader to 4096 bytes.
- Updated Logstash configuration and Elasticsearch mappings.
- Changed template fields structure for Kibana dashboards.
- Increased dynamic field limit to 1024, and default to 256.
- Changed agent buffer 'length' parameter to 'queue_size'.
- Changed some Rootcheck error messages to verbose logs.
- Removed unnecessary message by manage_agents advising to restart Wazuh manager.
- Update PF tables Active response (by d31m0).
- Create the users and groups as system users and groups in specs (by Dan Parriott).
- Show descriptive errors when an agent loses the connection using TCP.
- Prevent agents with the same name as the manager host from getting added.
- Changed 'message' field to 'data' for successful agent removing response in Authd API.
- Changed critical error to standard error in Syslog Remoted when no access list has been configured.
- Ignore hidden files in shared folder for merged file.
- Changed agent notification time values: notify time to 1 minute and reconnect time to 5 minutes.
- Prevent data field from being inserted into JSON alerts when it's empty.
- Spelling corrections (by Josh Soref).
- Moved debug messages when updating shared files to level 2.
- Do not create users ossecm or ossecr on agents.
- Upgrade netstat command in Logcollector.
- Prevent Monitord and DB sync module from dealing with agent files on local installations.
- Speed up DB syncing by keeping databases opened and an inotify event queue.
- Merge server's IP and hostname options to one setting.
- Enabled Active Response by default in both Windows and UNIX.
- Make Monitord 'day_wait' internal option affect log rotation.
- Extend Monitord 'day_wait' internal option range.
- Prevent Windows agent from log error when the manager disconnected.
- Improve Active Response filtering options.
- Use init system (Systemd/SysVinit) to restart Wazuh when upgrading.
- Added possibility of filtering agents by manager hostname in the Framework.
- Prevent installer from overwriting agent.conf file.
- Cancel file sending operation when agent socket is closed.
- Clean up agent shared folder before unmerging shared configuration.
- Print descriptive error when request socket refuses connection due to AR disabled.
- Extend Logcollector line burst limit range.
- Fix JSON alert file reloading when the file is rotated.
- Merge IP and Hostname server configuration into "Address" field.
- Improved TCP transmission performance by packing secure messages.

### Fixed

- Fixed wrong queries to get last Syscheck and Rootcheck date.
- Prevent Logcollector keep-alives from being stored on archives.json.
- Fixed length of random message within keep-alives.
- Fixed Windows version detection for Windows 8 and newer.
- Fixed incorrect CIDR writing on client.keys by Authd.
- Fixed missing buffer flush by Analysisd when updating Rootcheck database.
- Stop Wazuh service before removing folder to reinstall.
- Fixed Remoted service for Systemd (by Phil Porada).
- Fixed Administrator account mapping in Windows agent installation (by andrewm0374@gmail.com).
- Fixed MySQL support in dbd (by andrewm0374@gmail.com).
- Fixed incorrect warning when unencrypting messages (by Dan Parriott).
- Fixed Syslog mapping for alerts via Csyslogd (by Dan Parriott).
- Fixed syntax error in the creation of users in Solaris 11.2 (by Pedro Flor).
- Fixed some warnings that appeared when compiling on Fedora 26.
- Fixed permission issue in logs folder.
- Fixed issue in Remoted that prevented it from send shared configuration when it changed.
- Fixed Windows agent compilation compability with CentOS.
- Supporting different case from password prompt in Agentless (by Jesus Fidalgo).
- Fix bad detection of inotify queue overflowed.
- Fix repetitive error when a rule's diff file is empty.
- Fixed log group permission when created by a daemon running as root.
- Prevented Agentd from logging too many errors when restarted while receiving the merged file.
- Prevented Remoted from sending data to disconnected agents in TCP mode.
- Fixed alerts storage in PostgreSQL databases.
- Fixed invalid previous output data in JSON alerts.
- Fixed memory error in modulesd for invalid configurations.
- Fixed default Auth configuration to support custom install directory.
- Fixed directory transversal vulnerability in Active response commands.
- Fixed Active response timeout accuracy.
- Fixed race conditions in concurrent transmissions over TCP.

### Removed

- Removed Picviz support (by Dan Parriott).


## [v2.1.1] - 2017-09-21

### Changed

- Improved errors messages related to TCP connection queue.
- Changed info log about unsupported FS checking in Rootcheck scan to debug messages.
- Prevent Modules daemon from giving critical error when no wodles are enabled.

### Fixed

- Fix endianess incompatibility in agents on SPARC when connecting via TCP.
- Fix bug in Authd that made it crash when removing keys.
- Fix race condition in Remoted when writing logs.
- Avoid repeated errors by Remoted when sending data to a disconnected agent.
- Prevented Monitord from rotating non-existent logs.
- Some fixes to support HP-UX.
- Prevent processes from sending events when TCP connection is lost.
- Fixed output header by Syslog client when reading JSON alerts.
- Fixed bug in Integrator settings parser when reading rules list.

## [v2.1.0] - 2017-08-14

### Added

- Rotate and compress log feature.
- Labeling data for agents to be shown in alerts.
- New 'auth' configuration template.
- Make manage_agents capable of add and remove agents via Authd.
- Implemented XML configuration for Authd.
- Option -F for Authd to force insertion if it finds duplicated name.
- Local auth client to manage agent keys.
- Added OS name and version into global.db.
- Option for logging in JSON format.
- Allow maild to send through a sendmail-like executable (by James Le Cuirot).
- Leaky bucket-like buffer for agents to prevent network flooding.
- Allow Syslog client to read JSON alerts.
- Allow Mail reporter to read JSON alerts.
- Added internal option to tune Rootcheck sleep time.
- Added route-null Active Response script for Windows 2012 (by @CrazyLlama).

### Changed

- Updated SQLite library to 3.19.2.
- Updated zlib to 1.2.11.
- Updated cJSON library to 1.4.7.
- Change some manage_agents option parameters.
- Run Auth in background by default.
- Log classification as debug, info, warning, error and critical.
- Limit number of reads per cycle by Logcollector to prevent log starvation.
- Limit OpenSCAP module's event forwarding speed.
- Increased debug level of repeated Rootcheck messages.
- Send events when OpenSCAP starts and finishes scans.
- Delete PID files when a process exits not due to a signal.
- Change error messages due to SSL handshake failure to debug messages.
- Force group addition on installation for compatibility with LDAP (thanks to Gary Feltham).

### Fixed

- Fixed compiling error on systems with no OpenSSL.
- Fixed compiling warning at manage_agents.
- Fixed ossec-control enable/disable help message.
- Fixed unique aperture of random device on Unix.
- Fixed file sum comparison bug at Syscheck realtime engine. (Thanks to Arshad Khan)
- Close analysisd if alert outputs are disabled for all formats.
- Read Windows version name for versions newer than Windows 8 / Windows Server 2012.
- Fixed error in Analysisd that wrote Syscheck and Rootcheck databases of re-added agents on deleted files.
- Fixed internal option to configure the maximum labels' cache time.
- Fixed Auth password parsing on client side.
- Fix bad agent ID assignation in Authd on i686 architecture.
- Fixed Logcollector misconfiguration in Windows agents.

### Removed

- Remove unused message queue to send alerts from Authd.


## [v2.0.1] - 2017-07-19

### Changed

- Changed random data generator for a secure OS-provided generator.
- Changed Windows installer file name (depending on version).
- Linux distro detection using standard os-release file.
- Changed some URLs to documentation.
- Disable synchronization with SQLite databases for Syscheck by default.
- Minor changes at Rootcheck formatter for JSON alerts.
- Added debugging messages to Integrator logs.
- Show agent ID when possible on logs about incorrectly formatted messages.
- Use default maximum inotify event queue size.
- Show remote IP on encoding format errors when unencrypting messages.
- Remove temporary files created by Syscheck changes reports.
- Remove temporary Syscheck files for changes reporting by Windows installer when upgrading.

### Fixed

- Fixed resource leaks at rules configuration parsing.
- Fixed memory leaks at rules parser.
- Fixed memory leaks at XML decoders parser.
- Fixed TOCTOU condition when removing directories recursively.
- Fixed insecure temporary file creation for old POSIX specifications.
- Fixed missing agentless devices identification at JSON alerts.
- Fixed FIM timestamp and file name issue at SQLite database.
- Fixed cryptographic context acquirement on Windows agents.
- Fixed debug mode for Analysisd.
- Fixed bad exclusion of BTRFS filesystem by Rootcheck.
- Fixed compile errors on macOS.
- Fixed option -V for Integrator.
- Exclude symbolic links to directories when sending FIM diffs (by Stephan Joerrens).
- Fixed daemon list for service reloading at ossec-control.
- Fixed socket waiting issue on Windows agents.
- Fixed PCI_DSS definitions grouping issue at Rootcheck controls.
- Fixed segmentation fault bug when stopping on CentOS 5.
- Fixed compatibility with AIX.
- Fixed race conditions in ossec-control script.
- Fixed compiling issue on Windows.
- Fixed compatibility with Solaris.
- Fixed XML parsing error due to byte stashing issue.
- Fixed false error by Syscheck when creating diff snapshots of empty files.
- Fixed segmentation fault in Authd on i386 platform.
- Fixed agent-auth exit code for controlled server's errors.
- Fixed incorrect OVAL patch results classification.

## [v2.0.0] - 2017-03-14

### Added

- Wazuh modules manager.
- Wazuh module for OpenSCAP.
- Ruleset for OpenSCAP alerts.
- Kibana dashboards for OpenSCAP.
- Option at agent_control to restart all agents.
- Dynamic fields to rules and decoders.
- Dynamic fields to JSON in alerts/archives.
- CDB list lookup with dynamic fields.
- FTS for dynamic fields.
- Logcollector option to set the frequency of file checking.
- GeoIP support in Alerts (by Scott R Shinn).
- Internal option to output GeoIP data on JSON alerts.
- Matching pattern negation (by Daniel Cid).
- Syscheck and Rootcheck events on SQLite databases.
- Data migration tool to SQLite databases.
- Jenkins QA.
- 64-bit Windows registry keys support.
- Complete FIM data output to JSON and alerts.
- Username, date and inode attributes to FIM events on Unix.
- Username attribute to FIM events on Windows.
- Report changes (FIM file diffs) to Windows agent.
- File diffs to JSON output.
- Elastic mapping updated for new FIM events.
- Title and file fields extracted at Rootcheck alerts.
- Rule description formatting with dynamic field referencing.
- Multithreaded design for Authd server for fast and reliable client dispatching, with key caching and write scheduling.
- Auth registration client for Windows (by Gael Muller).
- Auth password authentication for Windows client.
- New local decoder file by default.
- Show server certificate and key paths at Authd help.
- New option for Authd to verify agent's address.
- Added support for new format at predecoder (by Brad Lhotsky).
- Agentless passlist encoding to Base64.
- New Auditd-specific log format for Logcollector.
- Option for Authd to auto-choose TLS/SSL method.
- Compile option for Authd to make it compatible with legacy OSs.
- Added new templates layout to auto-compose configuration file.
- New wodle for SQLite database syncing (agent information and fim/pm data).
- Added XML settings options to exclude some rules or decoders files.
- Option for agent_control to broadcast AR on all agents.
- Extended FIM event information forwarded by csyslogd (by Sivakumar Nellurandi).
- Report Syscheck's new file events on real time.

### Changed

- Isolated logtest directory from analysisd.
- Remoted informs Analysisd about agent ID.
- Updated Kibana dashboards.
- Syscheck FIM attributes to dynamic fields.
- Force services to exit if PID file creation fails.
- Atomic writing of client.keys through temporary files.
- Disabled remote message ID verification by default.
- Show actual IP on debug message when agents get connected.
- Enforce rules IDs to max 6 digits.
- OSSEC users and group as system (UI-hidden) users (by Dennis Golden).
- Increases Authd connection pool size.
- Use general-purpose version-flexible SSL/TLS methods for Authd registration.
- Enforce minimum 3-digit agent ID format.
- Exclude BTRFS from Rootcheck searching for hidden files inside directories (by Stephan Joerrens).
- Moved OSSEC and Wazuh decoders to one directory.
- Prevent manage_agents from doing invalid actions (such methods for manager at agent).
- Disabled capturing of security events 5145 and 5156 on Windows agent.
- Utilities to rename an agent or change the IP address (by Antonio Querubin).
- Added quiet option for Logtest (by Dan Parriott).
- Output decoder information onto JSON alerts.
- Enable mail notifications by default for server installation.
- Agent control option to restart all agents' Syscheck will also restart manager's Syscheck.
- Make ossec-control to check Authd PID.
- Enforce every rule to contain a description.
- JSON output won't contain field "agentip" if tis value is "any".
- Don't broadcast Active Response messages to disconnected agents.
- Don't print Syscheck logs if it's disabled.
- Set default Syscheck and Rootcheck frequency to 12 hours.
- Generate FIM new file alert by default.
- Added option for Integrator to set the maximum log length.
- JSON output nested objects modelling through dynamic fields.
- Disable TCP for unsupported OSs.
- Show previous log on JSON alert.
- Removed confirmation prompt when importing an agent key successfully.
- Made Syscheck not to ignore files that change more than 3 times by default.
- Enabled JSON output by default.
- Updated default syscheck configuration for Windows agents.
- Limited agent' maximum connection time for notification time.
- Improved client.keys changing detection method by remoted: use date and inode.
- Changed boot service name to Wazuh.
- Active response enabled on Windows agents by default.
- New folder structure for rules and decoders.
- More descriptive logs about syscheck real-time monitoring.
- Renamed XML tags related to rules and decoders inclusion.
- Set default maximum agents to 8000.
- Removed FTS numeric bitfield from JSON output.
- Fixed ID misassignment by manage_agents when the greatest ID exceeds 32512.
- Run Windows Registry Syscheck scan on first stage when scan_on_start enabled.
- Set all Syscheck delay stages to a multiple of internal_options.conf/syscheck.sleep value.
- Changed JSON timestamp format to ISO8601.
- Overwrite @timestamp field from Logstash with the alert timestamp.
- Moved timestamp JSON field to the beginning of the object.
- Changed random data generator for a secure OS-provided generator.

### Fixed

- Logcollector bug that inhibited alerts about file reduction.
- Memory issue on string manipulation at JSON.
- Memory bug at JSON alerts.
- Fixed some CLang warnings.
- Issue on marching OSSEC user on installing.
- Memory leaks at configuration.
- Memory leaks at Analysisd.
- Bugs and memory errors at agent management.
- Mistake with incorrect name for PID file (by Tickhon Clearscale).
- Agent-auth name at messages (it appeared to be the server).
- Avoid Monitord to log errors when the JSON alerts file doesn't exists.
- Agents numbering issue (minimum 3 digits).
- Avoid no-JSON message at agent_control when client.keys empty.
- Memory leaks at manage_agents.
- Authd error messages about connection to queue passed to warning.
- Issue with Authd password checking.
- Avoid ossec-control to use Dash.
- Fixed false error about disconnected agent when trying to send it the shared files.
- Avoid Authd to close when it reaches the maximum concurrency.
- Fixed memory bug at event diff execution.
- Fixed resource leak at file operations.
- Hide help message by useadd and groupadd on OpenBSD.
- Fixed error that made Analysisd to crash if it received a missing FIM file entry.
- Fixed compile warnings at cJSON library.
- Fixed bug that made Active Response to disable all commands if one of them was disabled (by Jason Thomas).
- Fixed segmentation fault at logtest (by Dan Parriott).
- Fixed SQL injection vulnerability at Database.
- Fixed Active Response scripts for Slack and Twitter.
- Fixed potential segmentation fault at file queue operation.
- Fixed file permissions.
- Fixed failing test for Apache 2.2 logs (by Brad Lhotsky).
- Fixed memory error at net test.
- Limit agent waiting time for retrying to connect.
- Fixed compile warnings on i386 architecture.
- Fixed Monitord crash when sending daily report email.
- Fixed script to null route an IP address on Windows Server 2012+ (by Theresa Meiksner).
- Fixed memory leak at Logtest.
- Fixed manager with TCP support on FreeBSD (by Dave Stoddard).
- Fixed Integrator launching at local-mode installation.
- Fixed issue on previous alerts counter (rules with if_matched_sid option).
- Fixed compile and installing error on Solaris.
- Fixed segmentation fault on syscheck when no configuration is defined.
- Fixed bug that prevented manage_agents from removing syscheck/rootcheck database.
- Fixed bug that made agents connected on TCP to hang if they are rejected by the manager.
- Fixed segmentation fault on remoted due to race condition on managing keystore.
- Fixed data lossing at remoted when reloading keystore.
- Fixed compile issue on MacOS.
- Fixed version reading at ruleset updater.
- Fixed detection of BSD.
- Fixed memory leak (by Byron Golden).
- Fixed misinterpretation of octal permissions given by Agentless (by Stephan Leemburg).
- Fixed mistake incorrect openssl flag at Makefile (by Stephan Leemburg).
- Silence Slack integration transmission messages (by Dan Parriott).
- Fixed OpenSUSE Systemd misconfiguration (By Stephan Joerrens).
- Fixed case issue on JSON output for Rootcheck alerts.
- Fixed potential issue on duplicated agent ID detection.
- Fixed issue when creating agent backups.
- Fixed hanging problem on Windows Auth client when negotiation issues.
- Fixed bug at ossec-remoted that mismatched agent-info files.
- Fixed resource leaks at rules configuration parsing.
- Fixed memory leaks at rules parser.
- Fixed memory leaks at XML decoders parser.
- Fixed TOCTOU condition when removing directories recursively.
- Fixed insecure temporary file creation for old POSIX specifications.
- Fixed missing agentless devices identification at JSON alerts.

### Removed

- Deleted link to LUA sources.
- Delete ZLib generated files on cleaning.
- Removed maximum lines limit from diff messages (that remain limited by length).

## [v1.1.1] - 2016-05-12

### Added

- agent_control: maximum number of agents can now be extracted using option "-m".
- maild: timeout limitation, preventing it from hang in some cases.
- Updated decoders, ruleset and rootchecks from Wazuh Ruleset v1.0.8.
- Updated changes from ossec-hids repository.

### Changed

- Avoid authd to rename agent if overplaced.
- Changed some log messages.
- Reordered directories for agent backups.
- Don't exit when client.keys is empty by default.
- Improved client.keys reloading capabilities.

### Fixed

- Fixed JSON output at rootcheck_control.
- Fixed agent compilation on OS X.
- Fixed memory issue on removing timestamps.
- Fixed segmentation fault at reported.
- Fixed segmentation fault at logcollector.

### Removed

- Removed old rootcheck options.

## [v1.1.0] - 2016-04-06

### Added

- Re-usage of agent ID in manage_agents and authd, with time limit.
- Added option to avoid manager from exiting when there are no keys.
- Backup of the information about an agent that's going to be deleted.
- Alerting if Authd can't add an agent because of a duplicated IP.
- Integrator with Slack and PagerDuty.
- Simplified keywords for the option "frequency".
- Added custom Reply-to e-mail header.
- Added option to syscheck to avoid showing diffs on some files.
- Created agents-timestamp file to save the agents' date of adding.

### Changed

- client.keys: No longer overwrite the name of an agent with "#-#-#-" to mark it as deleted. Instead, the name will appear with a starting "!".
- API: Distinction between duplicated and invalid name for agent.
- Stop the "ERROR: No such file or directory" for Apache.
- Changed defaults to analysisd event counter.
- Authd won't use password by default.
- Changed name of fields at JSON output from binaries.
- Upgraded rules to Wazuh Ruleset v1.07

### Fixed

- Fixed merged.mg push on Windows Agent
- Fixed Windows agent compilation issue
- Fixed glob broken implementation.
- Fixed memory corruption on the OSSEC alert decoder.
- Fixed command "useradd" on OpenBSD.
- Fixed some PostgreSQL issues.
- Allow to disable syscheck:check_perm after enable check_all.

## [v1.0.4] - 2016-02-24
​
### Added

- JSON output for manage_agents.
- Increased analysis daemon's memory size.
- Authd: Added password authorization.
- Authd: Boost speed performance at assignation of ID for agents
- Authd: New option -f *sec*. Force addding new agent (even with duplicated IP) if it was not active for the last *sec* seconds.
- manage_agents: new option -d. Force adding new agent (even with duplicated IP)
- manage_agents: Printing new agent ID on adding.

### Changed

- Authd and manage_agents won't add agents with duplicated IP.

### Fixed

- Solved duplicate IP conflicts on client.keys which prevented the new agent to connect.
- Hashing files in binary mode. Solved some problems related to integrity checksums on Windows.
- Fixed issue that made console programs not to work on Windows.

### Removed

- RESTful API no longer included in extensions/api folder. Available now at https://github.com/wazuh/wazuh-api


## [v1.0.3] - 2016-02-11

### Added

- JSON CLI outputs: ossec-control, rootcheck_control, syscheck_control, ossec-logtest and more.
- Preparing integration with RESTful API
- Upgrade version scripts
- Merge commits from ossec-hids
- Upgraded rules to Wazuh Ruleset v1.06

### Fixed

- Folders are no longer included on etc/shared
- Fixes typos on rootcheck files
- Kibana dashboards fixes

## [v1.0.2] - 2016-01-29

### Added

- Added Wazuh Ruleset updater
- Added extensions files to support ELK Stack latest versions (ES 2.x, LS 2.1, Kibana 4.3)

### Changed

- Upgraded rules to Wazuh Ruleset v1.05
- Fixed crash in reportd
- Fixed Windows EventChannel syntaxis issue
- Fixed manage_agents bulk option bug. No more "randombytes" errors.
- Windows deployment script improved

## [v1.0.1] - 2015-12-10

### Added

- Wazuh version info file
- ossec-init.conf now includes wazuh version
- Integrated with wazuh OSSEC ruleset updater
- Several new fields at JSON output (archives and alerts)
- Wazuh decoders folder

### Changed

- Decoders are now splitted in differents files.
- jsonout_out enable by default
- JSON groups improvements
- Wazuh ruleset updated to 1.0.2
- Extensions: Improved Kibana dashboards
- Extensions: Improved Windows deployment script

## [v1.0.0] - 2015-11-23
- Initial Wazuh version v1.0<|MERGE_RESOLUTION|>--- conflicted
+++ resolved
@@ -1,7 +1,6 @@
 # Change Log
 All notable changes to this project will be documented in this file.
 
-<<<<<<< HEAD
 ## [v4.3.0]
 
 ### Manager
@@ -264,7 +263,8 @@
 #### Fixed
 
 - Fixed error detection in the CURL helper library. ([#9168](https://github.com/wazuh/wazuh/pull/9168))
-=======
+
+
 ## [v4.2.5]
 
 ### Manager
@@ -278,7 +278,6 @@
 #### Fixed
 
 - A bug in the Active response tools that may allow unauthorized code execution has been mitigated. Reported by @rk700. ([#10809](https://github.com/wazuh/wazuh/pull/10809))
->>>>>>> d9bdabd7
 
 
 ## [v4.2.4] - 2021-10-20
