--- conflicted
+++ resolved
@@ -12,11 +12,9 @@
 - Add options to detect changes attributes and file permissions for Windows. ([#1918](https://github.com/wazuh/wazuh/pull/1918))
 - Add a manifest to run `agent-auth.exe` with elevated privileges. ([#1998](https://github.com/wazuh/wazuh/pull/1998))
 - Compress `last-entry` files to check differences by FIM. ([#2034](https://github.com/wazuh/wazuh/pull/2034))
-<<<<<<< HEAD
 - Auto-upgrade FIM databases in Wazuh-DB. ([#2147](https://github.com/wazuh/wazuh/pull/2147))
-=======
 - New internal option to clean the residual files of the multigroups. ([#1985](https://github.com/wazuh/wazuh/pull/1985))
->>>>>>> f11a7983
+
 
 ### Changed
 
