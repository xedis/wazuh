# Change Log
All notable changes to this project will be documented in this file.

## [v3.6.2]

### Changed

- Make Syscheck case insensitive. ([#1349](https://github.com/wazuh/wazuh/pull/1349))

### Fixed

- Fix 0 value at check options from Syscheck. ([1209](https://github.com/wazuh/wazuh/pull/1209))
- Prevent offline agents from generating vulnerability-detector alerts. ([#1292](https://github.com/wazuh/wazuh/pull/1292))
- Fix empty SHA256 of rotated alerts and log files. ([#1308](https://github.com/wazuh/wazuh/pull/1308))
- Fix typo in whodata alerts. ([#1242](https://github.com/wazuh/wazuh/issues/1242))
- Fix bug in whodata field extraction for Windows. ([#1233](https://github.com/wazuh/wazuh/issues/1233))
- Fixed service startup on error. ([#1324](https://github.com/wazuh/wazuh/pull/1324))
- Fix stack overflow when monitoring deep files. ([#1239](https://github.com/wazuh/wazuh/pull/1239))
- Fix bug when running quick commands with timeout of 1 second. ([#1259](https://github.com/wazuh/wazuh/pull/1259))
<<<<<<< HEAD
- Fixed getting RAM memory information from mac OS X and FreeBSD agents. ([#1203](https://github.com/wazuh/wazuh/pull/1203))

=======
- Set connection timeout for Auth server ([#1336](https://github.com/wazuh/wazuh/pull/1336))
>>>>>>> 1e810105

## [v3.6.1] 2018-09-07

### Fixed

- Fixed ID field length limit in JSON alerts, by @gandalfn. ([#1052](https://github.com/wazuh/wazuh/pull/1052))
- Fix segmentation fault when the agent version is empty in Vulnerability Detector. ([#1191](https://github.com/wazuh/wazuh/pull/1191))
- Fix bug that removes file extensions in rootcheck. ([#1197](https://github.com/wazuh/wazuh/pull/1197))
- Fixed incoherence in Client Syslog between plain-text and JSON alert input in `<location>` filter option. ([#1204](https://github.com/wazuh/wazuh/pull/1204))
- Fixed missing agent name and invalid predecoded hostname in JSON alerts. ([#1213](https://github.com/wazuh/wazuh/pull/1213))
- Fixed invalid location string in plain-text alerts. ([#1213](https://github.com/wazuh/wazuh/pull/1213))
- Fixed default stack size in threads on AIX and HP-UX. ([#1215](https://github.com/wazuh/wazuh/pull/1215))
- Fix socket error during agent restart due to daemon start/stop order. ([#1221](https://github.com/wazuh/wazuh/issues/1221))
- Fix bug when checking agent configuration in logcollector. ([#1225](https://github.com/wazuh/wazuh/issues/1225))
- Fix bug in folder recursion limit count in FIM real-time mode. ([#1226](https://github.com/wazuh/wazuh/issues/1226))
- Fixed errors when parsing AWS events in Elasticsearch. ([#1229](https://github.com/wazuh/wazuh/issues/1229))
- Fix bug when launching osquery from Wazuh. ([#1230](https://github.com/wazuh/wazuh/issues/1230))


## [v3.6.0] 2018-08-29

### Added

- Add rescanning of expanded files with wildcards in logcollector ([#332](https://github.com/wazuh/wazuh/pull/332))
- Parallelization of logcollector ([#627](https://github.com/wazuh/wazuh/pull/672))
  - Now the input of logcollector is multithreaded, reading logs in parallel.
  - A thread is created for each type of output socket.
  - Periodically rescan of new files.
  - New options have been added to internal_options.conf file.
- Added statistical functions to remoted. ([#682](https://github.com/wazuh/wazuh/pull/682))
- Rootcheck and Syscheck (FIM) will run independently. ([#991](https://github.com/wazuh/wazuh/pull/991))
- Add hash validation for binaries executed by the wodle `command`. ([#1027](https://github.com/wazuh/wazuh/pull/1027))
- Added a recursion level option to Syscheck to set the directory scanning depth. ([#1081](https://github.com/wazuh/wazuh/pull/1081))
- Added inactive agent filtering option to agent_control, syscheck_control and rootcheck control_tools. ([#1088](https://github.com/wazuh/wazuh/pull/1088))
- Added custom tags to FIM directories and registries. ([#1096](https://github.com/wazuh/wazuh/pull/1096))
- Improved AWS CloudTrail wodle by @UranusBytes ([#913](https://github.com/wazuh/wazuh/pull/913) & [#1105](https://github.com/wazuh/wazuh/pull/1105)).
- Added support to process logs from more AWS services: Guard Duty, IAM, Inspector, Macie and VPC. ([#1131](https://github.com/wazuh/wazuh/pull/1131)).
- Create script for blocking IP's using netsh-advfirewall. ([#1172](https://github.com/wazuh/wazuh/pull/1172)).

### Changed

- The maximum log length has been extended up to 64 KiB. ([#411](https://github.com/wazuh/wazuh/pull/411))
- Changed logcollector analysis message order. ([#675](https://github.com/wazuh/wazuh/pull/675))
- Let hostname field be the name of the agent, without the location part. ([#1080](https://github.com/wazuh/wazuh/pull/1080))
- The internal option `syscheck.max_depth` has been renamed to `syscheck.default_max_depth`. ([#1081](https://github.com/wazuh/wazuh/pull/1081))
- Show warning message when configuring vulnerability-detector for an agent. ([#1130](https://github.com/wazuh/wazuh/pull/1130))
- Increase the minimum waiting time from 0 to 1 seconds in Vulnerability-Detector. ([#1132](https://github.com/wazuh/wazuh/pull/1132))
- Prevent Windows agent from not loading the configuration if an AWS module block is found. ([#1143](https://github.com/wazuh/wazuh/pull/1143))
- Set the timeout to consider an agent disconnected to 1800 seconds in the framework. ([#1155](https://github.com/wazuh/wazuh/pull/1155))

### Fixed

- Fix agent ID zero-padding in alerts coming from Vulnerability Detector. ([#1083](https://github.com/wazuh/wazuh/pull/1083))
- Fix multiple warnings when agent is offline. ([#1086](https://github.com/wazuh/wazuh/pull/1086))
- Fixed minor issues in the Makefile and the sources installer on HP-UX, Solaris on SPARC and AIX systems. ([#1089](https://github.com/wazuh/wazuh/pull/1089))
- Fixed SHA256 changes messages in alerts when it is disabled. ([#1100](https://github.com/wazuh/wazuh/pull/1100))
- Fixed empty configuration blocks for Wazuh modules. ([#1101](https://github.com/wazuh/wazuh/pull/1101))
- Fix broken pipe error in Wazuh DB by Vulnerability Detector. ([#1111](https://github.com/wazuh/wazuh/pull/1111))
- Restored firewall-drop AR script for Linux. ([#1114](https://github.com/wazuh/wazuh/pull/1114))
- Fix unknown severity in Red Hat systems. ([#1118](https://github.com/wazuh/wazuh/pull/1118))
- Added a building flag to compile the SQLite library externally for the API. ([#1119](https://github.com/wazuh/wazuh/issues/1119))
- Fixed variables length when storing RAM information by Syscollector. ([#1124](https://github.com/wazuh/wazuh/pull/1124))
- Fix Red Hat vulnerability database update. ([#1127](https://github.com/wazuh/wazuh/pull/1127))
- Fix allowing more than one wodle command. ([#1128](https://github.com/wazuh/wazuh/pull/1128))
- Fixed `after_regex` offset for the decoding algorithm. ([#1129](https://github.com/wazuh/wazuh/pull/1129))
- Prevents some vulnerabilities from not being checked for Debian. ([#1166](https://github.com/wazuh/wazuh/pull/1166))
- Fixed legacy configuration for `vulnerability-detector`. ([#1174](https://github.com/wazuh/wazuh/pull/1174))
- Fix active-response scripts installation for Windows. ([#1182](https://github.com/wazuh/wazuh/pull/1182)).


### Removed

- The 'T' multiplier has been removed from option `max_output_size`. ([#1089](https://github.com/wazuh/wazuh/pull/1089))


## [v3.5.0] 2018-08-10

### Added

- Improved configuration of OVAL updates. ([#416](https://github.com/wazuh/wazuh/pull/416))
- Added selective agent software request in vulnerability-detector. ([#404](https://github.com/wazuh/wazuh/pull/404))
- Get Linux packages inventory natively. ([#441](https://github.com/wazuh/wazuh/pull/441))
- Get Windows packages inventory natively. ([#471](https://github.com/wazuh/wazuh/pull/471))
- Supporting AES encryption for manager and agent. ([#448](https://github.com/wazuh/wazuh/pull/448))
- Added Debian and Ubuntu 18 support in vulnerability-detector. ([#470](https://github.com/wazuh/wazuh/pull/470))
- Added Rids Synchronization. ([#459](https://github.com/wazuh/wazuh/pull/459))
- Added option for setting the group that the agent belongs to when registering it with authd ([#460](https://github.com/wazuh/wazuh/pull/460))
- Added option for setting the source IP when the agent registers with authd ([#460](https://github.com/wazuh/wazuh/pull/460))
- Added option to force the vulnerability detection in unsupported OS. ([#462](https://github.com/wazuh/wazuh/pull/462))
- Get network inventory natively. ([#546](https://github.com/wazuh/wazuh/pull/546))
- Add arch check for Red Hat's OVAL in vulnerability-detector. ([#625](https://github.com/wazuh/wazuh/pull/625))
- Integration with Osquery. ([#627](https://github.com/wazuh/wazuh/pull/627))
    - Enrich osquery configuration with pack files aggregation and agent labels as decorators.
    - Launch osquery daemon in background.
    - Monitor results file and send them to the manager.
    - New option in rules `<location>` to filter events by osquery.
    - Support folders in shared configuration. This makes easy to send pack folders to agents.
    - Basic ruleset for osquery events and daemon logs.
- Boost Remoted performance with multithreading. ([#649](https://github.com/wazuh/wazuh/pull/649))
    - Up to 16 parallel threads to decrypt messages from agents.
    - Limit the frequency of agent keys reloading.
    - Message input buffer in Analysisd to prevent control messages starvation in Remoted.
- Module to download shared files for agent groups dinamically. ([#519](https://github.com/wazuh/wazuh/pull/519))
    - Added group creation for files.yml if the group does not exist. ([#1010](https://github.com/wazuh/wazuh/pull/1010))
- Added scheduling options to CIS-CAT integration. ([#586](https://github.com/wazuh/wazuh/pull/586))
- Option to download the wpk using http in `agent_upgrade`. ([#798](https://github.com/wazuh/wazuh/pull/798))
- Add `172.0.0.1` as manager IP when creating `global.db`. ([#970](https://github.com/wazuh/wazuh/pull/970))
- New requests for Syscollector. ([#728](https://github.com/wazuh/wazuh/pull/728))
- `cluster_control` shows an error if the status does not exist. ([#1002](https://github.com/wazuh/wazuh/pull/1002))
- Get Windows hardware inventory natively. ([#831](https://github.com/wazuh/wazuh/pull/831))
- Get processes and ports inventory by the Syscollector module.
- Added an integration with Kaspersky Endpoint Security for Linux via Active Response. ([#1056](https://github.com/wazuh/wazuh/pull/1056))

### Changed

- Add default value for option -x in agent_control tool.
- External libraries moved to an external repository.
- Ignore OverlayFS directories on Rootcheck system scan.
- Extracts agent's OS from the database instead of the agent-info.
- Increases the maximum size of XML parser to 20KB.
- Extract CVE instead of RHSA codes into vulnerability-detector. ([#549](https://github.com/wazuh/wazuh/pull/549))
- Store CIS-CAT results into Wazuh DB. ([#568](https://github.com/wazuh/wazuh/pull/568))
- Add profile information to CIS-CAT reports. ([#658](https://github.com/wazuh/wazuh/pull/658))
- Merge external libraries into a unique shared library. ([#620](https://github.com/wazuh/wazuh/pull/620))
- Cluster log rotation: set correct permissions and store rotations in /logs/ossec. ([#667](https://github.com/wazuh/wazuh/pull/667))
- `Distinct` requests don't allow `limit=0` or `limit>maximun_limit`. ([#1007](https://github.com/wazuh/wazuh/pull/1007))
- Deprecated arguments -i, -F and -r for Authd. ([#1013](https://github.com/wazuh/wazuh/pull/1013))
- Increase the internal memory for real-time from 12 KiB to 64 KiB. ([#1062](https://github.com/wazuh/wazuh/pull/1062))

### Fixed

- Fixed invalid alerts reported by Syscollector when the event contains the word "error". ([#461](https://github.com/wazuh/wazuh/pull/461))
- Silenced Vuls integration starting and ending alerts. ([#541](https://github.com/wazuh/wazuh/pull/541))
- Fix problem comparing releases of ubuntu packages. ([#556](https://github.com/wazuh/wazuh/pull/556))
- Windows delete pending active-responses before reset agent. ([#563](https://github.com/wazuh/wazuh/pull/563))
- Fix bug in Rootcheck for Windows that searches for keys in 32-bit mode only. ([#566](https://github.com/wazuh/wazuh/pull/566))
- Alert when unmerge files fails on agent. ([#731](https://github.com/wazuh/wazuh/pull/731))
- Fixed bugs reading logs in framework. ([#856](https://github.com/wazuh/wazuh/pull/856))
- Ignore uppercase and lowercase sorting an array in framework. ([#814](https://github.com/wazuh/wazuh/pull/814))
- Cluster: reject connection if the client node has a different cluster name. ([#892](https://github.com/wazuh/wazuh/pull/892))
- Prevent `the JSON object must be str, not 'bytes'` error. ([#997](https://github.com/wazuh/wazuh/pull/997))
- Fix long sleep times in vulnerability detector.
- Fix inconsistency in the alerts format for the manager in vulnerability-detector.
- Fix bug when processing the packages in vulnerability-detector.
- Prevent to process Syscollector events by the JSON decoder. ([#674](https://github.com/wazuh/wazuh/pull/674))
- Stop Syscollector data storage into Wazuh DB when an error appears. ([#674](https://github.com/wazuh/wazuh/pull/674))
- Fix bug in Syscheck that reported false positive about removed files. ([#1044](https://github.com/wazuh/wazuh/pull/1044))
- Fix bug in Syscheck that misinterpreted no_diff option. ([#1046](https://github.com/wazuh/wazuh/pull/1046))
- Fixes in file integrity monitoring for Windows. ([#1062](https://github.com/wazuh/wazuh/pull/1062))
  - Fix Windows agent crash if FIM fails to extract the file owner.
  - Prevent FIM real-time mode on Windows from stopping if the internal buffer gets overflowed.
- Prevent large logs from flooding the log file by Logcollector. ([#1067](https://github.com/wazuh/wazuh/pull/1067))
- Fix allowing more than one wodle command and compute command timeout when ignore_output is enabled. ([#1102](https://github.com/wazuh/wazuh/pull/1102))

### Removed

- Deleted Lua language support.
- Deleted integration with Vuls. ([#879](https://github.com/wazuh/wazuh/issues/879))
- Deleted agent_list tool, replaced by agent_control. ([#ba0265b](https://github.com/wazuh/wazuh/commit/ba0265b6e9e3fed133d60ef2df3450fdf26f7da4#diff-f57f2991a6aa25fe45d8036c51bf8b4d))

## [v3.4.0] 2018-07-24

### Added

- Support for SHA256 checksum in Syscheck (by @arshad01). ([#410](https://github.com/wazuh/wazuh/pull/410))
- Added an internal option for Syscheck to tune the RT alerting delay. ([#434](https://github.com/wazuh/wazuh/pull/434))
- Added two options in the tag <auto_ignore> `frequency` and `timeframe` to hide alerts when they are played several times in a given period of time. ([#857](https://github.com/wazuh/wazuh/pull/857))
- Include who-data in Syscheck for file integrity monitoring. ([#756](https://github.com/wazuh/wazuh/pull/756))
  - Linux Audit setup and monitoring to watch directories configured with who-data.
  - Direct communication with Auditd on Linux to catch who-data related events.
  - Setup of SACL for monitored directories on Windows.
  - Windows Audit events monitoring through Windows Event Channel.
  - Auto setup of audit configuration and reset when the agent quits.
- Syscheck in frequency time show alerts from deleted files. ([#857](https://github.com/wazuh/wazuh/pull/857))
- Added an option `target` to customize output format per-target in Logcollector. ([#863](https://github.com/wazuh/wazuh/pull/863))
- New option for the JSON decoder to choose the treatment of NULL values. ([#677](https://github.com/wazuh/wazuh/pull/677))
- Remove old snapshot files for FIM. ([#872](https://github.com/wazuh/wazuh/pull/872))
- Distinct operation in agents. ([#920](https://github.com/wazuh/wazuh/pull/920))
- Added support for unified WPK. ([#865](https://github.com/wazuh/wazuh/pull/865))
- Added missing debug options for modules in the internal options file. ([#901](https://github.com/wazuh/wazuh/pull/901))
- Added recursion limits when reading directories. ([#947](https://github.com/wazuh/wazuh/pull/947))

### Changed

- Renamed cluster _client_ node type to ___worker___ ([#850](https://github.com/wazuh/wazuh/pull/850)).
- Changed a descriptive message in the alert showing what attributes changed. ([#857](https://github.com/wazuh/wazuh/pull/857))
- Change visualization of Syscheck alerts. ([#857](https://github.com/wazuh/wazuh/pull/857))
- Add all the available fields in the Syscheck messages from the Wazuh configuration files. ([#857](https://github.com/wazuh/wazuh/pull/857))
- Now the no_full_log option only affects JSON alerts. ([#881](https://github.com/wazuh/wazuh/pull/881))
- Delete temporary files when stopping Wazuh. ([#732](https://github.com/wazuh/wazuh/pull/732))
- Send OpenSCAP checks results to a FIFO queue instead of temporary files. ([#732](https://github.com/wazuh/wazuh/pull/732))
- Default behavior when starting Syscheck and Rootcheck components. ([#829](https://github.com/wazuh/wazuh/pull/829))
  - They are disabled if not appear in the configuration.
  - They can be set up as empty blocks in the configuration, applying their default values.
  - Improvements of error and information messages when they start.
- Improve output of `DELETE/agents` when no agents were removed. ([#868](https://github.com/wazuh/wazuh/pull/868))
- Include the file owner SID in Syscheck alerts.
- Change no previous checksum error message to information log. ([#897](https://github.com/wazuh/wazuh/pull/897))
- Changed default Syscheck scan speed: 100 files per second. ([#975](https://github.com/wazuh/wazuh/pull/975))
- Show network protocol used by the agent when connecting to the manager. ([#980](https://github.com/wazuh/wazuh/pull/980))

### Fixed

- Syscheck RT process granularized to make frequency option more accurate. ([#434](https://github.com/wazuh/wazuh/pull/434))
- Fixed registry_ignore problem on Syscheck for Windows when arch="both" was used. ([#525](https://github.com/wazuh/wazuh/pull/525))
- Allow more than 256 directories in real-time for Windows agent using recursive watchers. ([#540](https://github.com/wazuh/wazuh/pull/540))
- Fix weird behavior in Syscheck when a modified file returns back to its first state. ([#434](https://github.com/wazuh/wazuh/pull/434))
- Replace hash value xxx (not enabled) for n/a if the hash couldn't be calculated. ([#857](https://github.com/wazuh/wazuh/pull/857))
- Do not report uid, gid or gname on Windows (avoid user=0). ([#857](https://github.com/wazuh/wazuh/pull/857))
- Several fixes generating sha256 hash. ([#857](https://github.com/wazuh/wazuh/pull/857))
- Fixed the option report_changes configuration. ([#857](https://github.com/wazuh/wazuh/pull/857))
- Fixed the 'report_changes' configuration when 'sha1' option is not set. ([#857](https://github.com/wazuh/wazuh/pull/857))
- Fix memory leak reading logcollector config. ([#884](https://github.com/wazuh/wazuh/pull/884))
- Fixed crash in Slack integration for alerts that don't have full log. ([#880](https://github.com/wazuh/wazuh/pull/880))
- Fixed active-responses.log definition path on Windows configuration. ([#739](https://github.com/wazuh/wazuh/pull/739))
- Added warning message when updating Syscheck/Rootcheck database to restart the manager. ([#817](https://github.com/wazuh/wazuh/pull/817))
- Fix PID file creation checking. ([#822](https://github.com/wazuh/wazuh/pull/822))
  - Check that the PID file was created and written.
  - This would prevent service from running multiple processes of the same daemon.
- Fix reading of Windows platform for 64 bits systems. ([#832](https://github.com/wazuh/wazuh/pull/832))
- Fixed Syslog output parser when reading the timestamp from the alerts in JSON format. ([#843](https://github.com/wazuh/wazuh/pull/843))
- Fixed filter for `gpg-pubkey` packages in Syscollector. ([#847](https://github.com/wazuh/wazuh/pull/847))
- Fixed bug in configuration when reading the `repeated_offenders` option in Active Response. ([#873](https://github.com/wazuh/wazuh/pull/873))
- Fixed variables parser when loading rules. ([#855](https://github.com/wazuh/wazuh/pull/855))
- Fixed parser files names in the Rootcheck scan. ([#840](https://github.com/wazuh/wazuh/pull/840))
- Removed frequency offset in rules. ([#827](https://github.com/wazuh/wazuh/pull/827)).
- Fix memory leak reading logcollector config. ([#884](https://github.com/wazuh/wazuh/pull/884))
- Fixed sort agents by status in `GET/agents` API request. ([#810](https://github.com/wazuh/wazuh/pull/810))
- Added exception when no agents are selected to restart. ([#870](https://github.com/wazuh/wazuh/pull/870))
- Prevent files from remaining open in the cluster. ([#874](https://github.com/wazuh/wazuh/pull/874))
- Fix network unreachable error when cluster starts. ([#800](https://github.com/wazuh/wazuh/pull/800))
- Fix empty rules and decoders file check. ([#887](https://github.com/wazuh/wazuh/pull/887))
- Prevent to access an unexisting hash table from 'whodata' thread. ([#911](https://github.com/wazuh/wazuh/pull/911))
- Fix CA verification with more than one 'ca_store' definitions. ([#927](https://github.com/wazuh/wazuh/pull/927))
- Fix error in syscollector API calls when Wazuh is installed in a directory different than `/var/ossec`. ([#942](https://github.com/wazuh/wazuh/pull/942)).
- Fix error in CentOS 6 when `wazuh-cluster` is disabled. ([#944](https://github.com/wazuh/wazuh/pull/944)).
- Fix Remoted connection failed warning in TCP mode due to timeout. ([#958](https://github.com/wazuh/wazuh/pull/958))
- Fix option 'rule_id' in syslog client. ([#979](https://github.com/wazuh/wazuh/pull/979))
- Fixed bug in legacy agent's server options that prevented it from setting port and protocol.

## [v3.3.1] 2018-06-18

### Added

- Added `total_affected_agents` and `total_failed_ids` to the `DELETE/agents` API request. ([#795](https://github.com/wazuh/wazuh/pull/795))

### Changed

- Management of empty blocks in the configuration files. ([#781](https://github.com/wazuh/wazuh/pull/781))
- Verify WPK with Wazuh CA by default. ([#799](https://github.com/wazuh/wazuh/pull/799))

### Fixed

- Windows prevents agent from renaming file. ([#773](https://github.com/wazuh/wazuh/pull/773))
- Fix manager-agent version comparison in remote upgrades. ([#765](https://github.com/wazuh/wazuh/pull/765))
- Fix log flooding when restarting agent while the merged file is being receiving. ([#788](https://github.com/wazuh/wazuh/pull/788))
- Fix issue when overwriting rotated logs in Windows agents. ([#776](https://github.com/wazuh/wazuh/pull/776))
- Prevent OpenSCAP module from running on Windows agents (incompatible). ([#777](https://github.com/wazuh/wazuh/pull/777))
- Fix issue in file changes report for FIM on Linux when a directory contains a backslash. ([#775](https://github.com/wazuh/wazuh/pull/775))
- Fixed missing `minor` field in agent data managed by the framework. ([#771](https://github.com/wazuh/wazuh/pull/771))
- Fixed missing `build` and `key` fields in agent data managed by the framework. ([#802](https://github.com/wazuh/wazuh/pull/802))
- Fixed several bugs in upgrade agents ([#784](https://github.com/wazuh/wazuh/pull/784)):
    - Error upgrading an agent with status `Never Connected`.
    - Fixed API support.
    - Sockets were not closing properly.
- Cluster exits showing an error when an error occurs. ([#790](https://github.com/wazuh/wazuh/pull/790))
- Fixed bug when cluster control or API cannot request the list of nodes to the master. ([#762](https://github.com/wazuh/wazuh/pull/762))
- Fixed bug when the `agent.conf` contains an unrecognized module. ([#796](https://github.com/wazuh/wazuh/pull/796))
- Alert when unmerge files fails on agent. ([#731](https://github.com/wazuh/wazuh/pull/731))
- Fix invalid memory access when parsing ruleset configuration. ([#787](https://github.com/wazuh/wazuh/pull/787))
- Check version of python in cluster control. ([#760](https://github.com/wazuh/wazuh/pull/760))
- Removed duplicated log message when Rootcheck is disabled. ([#783](https://github.com/wazuh/wazuh/pull/783))
- Avoid infinite attempts to download CVE databases when it fails. ([#792](https://github.com/wazuh/wazuh/pull/792))


## [v3.3.0] 2018-06-06

### Added

- Supporting multiple socket output in Logcollector. ([#395](https://github.com/wazuh/wazuh/pull/395))
- Allow inserting static field parameters in rule comments. ([#397](https://github.com/wazuh/wazuh/pull/397))
- Added an output format option for Logcollector to build custom logs. ([#423](https://github.com/wazuh/wazuh/pull/423))
- Included millisecond timing in timestamp to JSON events. ([#467](https://github.com/wazuh/wazuh/pull/467))
- Added an option in Analysisd to set input event offset for plugin decoders. ([#512](https://github.com/wazuh/wazuh/pull/512))
- Allow decoders mix plugin and multiregex children. ([#602](https://github.com/wazuh/wazuh/pull/602))
- Added the option to filter by any field in `get_agents_overview`, `get_agent_group` and `get_agents_without_group` functions of the Python framework. ([#743](https://github.com/wazuh/wazuh/pull/743))

### Changed

- Add default value for option -x in agent_upgrade tool.
- Changed output of agents in cluster control. ([#741](https://github.com/wazuh/wazuh/pull/741))

### Fixed

- Fix bug in Logcollector when removing duplicate localfiles. ([#402](https://github.com/wazuh/wazuh/pull/402))
- Fix memory error in Logcollector when using wildcards.
- Prevent command injection in Agentless daemon. ([#600](https://github.com/wazuh/wazuh/pull/600))
- Fixed bug getting the agents in cluster control. ([#741](https://github.com/wazuh/wazuh/pull/741))
- Prevent Logcollector from reporting an error when a path with wildcards matches no files.
- Fixes the feature to group with the option multi-line. ([#754](https://github.com/wazuh/wazuh/pull/754))


## [v3.2.4] 2018-06-01

### Fixed
- Fixed segmentation fault in maild when `<queue-size>` is included in the global configuration.
- Fixed bug in Framework when retrieving mangers logs. ([#644](https://github.com/wazuh/wazuh/pull/644))
- Fixed bug in clusterd to prevent the synchronization of `.swp` files. ([#694](https://github.com/wazuh/wazuh/pull/694))
- Fixed bug in Framework parsing agent configuration. ([#681](https://github.com/wazuh/wazuh/pull/681))
- Fixed several bugs using python3 with the Python framework. ([#701](https://github.com/wazuh/wazuh/pull/701))


## [v3.2.3] 2018-05-28

### Added

- New internal option to enable merged file creation by Remoted. ([#603](https://github.com/wazuh/wazuh/pull/603))
- Created alert item for GDPR and GPG13. ([#608](https://github.com/wazuh/wazuh/pull/608))
- Add support for Amazon Linux in vulnerability-detector.
- Created an input queue for Analysisd to prevent Remoted starvation. ([#661](https://github.com/wazuh/wazuh/pull/661))

### Changed

- Set default agent limit to 14.000 and file descriptor limit to 65.536 per process. ([#624](https://github.com/wazuh/wazuh/pull/624))
- Cluster improvements.
    - New protocol for communications.
    - Inverted communication flow: clients start communications with the master.
    - Just the master address is required in the `<nodes>` list configuration.
    - Improved synchronization algorithm.
    - Reduced the number of processes to one: `wazuh-clusterd`.
- Cluster control tool improvements: outputs are the same regardless of node type.
- The default input queue for remote events has been increased to 131072 events. ([#660](https://github.com/wazuh/wazuh/pull/660))
- Disconnected agents will no longer report vulnerabilities. ([#666](https://github.com/wazuh/wazuh/pull/666))

### Fixed

- Fixed agent wait condition and improve logging messages. ([#550](https://github.com/wazuh/wazuh/pull/550))
- Fix race condition in settings load time by Windows agent. ([#551](https://github.com/wazuh/wazuh/pull/551))
- Fix bug in Authd that prevented it from deleting agent-info files when removing agents.
- Fix bug in ruleset that did not overwrite the `<info>` option. ([#584](https://github.com/wazuh/wazuh/issues/584))
- Fixed bad file descriptor error in Wazuh DB ([#588](https://github.com/wazuh/wazuh/issues/588))
- Fixed unpredictable file sorting when creating merged files. ([#599](https://github.com/wazuh/wazuh/issues/599))
- Fixed race condition in Remoted when closing connections.
- Fix epoch check in vulnerability-detector.
- Fixed hash sum in logs rotation. ([#636](https://github.com/wazuh/wazuh/issues/636))
- Fixed cluster CPU usage.
- Fixed invalid deletion of agent timestamp entries. ([#639](https://github.com/wazuh/wazuh/issues/639))
- Fixed segmentation fault in logcollector when multi-line is applied to a remote configuration. ([#641](https://github.com/wazuh/wazuh/pull/641))
- Fixed issue in Syscheck that may leave the process running if the agent is stopped quickly. ([#671](https://github.com/wazuh/wazuh/pull/671))

### Removed

- Removed cluster database and internal cluster daemon.


## [v3.2.2] 2018-05-07

### Added

- Created an input queue for Remoted to prevent agent connection starvation. ([#509](https://github.com/wazuh/wazuh/pull/509))

### Changed

- Updated Slack integration. ([#443](https://github.com/wazuh/wazuh/pull/443))
- Increased connection timeout for remote upgrades. ([#480](https://github.com/wazuh/wazuh/pull/480))
- Vulnerability-detector does not stop agents detection if it fails to find the software for one of them.
- Improve the version comparator algorithm in vulnerability-detector. ([#508](https://github.com/wazuh/wazuh/pull/508/files))

### Fixed

- Fixed bug in labels settings parser that may make Agentd or Logcollector crash.
- Fixed issue when setting multiple `<server-ip>` stanzas in versions 3.0 - 3.2.1. ([#433](https://github.com/wazuh/wazuh/pull/433))
- Fixed bug when socket database messages are not sent correctly. ([#435](https://github.com/wazuh/wazuh/pull/435))
- Fixed unexpected stop in the sources installer when overwriting a previous corrupt installation.
- Added a synchronization timeout in the cluster to prevent it from blocking ([#447](https://github.com/wazuh/wazuh/pull/447))
- Fixed issue in CSyslogd when filtering by rule group. ([#446](https://github.com/wazuh/wazuh/pull/446))
- Fixed error on DB daemon when parsing rules with options introduced in version 3.0.0.
- Fixed unrecognizable characters error in Windows version name. ([#478](https://github.com/wazuh/wazuh/pull/478))
- Fix Authd client in old versions of Windows ([#479](https://github.com/wazuh/wazuh/pull/479))
- Cluster's socket management improved to use persistent connections ([#481](https://github.com/wazuh/wazuh/pull/481))
- Fix memory corruption in Syscollector decoder and memory leaks in Vulnerability Detector. ([#482](https://github.com/wazuh/wazuh/pull/482))
- Fixed memory corruption in Wazuh DB autoclosing procedure.
- Fixed dangling db files at DB Sync module folder. ([#489](https://github.com/wazuh/wazuh/pull/489))
- Fixed agent group file deletion when using Authd.
- Fix memory leak in Maild with JSON input. ([#498](https://github.com/wazuh/wazuh/pull/498))
- Fixed remote command switch option. ([#504](https://github.com/wazuh/wazuh/pull/504))

## [v3.2.1] 2018-03-03

### Added

- Added option in Makefile to disable CIS-CAT module. ([#381](https://github.com/wazuh/wazuh/pull/381))
- Added field `totalItems` to `GET/agents/purgeable/:timeframe` API call. ([#385](https://github.com/wazuh/wazuh/pull/385))

### Changed

- Giving preference to use the selected Java over the default one in CIS-CAT wodle.
- Added delay between message delivery for every module. ([#389](https://github.com/wazuh/wazuh/pull/389))
- Verify all modules for the shared configuration. ([#408](https://github.com/wazuh/wazuh/pull/408))
- Updated OpenSSL library to 1.1.0g.
- Insert agent labels in JSON archives no matter the event matched a rule.
- Support for relative/full/network paths in the CIS-CAT configuration. ([#419](https://github.com/wazuh/wazuh/pull/419))
- Improved cluster control to give more information. ([#421](https://github.com/wazuh/wazuh/pull/421))
- Updated rules for CIS-CAT.
- Removed unnecessary compilation of vulnerability-detector in agents.
- Increased wazuh-modulesd's subprocess pool.
- Improved the agent software recollection by Syscollector.

### Fixed

- Fixed crash in Agentd when testing Syscollector configuration from agent.conf file.
- Fixed duplicate alerts in Vulnerability Detector.
- Fixed compiling issues in Solaris and HP-UX.
- Fixed bug in Framework when listing directories due to permissions issues.
- Fixed error handling in CIS-CAT module. ([#401](https://github.com/wazuh/wazuh/pull/401))
- Fixed some defects reported by Coverity. ([#406](https://github.com/wazuh/wazuh/pull/406))
- Fixed OS name detection in macOS and old Linux distros. ([#409](https://github.com/wazuh/wazuh/pull/409))
- Fixed linked in HP-UX.
- Fixed Red Hat detection in vulnerability-detector.
- Fixed segmentation fault in wazuh-cluster when files path is too long.
- Fixed a bug getting groups and searching by them in `GET/agents` API call. ([#390](https://github.com/wazuh/wazuh/pull/390))
- Several fixes and improvements in cluster.
- Fixed bug in wazuh-db when closing exceeded databases in transaction.
- Fixed bug in vulnerability-detector that discarded valid agents.
- Fixed segmentation fault in Windows agents when getting OS info.
- Fixed memory leaks in vulnerability-detector and CIS-CAT wodle.
- Fixed behavior when working directory is not found in CIS-CAT wodle.

## [v3.2.0] 2018-02-13

### Added
- Added support to synchronize custom rules and decoders in the cluster.([#344](https://github.com/wazuh/wazuh/pull/344))
- Add field `status` to `GET/agents/groups/:group_id` API call.([#338](https://github.com/wazuh/wazuh/pull/338))
- Added support for Windows to CIS-CAT integration module ([#369](https://github.com/wazuh/wazuh/pull/369))
- New Wazuh Module "aws-cloudtrail" fetching logs from S3 bucket. ([#351](https://github.com/wazuh/wazuh/pull/351))
- New Wazuh Module "vulnerability-detector" to detect vulnerabilities in agents and managers.

### Fixed
- Fixed oscap.py to support new versions of OpenSCAP scanner.([#331](https://github.com/wazuh/wazuh/pull/331))
- Fixed timeout bug when the cluster port was closed. ([#343](https://github.com/wazuh/wazuh/pull/343))
- Improve exception handling in `cluster_control`. ([#343](https://github.com/wazuh/wazuh/pull/343))
- Fixed bug in cluster when receive an error response from client. ([#346](https://github.com/wazuh/wazuh/pull/346))
- Fixed bug in framework when the manager is installed in different path than /var/ossec. ([#335](https://github.com/wazuh/wazuh/pull/335))
- Fixed predecoder hostname field in JSON event output.
- Several fixes and improvements in cluster.

## [v3.1.0] 2017-12-22

### Added

- New Wazuh Module "command" for asynchronous command execution.
- New field "predecoder.timestamp" for JSON alerts including timestamp from logs.
- Added reload action to ossec-control in local mode.
- Add duration control of a cluster database synchronization.
- New internal option for agents to switch applying shared configuration.
- Added GeoIP address finding for input logs in JSON format.
- Added alert and archive output files rotation capabilities.
- Added rule option to discard field "firedtimes".
- Added VULS integration for running vulnerability assessments.
- CIS-CAT Wazuh Module to scan CIS policies.

### Changed

- Keepping client.keys file permissions when modifying it.
- Improve Rootcheck formula to select outstanding defects.
- Stop related daemon when disabling components in ossec-control.
- Prevented cluster daemon from starting on RHEL 5 or older.
- Let Syscheck report file changes on first scan.
- Allow requests by node name in cluster_control binary.
- Improved help of cluster_control binary.
- Integrity control of files in the cluster.

### Fixed

- Fixed netstat command in localfile configuration.
- Fixed error when searching agents by ID.
- Fixed syslog format pre-decoder for logs with missing (optional) space after tag.
- Fixed alert ID when plain-text alert output disabled.
- Fixed Monitord freezing when a sendmail-like executable SMTP server is set.
- Fixed validation of Active Response used by agent_control.
- Allow non-ASCII characters in Windows version string.

## [v3.0.0] 2017-12-12

### Added

- Added group property for agents to customize shared files set.
- Send shared files to multiple agents in parallel.
- New decoder plugin for logs in JSON format with dynamic fields definition.
- Brought framework from API to Wazuh project.
- Show merged files MD5 checksum by agent_control and framework.
- New reliable request protocol for manager-agent communication.
- Remote agent upgrades with signed WPK packages.
- Added option for Remoted to prevent it from writing shared merged file.
- Added state for Agentd and Windows agent to notify connection state and metrics.
- Added new JSON log format for local file monitoring.
- Added OpenSCAP SSG datastream content for Ubuntu Trusty Tahr.
- Field "alert_id" in JSON alerts (by Dan Parriott).
- Added support of "any" IP address to OSSEC batch manager (by Jozef Reisinger).
- Added ossec-agent SElinux module (by kreon).
- Added previous output to JSON output (by João Soares).
- Added option for Authd to specify the allowed cipher list (by James Le Cuirot).
- Added option for cipher suites in Authd settings.
- Added internal option for Remoted to set the shared configuration reloading time.
- Auto restart agents when new shared configuration is pushed from the manager.
- Added native support for Systemd.
- Added option to register unlimited agents in Authd.
- New internal option to limit the number of file descriptors in Analysisd and Remoted.
- Added new state "pending" for agents.
- Added internal option to disable real-time DB synchronization.
- Allow multiple manager stanzas in Agentd settings.
- New internal option to limit the receiving time in TCP mode.
- Added manager hostname data to agent information.
- New option for rotating internal logs by size.
- Added internal option to enable or disable daily rotation of internal logs.
- Added command option for Monitord to overwrite 'day_wait' parameter.
- Adding templates and sample alert for Elasticsearch 6.0.
- Added option to enable/disable Authd on install and auto-generate certificates.
- Pack secure TCP messages into a single packet.
- Added function to install SCAP policies depending on OS version.
- Added integration with Virustotal.
- Added timeout option for TCP sockets in Remoted and Agentd.
- Added option to start the manager after installing.
- Added a cluster of managers (`wazuh-clusterd`) and a script to control it (`cluster_control`).

### Changed

- Increased shared file delivery speed when using TCP.
- Increased TCP listening socket backlog.
- Changed Windows agent UI panel to show revision number instead of installation date.
- Group every decoded field (static and dynamic fields) into a data object for JSON alerts.
- Reload shared files by Remoted every 10 minutes.
- Increased string size limit for XML reader to 4096 bytes.
- Updated Logstash configuration and Elasticsearch mappings.
- Changed template fields structure for Kibana dashboards.
- Increased dynamic field limit to 1024, and default to 256.
- Changed agent buffer 'length' parameter to 'queue_size'.
- Changed some Rootcheck error messages to verbose logs.
- Removed unnecessary message by manage_agents advising to restart Wazuh manager.
- Update PF tables Active response (by d31m0).
- Create the users and groups as system users and groups in specs (by Dan Parriott).
- Show descriptive errors when an agent loses the connection using TCP.
- Prevent agents with the same name as the manager host from getting added.
- Changed 'message' field to 'data' for successful agent removing response in Authd API.
- Changed critical error to standard error in Syslog Remoted when no access list has been configured.
- Ignore hidden files in shared folder for merged file.
- Changed agent notification time values: notify time to 1 minute and reconnect time to 5 minutes.
- Prevent data field from being inserted into JSON alerts when it's empty.
- Spelling corrections (by Josh Soref).
- Moved debug messages when updating shared files to level 2.
- Do not create users ossecm or ossecr on agents.
- Upgrade netstat command in Logcollector.
- Prevent Monitord and DB sync module from dealing with agent files on local installations.
- Speed up DB syncing by keeping databases opened and an inotify event queue.
- Merge server's IP and hostname options to one setting.
- Enabled Active Response by default in both Windows and UNIX.
- Make Monitord 'day_wait' internal option affect log rotation.
- Extend Monitord 'day_wait' internal option range.
- Prevent Windows agent from log error when the manager disconnected.
- Improve Active Response filtering options.
- Use init system (Systemd/SysVinit) to restart Wazuh when upgrading.
- Added possibility of filtering agents by manager hostname in the Framework.
- Prevent installer from overwriting agent.conf file.
- Cancel file sending operation when agent socket is closed.
- Clean up agent shared folder before unmerging shared configuration.
- Print descriptive error when request socket refuses connection due to AR disabled.
- Extend Logcollector line burst limit range.
- Fix JSON alert file reloading when the file is rotated.
- Merge IP and Hostname server configuration into "Address" field.
- Improved TCP transmission performance by packing secure messages.

### Fixed

- Fixed wrong queries to get last Syscheck and Rootcheck date.
- Prevent Logcollector keep-alives from being stored on archives.json.
- Fixed length of random message within keep-alives.
- Fixed Windows version detection for Windows 8 and newer.
- Fixed incorrect CIDR writing on client.keys by Authd.
- Fixed missing buffer flush by Analysisd when updating Rootcheck database.
- Stop Wazuh service before removing folder to reinstall.
- Fixed Remoted service for Systemd (by Phil Porada).
- Fixed Administrator account mapping in Windows agent installation (by andrewm0374@gmail.com).
- Fixed MySQL support in dbd (by andrewm0374@gmail.com).
- Fixed incorrect warning when unencrypting messages (by Dan Parriott).
- Fixed Syslog mapping for alerts via Csyslogd (by Dan Parriott).
- Fixed syntax error in the creation of users in Solaris 11.2 (by Pedro Flor).
- Fixed some warnings that appeared when compiling on Fedora 26.
- Fixed permission issue in logs folder.
- Fixed issue in Remoted that prevented it from send shared configuration when it changed.
- Fixed Windows agent compilation compability with CentOS.
- Supporting different case from password prompt in Agentless (by Jesus Fidalgo).
- Fix bad detection of inotify queue overflowed.
- Fix repetitive error when a rule's diff file is empty.
- Fixed log group permission when created by a daemon running as root.
- Prevented Agentd from logging too many errors when restarted while receiving the merged file.
- Prevented Remoted from sending data to disconnected agents in TCP mode.
- Fixed alerts storage in PostgreSQL databases.
- Fixed invalid previous output data in JSON alerts.
- Fixed memory error in modulesd for invalid configurations.
- Fixed default Auth configuration to support custom install directory.
- Fixed directory transversal vulnerability in Active response commands.
- Fixed Active response timeout accuracy.
- Fixed race conditions in concurrent transmissions over TCP.

### Removed

- Removed Picviz support (by Dan Parriott).


## [v2.1.1] - 2017-09-21

### Changed

- Improved errors messages related to TCP connection queue.
- Changed info log about unsupported FS checking in Rootcheck scan to debug messages.
- Prevent Modules daemon from giving critical error when no wodles are enabled.

### Fixed

- Fix endianess incompatibility in agents on SPARC when connecting via TCP.
- Fix bug in Authd that made it crash when removing keys.
- Fix race condition in Remoted when writing logs.
- Avoid repeated errors by Remoted when sending data to a disconnected agent.
- Prevented Monitord from rotating non-existent logs.
- Some fixes to support HP-UX.
- Prevent processes from sending events when TCP connection is lost.
- Fixed output header by Syslog client when reading JSON alerts.
- Fixed bug in Integrator settings parser when reading rules list.

## [v2.1.0] - 2017-08-14

### Added

- Rotate and compress log feature.
- Labeling data for agents to be shown in alerts.
- New 'auth' configuration template.
- Make manage_agents capable of add and remove agents via Authd.
- Implemented XML configuration for Authd.
- Option -F for Authd to force insertion if it finds duplicated name.
- Local auth client to manage agent keys.
- Added OS name and version into global.db.
- Option for logging in JSON format.
- Allow maild to send through a sendmail-like executable (by James Le Cuirot).
- Leaky bucket-like buffer for agents to prevent network flooding.
- Allow Syslog client to read JSON alerts.
- Allow Mail reporter to read JSON alerts.
- Added internal option to tune Rootcheck sleep time.
- Added route-null Active Response script for Windows 2012 (by @CrazyLlama).

### Changed

- Updated SQLite library to 3.19.2.
- Updated zlib to 1.2.11.
- Updated cJSON library to 1.4.7.
- Change some manage_agents option parameters.
- Run Auth in background by default.
- Log classification as debug, info, warning, error and critical.
- Limit number of reads per cycle by Logcollector to prevent log starvation.
- Limit OpenSCAP module's event forwarding speed.
- Increased debug level of repeated Rootcheck messages.
- Send events when OpenSCAP starts and finishes scans.
- Delete PID files when a process exits not due to a signal.
- Change error messages due to SSL handshake failure to debug messages.
- Force group addition on installation for compatibility with LDAP (thanks to Gary Feltham).

### Fixed

- Fixed compiling error on systems with no OpenSSL.
- Fixed compiling warning at manage_agents.
- Fixed ossec-control enable/disable help message.
- Fixed unique aperture of random device on Unix.
- Fixed file sum comparison bug at Syscheck realtime engine. (Thanks to Arshad Khan)
- Close analysisd if alert outputs are disabled for all formats.
- Read Windows version name for versions newer than Windows 8 / Windows Server 2012.
- Fixed error in Analysisd that wrote Syscheck and Rootcheck databases of re-added agents on deleted files.
- Fixed internal option to configure the maximum labels' cache time.
- Fixed Auth password parsing on client side.
- Fix bad agent ID assignation in Authd on i686 architecture.
- Fixed Logcollector misconfiguration in Windows agents.

### Removed

- Remove unused message queue to send alerts from Authd.


## [v2.0.1] - 2017-07-19

### Changed

- Changed random data generator for a secure OS-provided generator.
- Changed Windows installer file name (depending on version).
- Linux distro detection using standard os-release file.
- Changed some URLs to documentation.
- Disable synchronization with SQLite databases for Syscheck by default.
- Minor changes at Rootcheck formatter for JSON alerts.
- Added debugging messages to Integrator logs.
- Show agent ID when possible on logs about incorrectly formatted messages.
- Use default maximum inotify event queue size.
- Show remote IP on encoding format errors when unencrypting messages.
- Remove temporary files created by Syscheck changes reports.
- Remove temporary Syscheck files for changes reporting by Windows installer when upgrading.

### Fixed

- Fixed resource leaks at rules configuration parsing.
- Fixed memory leaks at rules parser.
- Fixed memory leaks at XML decoders parser.
- Fixed TOCTOU condition when removing directories recursively.
- Fixed insecure temporary file creation for old POSIX specifications.
- Fixed missing agentless devices identification at JSON alerts.
- Fixed FIM timestamp and file name issue at SQLite database.
- Fixed cryptographic context acquirement on Windows agents.
- Fixed debug mode for Analysisd.
- Fixed bad exclusion of BTRFS filesystem by Rootcheck.
- Fixed compile errors on macOS.
- Fixed option -V for Integrator.
- Exclude symbolic links to directories when sending FIM diffs (by Stephan Joerrens).
- Fixed daemon list for service reloading at ossec-control.
- Fixed socket waiting issue on Windows agents.
- Fixed PCI_DSS definitions grouping issue at Rootcheck controls.
- Fixed segmentation fault bug when stopping on CentOS 5.
- Fixed compatibility with AIX.
- Fixed race conditions in ossec-control script.
- Fixed compiling issue on Windows.
- Fixed compatibility with Solaris.
- Fixed XML parsing error due to byte stashing issue.
- Fixed false error by Syscheck when creating diff snapshots of empty files.
- Fixed segmentation fault in Authd on i386 platform.
- Fixed agent-auth exit code for controlled server's errors.
- Fixed incorrect OVAL patch results classification.

## [v2.0] - 2017-03-14

### Added

- Wazuh modules manager.
- Wazuh module for OpenSCAP.
- Ruleset for OpenSCAP alerts.
- Kibana dashboards for OpenSCAP.
- Option at agent_control to restart all agents.
- Dynamic fields to rules and decoders.
- Dynamic fields to JSON in alerts/archives.
- CDB list lookup with dynamic fields.
- FTS for dynamic fields.
- Logcollector option to set the frequency of file checking.
- GeoIP support in Alerts (by Scott R Shinn).
- Internal option to output GeoIP data on JSON alerts.
- Matching pattern negation (by Daniel Cid).
- Syscheck and Rootcheck events on SQLite databases.
- Data migration tool to SQLite databases.
- Jenkins QA.
- 64-bit Windows registry keys support.
- Complete FIM data output to JSON and alerts.
- Username, date and inode attributes to FIM events on Unix.
- Username attribute to FIM events on Windows.
- Report changes (FIM file diffs) to Windows agent.
- File diffs to JSON output.
- Elastic mapping updated for new FIM events.
- Title and file fields extracted at Rootcheck alerts.
- Rule description formatting with dynamic field referencing.
- Multithreaded design for Authd server for fast and reliable client dispatching, with key caching and write scheduling.
- Auth registration client for Windows (by Gael Muller).
- Auth password authentication for Windows client.
- New local decoder file by default.
- Show server certificate and key paths at Authd help.
- New option for Authd to verify agent's address.
- Added support for new format at predecoder (by Brad Lhotsky).
- Agentless passlist encoding to Base64.
- New Auditd-specific log format for Logcollector.
- Option for Authd to auto-choose TLS/SSL method.
- Compile option for Authd to make it compatible with legacy OSs.
- Added new templates layout to auto-compose configuration file.
- New wodle for SQLite database syncing (agent information and fim/pm data).
- Added XML settings options to exclude some rules or decoders files.
- Option for agent_control to broadcast AR on all agents.
- Extended FIM event information forwarded by csyslogd (by Sivakumar Nellurandi).
- Report Syscheck's new file events on real time.

### Changed

- Isolated logtest directory from analysisd.
- Remoted informs Analysisd about agent ID.
- Updated Kibana dashboards.
- Syscheck FIM attributes to dynamic fields.
- Force services to exit if PID file creation fails.
- Atomic writing of client.keys through temporary files.
- Disabled remote message ID verification by default.
- Show actual IP on debug message when agents get connected.
- Enforce rules IDs to max 6 digits.
- OSSEC users and group as system (UI-hidden) users (by Dennis Golden).
- Increases Authd connection pool size.
- Use general-purpose version-flexible SSL/TLS methods for Authd registration.
- Enforce minimum 3-digit agent ID format.
- Exclude BTRFS from Rootcheck searching for hidden files inside directories (by Stephan Joerrens).
- Moved OSSEC and Wazuh decoders to one directory.
- Prevent manage_agents from doing invalid actions (such methods for manager at agent).
- Disabled capturing of security events 5145 and 5156 on Windows agent.
- Utilities to rename an agent or change the IP address (by Antonio Querubin).
- Added quiet option for Logtest (by Dan Parriott).
- Output decoder information onto JSON alerts.
- Enable mail notifications by default for server installation.
- Agent control option to restart all agents' Syscheck will also restart manager's Syscheck.
- Make ossec-control to check Authd PID.
- Enforce every rule to contain a description.
- JSON output won't contain field "agentip" if tis value is "any".
- Don't broadcast Active Response messages to disconnected agents.
- Don't print Syscheck logs if it's disabled.
- Set default Syscheck and Rootcheck frequency to 12 hours.
- Generate FIM new file alert by default.
- Added option for Integrator to set the maximum log length.
- JSON output nested objects modelling through dynamic fields.
- Disable TCP for unsupported OSs.
- Show previous log on JSON alert.
- Removed confirmation prompt when importing an agent key successfully.
- Made Syscheck not to ignore files that change more than 3 times by default.
- Enabled JSON output by default.
- Updated default syscheck configuration for Windows agents.
- Limited agent' maximum connection time for notification time.
- Improved client.keys changing detection method by remoted: use date and inode.
- Changed boot service name to Wazuh.
- Active response enabled on Windows agents by default.
- New folder structure for rules and decoders.
- More descriptive logs about syscheck real-time monitoring.
- Renamed XML tags related to rules and decoders inclusion.
- Set default maximum agents to 8000.
- Removed FTS numeric bitfield from JSON output.
- Fixed ID misassignment by manage_agents when the greatest ID exceeds 32512.
- Run Windows Registry Syscheck scan on first stage when scan_on_start enabled.
- Set all Syscheck delay stages to a multiple of internal_options.conf/syscheck.sleep value.
- Changed JSON timestamp format to ISO8601.
- Overwrite @timestamp field from Logstash with the alert timestamp.
- Moved timestamp JSON field to the beginning of the object.
- Changed random data generator for a secure OS-provided generator.

### Fixed

- Logcollector bug that inhibited alerts about file reduction.
- Memory issue on string manipulation at JSON.
- Memory bug at JSON alerts.
- Fixed some CLang warnings.
- Issue on marching OSSEC user on installing.
- Memory leaks at configuration.
- Memory leaks at Analysisd.
- Bugs and memory errors at agent management.
- Mistake with incorrect name for PID file (by Tickhon Clearscale).
- Agent-auth name at messages (it appeared to be the server).
- Avoid Monitord to log errors when the JSON alerts file doesn't exists.
- Agents numbering issue (minimum 3 digits).
- Avoid no-JSON message at agent_control when client.keys empty.
- Memory leaks at manage_agents.
- Authd error messages about connection to queue passed to warning.
- Issue with Authd password checking.
- Avoid ossec-control to use Dash.
- Fixed false error about disconnected agent when trying to send it the shared files.
- Avoid Authd to close when it reaches the maximum concurrency.
- Fixed memory bug at event diff execution.
- Fixed resource leak at file operations.
- Hide help message by useadd and groupadd on OpenBSD.
- Fixed error that made Analysisd to crash if it received a missing FIM file entry.
- Fixed compile warnings at cJSON library.
- Fixed bug that made Active Response to disable all commands if one of them was disabled (by Jason Thomas).
- Fixed segmentation fault at logtest (by Dan Parriott).
- Fixed SQL injection vulnerability at Database.
- Fixed Active Response scripts for Slack and Twitter.
- Fixed potential segmentation fault at file queue operation.
- Fixed file permissions.
- Fixed failing test for Apache 2.2 logs (by Brad Lhotsky).
- Fixed memory error at net test.
- Limit agent waiting time for retrying to connect.
- Fixed compile warnings on i386 architecture.
- Fixed Monitord crash when sending daily report email.
- Fixed script to null route an IP address on Windows Server 2012+ (by Theresa Meiksner).
- Fixed memory leak at Logtest.
- Fixed manager with TCP support on FreeBSD (by Dave Stoddard).
- Fixed Integrator launching at local-mode installation.
- Fixed issue on previous alerts counter (rules with if_matched_sid option).
- Fixed compile and installing error on Solaris.
- Fixed segmentation fault on syscheck when no configuration is defined.
- Fixed bug that prevented manage_agents from removing syscheck/rootcheck database.
- Fixed bug that made agents connected on TCP to hang if they are rejected by the manager.
- Fixed segmentation fault on remoted due to race condition on managing keystore.
- Fixed data lossing at remoted when reloading keystore.
- Fixed compile issue on MacOS.
- Fixed version reading at ruleset updater.
- Fixed detection of BSD.
- Fixed memory leak (by Byron Golden).
- Fixed misinterpretation of octal permissions given by Agentless (by Stephan Leemburg).
- Fixed mistake incorrect openssl flag at Makefile (by Stephan Leemburg).
- Silence Slack integration transmission messages (by Dan Parriott).
- Fixed OpenSUSE Systemd misconfiguration (By Stephan Joerrens).
- Fixed case issue on JSON output for Rootcheck alerts.
- Fixed potential issue on duplicated agent ID detection.
- Fixed issue when creating agent backups.
- Fixed hanging problem on Windows Auth client when negotiation issues.
- Fixed bug at ossec-remoted that mismatched agent-info files.
- Fixed resource leaks at rules configuration parsing.
- Fixed memory leaks at rules parser.
- Fixed memory leaks at XML decoders parser.
- Fixed TOCTOU condition when removing directories recursively.
- Fixed insecure temporary file creation for old POSIX specifications.
- Fixed missing agentless devices identification at JSON alerts.

### Removed

- Deleted link to LUA sources.
- Delete ZLib generated files on cleaning.
- Removed maximum lines limit from diff messages (that remain limited by length).

## [v1.1.1] - 2016-05-12

### Added

- agent_control: maximum number of agents can now be extracted using option "-m".
- maild: timeout limitation, preventing it from hang in some cases.
- Updated decoders, ruleset and rootchecks from Wazuh Ruleset v1.0.8.
- Updated changes from ossec-hids repository.

### Changed

- Avoid authd to rename agent if overplaced.
- Changed some log messages.
- Reordered directories for agent backups.
- Don't exit when client.keys is empty by default.
- Improved client.keys reloading capabilities.

### Fixed

- Fixed JSON output at rootcheck_control.
- Fixed agent compilation on OS X.
- Fixed memory issue on removing timestamps.
- Fixed segmentation fault at reported.
- Fixed segmentation fault at logcollector.

### Removed

- Removed old rootcheck options.

## [v1.1] - 2016-04-06

### Added

- Re-usage of agent ID in manage_agents and authd, with time limit.
- Added option to avoid manager from exiting when there are no keys.
- Backup of the information about an agent that's going to be deleted.
- Alerting if Authd can't add an agent because of a duplicated IP.
- Integrator with Slack and PagerDuty.
- Simplified keywords for the option "frequency".
- Added custom Reply-to e-mail header.
- Added option to syscheck to avoid showing diffs on some files.
- Created agents-timestamp file to save the agents' date of adding.

### Changed

- client.keys: No longer overwrite the name of an agent with "#-#-#-" to mark it as deleted. Instead, the name will appear with a starting "!".
- API: Distinction between duplicated and invalid name for agent.
- Stop the "ERROR: No such file or directory" for Apache.
- Changed defaults to analysisd event counter.
- Authd won't use password by default.
- Changed name of fields at JSON output from binaries.
- Upgraded rules to Wazuh Ruleset v1.07

### Fixed

- Fixed merged.mg push on Windows Agent
- Fixed Windows agent compilation issue
- Fixed glob broken implementation.
- Fixed memory corruption on the OSSEC alert decoder.
- Fixed command "useradd" on OpenBSD.
- Fixed some PostgreSQL issues.
- Allow to disable syscheck:check_perm after enable check_all.

## [v1.0.4] - 2016-02-24
​
### Added

- JSON output for manage_agents.
- Increased analysis daemon's memory size.
- Authd: Added password authorization.
- Authd: Boost speed performance at assignation of ID for agents
- Authd: New option -f *sec*. Force addding new agent (even with duplicated IP) if it was not active for the last *sec* seconds.
- manage_agents: new option -d. Force adding new agent (even with duplicated IP)
- manage_agents: Printing new agent ID on adding.

### Changed

- Authd and manage_agents won't add agents with duplicated IP.

### Fixed

- Solved duplicate IP conflicts on client.keys which prevented the new agent to connect.
- Hashing files in binary mode. Solved some problems related to integrity checksums on Windows.
- Fixed issue that made console programs not to work on Windows.

### Removed

- RESTful API no longer included in extensions/api folder. Available now at https://github.com/wazuh/wazuh-api


## [v1.0.3] - 2016-02-11

### Added

- JSON CLI outputs: ossec-control, rootcheck_control, syscheck_control, ossec-logtest and more.
- Preparing integration with RESTful API
- Upgrade version scripts
- Merge commits from ossec-hids
- Upgraded rules to Wazuh Ruleset v1.06

### Fixed

- Folders are no longer included on etc/shared
- Fixes typos on rootcheck files
- Kibana dashboards fixes

## [v1.0.2] - 2016-01-29

### Added

- Added Wazuh Ruleset updater
- Added extensions files to support ELK Stack latest versions (ES 2.x, LS 2.1, Kibana 4.3)

### Changed

- Upgraded rules to Wazuh Ruleset v1.05
- Fixed crash in reportd
- Fixed Windows EventChannel syntaxis issue
- Fixed manage_agents bulk option bug. No more "randombytes" errors.
- Windows deployment script improved

## [v1.0.1] - 2015-12-10

### Added

- Wazuh version info file
- ossec-init.conf now includes wazuh version
- Integrated with wazuh OSSEC ruleset updater
- Several new fields at JSON output (archives and alerts)
- Wazuh decoders folder

### Changed

- Decoders are now splitted in differents files.
- jsonout_out enable by default
- JSON groups improvements
- Wazuh ruleset updated to 1.0.2
- Extensions: Improved Kibana dashboards
- Extensions: Improved Windows deployment script

## [v1.0] - 2015-11-23
- Initial Wazuh version v1.0<|MERGE_RESOLUTION|>--- conflicted
+++ resolved
@@ -17,12 +17,8 @@
 - Fixed service startup on error. ([#1324](https://github.com/wazuh/wazuh/pull/1324))
 - Fix stack overflow when monitoring deep files. ([#1239](https://github.com/wazuh/wazuh/pull/1239))
 - Fix bug when running quick commands with timeout of 1 second. ([#1259](https://github.com/wazuh/wazuh/pull/1259))
-<<<<<<< HEAD
 - Fixed getting RAM memory information from mac OS X and FreeBSD agents. ([#1203](https://github.com/wazuh/wazuh/pull/1203))
-
-=======
 - Set connection timeout for Auth server ([#1336](https://github.com/wazuh/wazuh/pull/1336))
->>>>>>> 1e810105
 
 ## [v3.6.1] 2018-09-07
 
