--- conflicted
+++ resolved
@@ -55,13 +55,8 @@
         The desired duration of the session that is going to be assumed.
     """
 
-<<<<<<< HEAD
     def __init__(self, reparse: bool, profile: str, iam_role_arn: str,
-                 service_name: str, only_logs_after: str, region: str, db_table_name: str = DEFAULT_TABLENAME,
-=======
-    def __init__(self, reparse: bool, access_key: str, secret_key: str, profile: str, iam_role_arn: str,
                  service_name: str, only_logs_after: str, account_alias: str, region: str, db_table_name: str = DEFAULT_TABLENAME,
->>>>>>> 9c6cd58a
                  discard_field: str = None, discard_regex: str = None, sts_endpoint: str = None,
                  service_endpoint: str = None,
                  iam_role_duration: str = None, **kwargs):
@@ -141,7 +136,7 @@
     def check_region(region: str) -> None:
         """
         Check if the region is valid.
-        
+
         Parameters
         ----------
         region : str
