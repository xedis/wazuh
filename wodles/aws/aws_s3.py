--- conflicted
+++ resolved
@@ -1161,7 +1161,6 @@
         self.send_msg(event_msg)
 
     def iter_events(self, event_list, log_key, aws_account_id):
-<<<<<<< HEAD
         def _check_recursive(json_item=None, nested_field: str = '', regex: str = ''):
             field_list = nested_field.split('.', 1)
             try:
@@ -1191,14 +1190,6 @@
                 if _event_should_be_skipped(event):
                     debug(f'+++ The "{self.discard_regex.pattern}" regex found a match in the "{self.discard_field}" '
                           f'field. The event will be skipped.', 2)
-=======
-        if event_list is not None:
-            for event in event_list:
-                if self.event_should_be_skipped(event):
-                    debug(
-                        f'+++ The "{self.discard_regex.pattern}" regex found a match in the "{self.discard_field}" field. '
-                        f'The event will be skipped.', 2)
->>>>>>> 678e1414
                     continue
                 # Parse out all the values of 'None'
                 event_msg = self.get_alert_msg(aws_account_id, log_key, event)
@@ -3100,13 +3091,29 @@
 
             debug('+++ Sending events to Analysisd...', 1)
             # Send events to Analysisd
-<<<<<<< HEAD
             if response['events']:
                 debug('+++ Sending events to Analysisd...', 1)
                 for event in response['events']:
-                    debug('The message is "{}"'.format(event['message']), 3)
+                    event_msg = event['message']
+                    try:
+                        json_event = json.loads(event_msg)
+                        if self.event_should_be_skipped(json_event):
+                            debug(
+                                f'+++ The "{self.discard_regex.pattern}" regex found a match in the "{self.discard_field}" '
+                                f'field. The event will be skipped.', 2)
+                            continue
+                    except ValueError:
+                        # event_msg is not a JSON object, check if discard_regex.pattern matches the given string
+                        debug(f"+++ Retrieved log event is not a JSON object.", 3)
+                        if re.match(self.discard_regex, event_msg):
+                            debug(
+                                f'+++ The "{self.discard_regex.pattern}" regex found a match. The event will be skipped.',
+                                2)
+                            continue
+                    debug('The message is "{}"'.format(event_msg), 2)
                     debug('The message\'s timestamp is {}'.format(event["timestamp"]), 3)
-                    self.send_msg(event['message'], dump_json=False)
+                    self.send_msg(event_msg, dump_json=False)
+                    sent_events += 1
 
                     if min_start_time is None:
                         min_start_time = event['timestamp']
@@ -3118,39 +3125,6 @@
                     elif event['timestamp'] > max_end_time:
                         max_end_time = event['timestamp']
                 debug(f"+++ Sent {len(response['events'])} events to Analysisd", 1)
-=======
-            for event in response['events']:
-                event_msg = event['message']
-                try:
-                    json_event = json.loads(event_msg)
-                    if self.event_should_be_skipped(json_event):
-                        debug(
-                            f'+++ The "{self.discard_regex.pattern}" regex found a match in the "{self.discard_field}" '
-                            f'field. The event will be skipped.', 2)
-                        continue
-                except ValueError:
-                    # event_msg is not a JSON object, check if discard_regex.pattern matches the given string
-                    debug(f"+++ Retrieved log event is not a JSON object.", 3)
-                    if re.match(self.discard_regex, event_msg):
-                        debug(
-                            f'+++ The "{self.discard_regex.pattern}" regex found a match. The event will be skipped.',
-                            2)
-                        continue
-                debug('The message is "{}"'.format(event_msg), 2)
-                debug('The message\'s timestamp is {}'.format(event["timestamp"]), 3)
-                self.send_msg(event_msg, dump_json=False)
-                sent_events += 1
-
-                if min_start_time is None:
-                    min_start_time = event['timestamp']
-                elif event['timestamp'] < min_start_time:
-                    min_start_time = event['timestamp']
-
-                if max_end_time is None:
-                    max_end_time = event['timestamp']
-                elif event['timestamp'] > max_end_time:
-                    max_end_time = event['timestamp']
->>>>>>> 678e1414
 
             if sent_events:
                 debug(f"+++ Sent {sent_events} events to Analysisd", 1)
