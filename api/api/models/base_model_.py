import pprint
import typing
from json import JSONDecodeError
from typing import List, Dict  # noqa: F401

import six
<<<<<<< HEAD
from connexion import ProblemException

from api import util
=======

from api import util
from api.api_exception import APIError
>>>>>>> 5d83b509
from api.util import raise_if_exc
from wazuh import WazuhError
from wazuh.security import load_spec
from aiohttp.web_request import Request

T = typing.TypeVar('T')


class Model(object):
    # swaggerTypes: The key is attribute name and the
    # value is attribute type.
    swagger_types = {}

    # attributeMap: The key is attribute name and the
    # value is json key in definition.
    attribute_map = {}

    @classmethod
    def from_dict(cls: typing.Type[T], dikt) -> T:
        """Returns the dict as a model"""
        if isinstance(dikt, Exception):
            raise dikt
        return util.deserialize_model(dikt, cls)

    def to_dict(self):
        """Returns the model properties as a dict

        :rtype: dict
        """
        result = {}

        for attr, _ in six.iteritems(self.swagger_types):
            value = getattr(self, attr)
            if isinstance(value, list):
                result[attr] = list(map(
                    lambda x: x.to_dict() if hasattr(x, "to_dict") else x,
                    value
                ))
            elif hasattr(value, "to_dict"):
                result[attr] = value.to_dict()
            elif isinstance(value, dict):
                result[attr] = dict(map(
                    lambda item: (item[0], item[1].to_dict())
                    if hasattr(item[1], "to_dict") else util.serialize(item),
                    value.items()
                ))
            else:
                result[attr] = util.serialize(value)

        return result

    def to_str(self):
        """Returns the string representation of the model

        :rtype: str
        """
        return pprint.pformat(self.to_dict())

    def __repr__(self):
        """For `print` and `pprint`"""
        return self.to_str()

    def __eq__(self, other):
        """Returns true if both objects are equal"""
        return self.__dict__ == other.__dict__

    def __ne__(self, other):
        """Returns true if both objects are not equal"""
        return not self == other


class AllOf:

    def __init__(self, *models):
        self.models = models

    def to_dict(self):
        result = {}
        for model in self.models:
            result.update(model.to_dict())
        return result


class Data(Model):

    def __init__(self, data: Model = None):  # noqa: E501
        """Data - a model defined in Swagger

        :param data: The data of this Data.  # noqa: E501
        :type data: Model
        """
        self.swagger_types = {
            'data': Model
        }

        self.attribute_map = {
            'data': 'data'
        }

        self._data = data

    @classmethod
    def from_dict(cls, dikt) -> 'Data':
        """Returns the dict as a model

        :param dikt: A dict.
        :type: dict
        :return: The data of this Data.  # noqa: E501
        :rtype: Data
        """
        return util.deserialize_model(dikt, cls)

    @property
    def data(self) -> Model:
        """Gets the data of this Data.


        :return: The data of this Data.
        :rtype: Model
        """
        return self._data

    @data.setter
    def data(self, data: Model):
        """Sets the data of this Data.


        :param data: The data of this Data.
        :type data: Model
        """

        self._data = data


class Items(Model):

    def __init__(self, items: List[Model] = None):  # noqa: E501
        """Items - a model defined in Swagger

        :param items: The items of this Items.  # noqa: E501
        :type items: Model
        """
        self.swagger_types = {
            'items': List[Model]
        }

        self.attribute_map = {
            'items': 'items'
        }

        self._items = items

    @classmethod
    def from_dict(cls, dikt) -> 'Items':
        """Returns the dict as a model

        :param dikt: A dict.
        :type: dict
        :return: The Items of this Items.  # noqa: E501
        :rtype: Items
        """
        return util.deserialize_model(dikt, cls)

    @property
    def items(self) -> List[Model]:
        """Gets the items of this Data.


        :return: The items of this Data.
        :rtype: Model
        """
        return self._items

    @items.setter
    def items(self, items: List[Model]):
        """Sets the items of this Items.


        :param items: The items of this Items.
        :type items: Model
        """

        self._items = items


class Body(Model):
    @classmethod
    async def get_kwargs(cls, request, additional_kwargs: dict = None):
        try:
            dikt = request if isinstance(request, dict) else await request.json()
            f_kwargs = util.deserialize_model(dikt, cls).to_dict()
        except JSONDecodeError:
            raise_if_exc(WazuhError(code=1018))

        invalid = {key for key in dikt.keys() if key not in list(f_kwargs.keys())}

        if invalid:
            raise ProblemException(status=400, title='Bad Request', detail='Invalid field found {}'.format(invalid))

        if additional_kwargs is not None:
            f_kwargs.update(additional_kwargs)

        return f_kwargs

    @classmethod
    def from_dict(cls, dikt):
        """Returns the dict as a model

        :param dikt: A dict.
        :type: dict
        :return: The Agent of this Agent.
        :rtype: dict
        """
        return util.deserialize_model(dikt, cls)

    @classmethod
    def decode_body(cls, dikt, unicode_error=None, attribute_error=None):
        try:
            body = dikt.decode('utf-8')
        except UnicodeDecodeError:
            raise_if_exc(WazuhError(unicode_error))
        except AttributeError:
            raise_if_exc(WazuhError(attribute_error))
        return body

    @classmethod
    def validate_content_type(cls, request, expected_content_type):
        if request.content_type != expected_content_type:
            raise_if_exc(WazuhError(6002), code=406)<|MERGE_RESOLUTION|>--- conflicted
+++ resolved
@@ -4,19 +4,11 @@
 from typing import List, Dict  # noqa: F401
 
 import six
-<<<<<<< HEAD
 from connexion import ProblemException
 
 from api import util
-=======
-
-from api import util
-from api.api_exception import APIError
->>>>>>> 5d83b509
 from api.util import raise_if_exc
 from wazuh import WazuhError
-from wazuh.security import load_spec
-from aiohttp.web_request import Request
 
 T = typing.TypeVar('T')
 
