---
test_name: GET /manager/status

marks:
  - base_tests

stages:

  # GET /manager/status
  - name: Request
    request:
      verify: False
      url: "{protocol:s}://{host:s}:{port:d}/manager/status"
      method: GET
      headers:
        Authorization: "Bearer {test_login_token}"
    response:
      status_code: 200
      json:
        error: !anyint
        data:
          affected_items:
            - wazuh-agentlessd: !anystr
              wazuh-analysisd: !anystr
              wazuh-authd: !anystr
              wazuh-csyslogd: !anystr
              wazuh-dbd: !anystr
              wazuh-integratord: !anystr
              wazuh-maild: !anystr
              wazuh-monitord: !anystr
              wazuh-remoted: !anystr
              wazuh-reportd: !anystr
              wazuh-apid: !anystr
              wazuh-clusterd: !anystr
              wazuh-db: !anystr
              wazuh-modulesd: !anystr
          failed_items: []
          total_affected_items: 1
          total_failed_items: 0

---
test_name: GET /manager/info

stages:

  # GET /manager/info
  - name: Request
    request:
      verify: False
      url: "{protocol:s}://{host:s}:{port:d}/manager/info"
      method: GET
      headers:
          Authorization: "Bearer {test_login_token}"
    response:
      status_code: 200
      json:
        error: !anyint
        data:
          affected_items:
            - compilation_date: !anystr
              max_agents: !anystr
              openssl_support: !anystr
              path: !anystr
              type: !anystr
              tz_name: !anystr
              tz_offset: !anystr
              version: !anystr
          failed_items: []
          total_affected_items: 1
          total_failed_items: 0

---
test_name: GET /manager/configuration?{section}

marks:
 - parametrize:
     key: section
     vals:
       - alerts
       - auth
       - cluster
       - command
       - global
       - remote
       - ruleset
       - vulnerability-detector

stages:

  # GET /manager/configuration
  - name: Request all sections
    request:
      verify: False
      url: "{protocol:s}://{host:s}:{port:d}/manager/configuration"
      method: GET
      headers:
          Authorization: "Bearer {test_login_token}"
      params:
        section: "{section}"
    response:
      status_code: 200
      verify_response_with:
        # Check response item keys are the selected keys
        function: tavern_utils:test_select_key_affected_items
        extra_kwargs:
          select_key: "{section:s}"

  # GET /manager/configuration
  - name: Request all sections in raw format
    request:
      verify: False
      url: "{protocol:s}://{host:s}:{port:d}/manager/configuration"
      method: GET
      headers:
        Authorization: "Bearer {test_login_token}"
      params:
        raw: True
    response:
      status_code: 200
      headers:
        content-type: "application/xml; charset=utf-8"

---
test_name: GET /manager/configuration

stages:

  # GET /manager/configuration
  - name: Request
    request:
      verify: False
      url: "{protocol:s}://{host:s}:{port:d}/manager/configuration"
      method: GET
      headers:
          Authorization: "Bearer {test_login_token}"
    response:
      status_code: 200
      json:
        error: !anyint
        data:
          affected_items:
            - alerts: !anything
              auth: !anything
              cluster: !anything
              command: !anything
              global: !anything
              remote: !anything
              ruleset: !anything
              vulnerability-detector: !anything
          failed_items: []
          total_affected_items: 1
          total_failed_items: 0


  # GET /manager/configuration
  - name: Request section and field (1)
    request:
      verify: False
      url: "{protocol:s}://{host:s}:{port:d}/manager/configuration"
      method: GET
      headers:
          Authorization: "Bearer {test_login_token}"
      params:
        section: alerts
        field: log_alert_level
    response:
      status_code: 200
      json:
        error: !anyint
        data:
          affected_items:
            - alerts:
                log_alert_level: !anything
          failed_items: []
          total_affected_items: 1
          total_failed_items: 0

  # GET /manager/configuration
  - name: Request section and field (2)
    request:
      verify: False
      url: "{protocol:s}://{host:s}:{port:d}/manager/configuration"
      method: GET
      headers:
          Authorization: "Bearer {test_login_token}"
      params:
        section: global
        field: logall
    response:
      status_code: 200
      json:
        error: !anyint
        data:
          affected_items:
            - global:
                logall: !anything
          failed_items: []
          total_affected_items: 1
          total_failed_items: 0

  # GET /manager/configuration
  - name: Request invalid section
    request:
      verify: False
      url: "{protocol:s}://{host:s}:{port:d}/manager/configuration"
      method: GET
      headers:
          Authorization: "Bearer {test_login_token}"
      params:
        section: invalid_section
    response:
      status_code: 400

  # GET /manager/configuration
  - name: Request invalid field
    request:
      verify: False
      url: "{protocol:s}://{host:s}:{port:d}/manager/configuration"
      method: GET
      headers:
          Authorization: "Bearer {test_login_token}"
      params:
        section: vulnerability-detector
        field: invalid_field
    response:
      status_code: 200
      json:
        error: !anyint
        data:
          affected_items: []
          failed_items:
            - error:
                code: 1103
              id:
                - !anystr
          total_affected_items: 0
          total_failed_items: 1


---
test_name: GET /manager/stats

stages:

  # GET /manager/stats
  - name: Manager stats
    request:
      verify: False
      url: "{protocol:s}://{host:s}:{port:d}/manager/stats"
      method: GET
      headers:
        Authorization: "Bearer {test_login_token}"
    response:
        status_code: 400
        json:
          error: 1308

  - name: Manager stats
    request:
      verify: False
      url: "{protocol:s}://{host:s}:{port:d}/manager/stats"
      method: GET
      headers:
        Authorization: "Bearer {test_login_token}"
      params:
        date: "2019-08-27"
    response:
      status_code: 200
      json:
        error: !anyint
        data:
          affected_items:
            - alerts: !anything
              events: !anyint
              firewall: !anyint
              hour: !anyint
              syscheck: !anyint
              totalAlerts: !anyint
          total_affected_items: 1
          failed_items: []
          total_failed_items: 0

  # GET /manager/stats
  - name: Manager stats with old date
    request:
      verify: False
      url: "{protocol:s}://{host:s}:{port:d}/manager/stats"
      method: GET
      headers:
        Authorization: "Bearer {test_login_token}"
      params:
        date: "1970-01-01"
    response:
      status_code: 400
      json:
        error: 1308

---
test_name: GET /manager/stats/hourly

stages:

  # GET /manager/stats/hourly
  - name: Hourly stats
    request:
      verify: False
      url: "{protocol:s}://{host:s}:{port:d}/manager/stats/hourly"
      method: GET
      headers:
        Authorization: "Bearer {test_login_token}"
    response:
        status_code: 200
        json:
          error: !anyint
          data:
            affected_items:
              - averages: !anything
                interactions: !anyint
            total_affected_items: 1
            failed_items: []
            total_failed_items: 0
---
test_name: GET /manager/stats/weekly

stages:

  # GET /manager/stats/weekly
  - name: Weekly stats
    request:
      verify: False
      url: "{protocol:s}://{host:s}:{port:d}/manager/stats/weekly"
      method: GET
      headers:
        Authorization: "Bearer {test_login_token}"
    response:
        status_code: 200
        json:
          error: !anyint
          data:
            affected_items:
              - Sun:
                    hours: !anything
                    interactions: !anyint
              - Mon:
                  hours: !anything
                  interactions: !anyint
              - Tue:
                  hours: !anything
                  interactions: !anyint
              - Wed:
                  hours: !anything
                  interactions: !anyint
              - Thu:
                  hours: !anything
                  interactions: !anyint
              - Fri:
                  hours: !anything
                  interactions: !anyint
              - Sat:
                  hours: !anything
                  interactions: !anyint
            total_affected_items: 7
            failed_items: []
            total_failed_items: 0
---
test_name: GET /manager/stats/analysisd

stages:

  # GET /manager/stats/analysisd
  - name: Analysisd stats
    request:
      verify: False
      url: "{protocol:s}://{host:s}:{port:d}/manager/stats/analysisd"
      method: GET
      headers:
        Authorization: "Bearer {test_login_token}"
    response:
        status_code: 200
        json:
          error: !anyint
          data:
            affected_items:
              - total_events_decoded: !anyfloat
                syscheck_events_decoded: !anyfloat
                syscheck_edps: !anyfloat
                syscollector_events_decoded: !anyfloat
                syscollector_edps: !anyfloat
                rootcheck_events_decoded: !anyfloat
                rootcheck_edps: !anyfloat
                sca_events_decoded: !anyfloat
                sca_edps: !anyfloat
                hostinfo_events_decoded: !anyfloat
                hostinfo_edps: !anyfloat
                winevt_events_decoded: !anyfloat
                winevt_edps: !anyfloat
                other_events_decoded: !anyfloat
                other_events_edps: !anyfloat
                events_processed: !anyfloat
                events_edps: !anyfloat
                events_received: !anyfloat
                events_dropped: !anyfloat
                alerts_written: !anyfloat
                firewall_written: !anyfloat
                fts_written: !anyfloat
                syscheck_queue_usage: !anyfloat
                syscheck_queue_size: !anyfloat
                syscollector_queue_usage: !anyfloat
                syscollector_queue_size: !anyfloat
                rootcheck_queue_usage: !anyfloat
                rootcheck_queue_size: !anyfloat
                sca_queue_usage: !anyfloat
                sca_queue_size: !anyfloat
                hostinfo_queue_usage: !anyfloat
                hostinfo_queue_size: !anyfloat
                winevt_queue_usage: !anyfloat
                winevt_queue_size: !anyfloat
                event_queue_usage: !anyfloat
                event_queue_size: !anyfloat
                rule_matching_queue_usage: !anyfloat
                rule_matching_queue_size: !anyfloat
                alerts_queue_usage: !anyfloat
                alerts_queue_size: !anyfloat
                firewall_queue_usage: !anyfloat
                firewall_queue_size: !anyfloat
                statistical_queue_usage: !anyfloat
                statistical_queue_size: !anyfloat
                archives_queue_usage: !anyfloat
                archives_queue_size: !anyfloat
            total_affected_items: 1
            failed_items: []
            total_failed_items: 0
---
test_name: GET /manager/stats/remoted

stages:

  # GET /manager/stats/remoted
  - name: Remoted stats
    request:
      verify: False
      url: "{protocol:s}://{host:s}:{port:d}/manager/stats/remoted"
      method: GET
      headers:
        Authorization: "Bearer {test_login_token}"
    response:
        status_code: 200
        json:
          error: !anyint
          data:
            affected_items:
              - queue_size: !anyfloat
                total_queue_size: !anyfloat
                tcp_sessions: !anyfloat
                evt_count: !anyfloat
                ctrl_msg_count: !anyfloat
                discarded_count: !anyfloat
                msg_sent: !anyfloat
                recv_bytes: !anyfloat
            total_affected_items: 1
            failed_items: []
            total_failed_items: 0

---
test_name: GET /manager/logs

stages:

  # GET /manager/logs
  - name: Request
    request:
      verify: False
      url: "{protocol:s}://{host:s}:{port:d}/manager/logs"
      method: GET
      headers:
        Authorization: "Bearer {test_login_token}"
    response:
        status_code: 200
        json:
          error: !anyint
          data:
            affected_items: !anything
            failed_items: []
            total_affected_items: !anyint
            total_failed_items: 0

  # GET /manager/logs
  - name: Filters -> limit=4
    request:
      verify: False
      url: "{protocol:s}://{host:s}:{port:d}/manager/logs"
      method: GET
      headers:
        Authorization: "Bearer {test_login_token}"
      params:
        limit: 4
    response:
        status_code: 200
        json:
          error: !anyint
          data:
            affected_items:
              - &manager_log
                description: !anystr
                level: !anystr
                tag: !anystr
                timestamp: !anystr
              - <<: *manager_log
              - <<: *manager_log
              - <<: *manager_log
            failed_items: []
            total_affected_items: !anyint
            total_failed_items: 0

  # GET /manager/logs
  - name: Filters -> limit=2, sort=-level
    request:
      verify: False
      url: "{protocol:s}://{host:s}:{port:d}/manager/logs"
      method: GET
      headers:
        Authorization: "Bearer {test_login_token}"
      params:
        limit: 2
        sort: -level
    response:
      verify_response_with:
        - function: tavern_utils:test_sort_response
          extra_kwargs:
            key: "level"
            reverse: true
      status_code: 200

  # GET /manager/logs
  - name: Filters -> offset=3, limit=3
    request:
      verify: False
      url: "{protocol:s}://{host:s}:{port:d}/manager/logs"
      method: GET
      headers:
        Authorization: "Bearer {test_login_token}"
      params:
        limit: 3
        offset: 3
    response:
        status_code: 200
        json:
          error: !anyint
          data:
            affected_items:
              - <<: *manager_log
              - <<: *manager_log
              - <<: *manager_log
            failed_items: []
            total_affected_items: !anyint
            total_failed_items: 0

  # GET /manager/logs
  - name: Filters -> offset=3, level=info, limit=4
    request:
      verify: False
      url: "{protocol:s}://{host:s}:{port:d}/manager/logs"
      method: GET
      headers:
        Authorization: "Bearer {test_login_token}"
      params:
        limit: 4
        offset: 3
        level: info
    response:
        status_code: 200
        json:
          error: !anyint
          data:
            affected_items:
              - <<: *manager_log
              - <<: *manager_log
              - <<: *manager_log
              - <<: *manager_log
            failed_items: []
            total_affected_items: !anyint
            total_failed_items: 0

  # GET /manager/logs
  - name: Filters -> tag=wazuh-analysisd, limit=1
    request:
      verify: False
      url: "{protocol:s}://{host:s}:{port:d}/manager/logs"
      method: GET
      headers:
        Authorization: "Bearer {test_login_token}"
      params:
        tag: wazuh-analysisd
        limit: 1
    response:
        status_code: 200
        json:
          error: !anyint
          data:
            affected_items:
              - <<: *manager_log
            failed_items: []
            total_affected_items: !anyint
            total_failed_items: 0

  # GET /manager/logs
  - name: Filters -> tag=wazuh-modulesd:syscheck, limit=1
    request:
      verify: False
      url: "{protocol:s}://{host:s}:{port:d}/manager/logs"
      method: GET
      headers:
        Authorization: "Bearer {test_login_token}"
      params:
        tag: "wazuh-modulesd:syscheck"
        limit: 1
    response:
        status_code: 200
        json:
          error: !anyint
          data:
            affected_items:
              - <<: *manager_log
            failed_items: []
            total_affected_items: !anyint
            total_failed_items: 0

  - name: Filters by query (tag=wazuh-modulesd:syscheck, level=info)
    request:
      verify: False
      url: "{protocol:s}://{host:s}:{port:d}/manager/logs"
      method: GET
      headers:
        Authorization: "Bearer {test_login_token}"
      params:
        q: "tag=wazuh-modulesd:syscheck;level=info"
    response:
      status_code: 200
      verify_response_with:
        - function: tavern_utils:test_expected_value
          extra_kwargs:
            key: "tag"
            expected_values: "wazuh-modulesd:syscheck"
        - function: tavern_utils:test_expected_value
          extra_kwargs:
            key: "level"
            expected_values: "info"

  - name: Filters by query (timestamp<2021-07-01)
    request:
      verify: False
      url: "{protocol:s}://{host:s}:{port:d}/manager/logs"
      method: GET
      headers:
        Authorization: "Bearer {test_login_token}"
      params:
        q: timestamp<2021-07-01
    response:
      status_code: 200
      json:
        error: !anyint
        data:
          affected_items: []
          failed_items: []
          total_affected_items: 0
          total_failed_items: 0

---
test_name: GET /manager/logs/summary

stages:

  # GET /manager/logs/summary
  - name: Request
    request:
      verify: False
      url: "{protocol:s}://{host:s}:{port:d}/manager/logs/summary"
      method: GET
      headers:
        Authorization: "Bearer {test_login_token}"
    response:
      status_code: 200
      json:
        error: !anyint
        data:
          affected_items:
            - wazuh-agentlessd: !anything
            - wazuh-analysisd: !anything
            - wazuh-authd: !anything
            - wazuh-csyslogd: !anything
            - wazuh-db: !anything
            - wazuh-dbd: !anything
            - wazuh-integratord: !anything
            - wazuh-modulesd: !anything
            - wazuh-modulesd:agent-upgrade: !anything
            - wazuh-modulesd:control: !anything
            - wazuh-modulesd:database: !anything
            - wazuh-modulesd:download: !anything
<<<<<<< HEAD
            - wazuh-modulesd:logcollector: !anything
            - wazuh-modulesd:osquery: !anything
            - wazuh-modulesd:syscheck: !anything
            - wazuh-modulesd:syscollector: !anything
=======
>>>>>>> c1104b41
            - wazuh-modulesd:task-manager: !anything
            - wazuh-monitord: !anything
            - wazuh-remoted: !anything
            - wazuh-rootcheck: !anything
          failed_items: []
          total_affected_items: !anyint
          total_failed_items: 0

---
test_name: GET /manager/api/config

stages:

  # GET /manager/api/config
  - name: Get API configuration
    request:
      verify: False
      url: "{protocol:s}://{host:s}:{port:d}/manager/api/config"
      method: GET
      headers:
        Authorization: "Bearer {test_login_token}"
    response:
      status_code: 200
      json:
        error: !anyint
        data:
          affected_items:
            - node_name: !anystr
              node_api_config:
                host: !anystr
                port: !anyint

                https:
                  enabled: !anybool
                  key: !anystr
                  cert: !anystr
                  use_ca: !anybool
                  ca: !anystr
                  ssl_protocol: !anystr
                  ssl_ciphers: !anystr
                logs:
                  level: !anystr
                  path: !anystr
                cors:
                  enabled: !anybool
                  source_route: !anystr
                  expose_headers: !anystr
                  allow_headers: !anystr
                  allow_credentials: !anybool
                cache:
                  enabled: !anybool
                  time: !anything
                access:
                  max_login_attempts: !anyint
                  block_time: !anyint
                  max_request_per_minute: !anyint
                use_only_authd: !anybool
                drop_privileges: !anybool
                experimental_features: !anybool
          total_affected_items: 1
          total_failed_items: 0
          failed_items: []

---
test_name: GET /manager/configuration/validation (OK)

stages:

  # GET /manager/configuration/validation
  - name: Request validation
    request:
      verify: False
      url: "{protocol:s}://{host:s}:{port:d}/manager/configuration/validation"
      method: GET
      headers:
        Authorization: "Bearer {test_login_token}"
    response:
      status_code: 200
      json:
        error: !anyint
        data:
          affected_items:
            - name: !anystr
              status: 'OK'
          failed_items: []
          total_affected_items: 1
          total_failed_items: 0

---
test_name: GET /manager/validation (KO)

stages:

  #### Upload corrupted rules file
  # PUT /rules/files
  - name: Upload corrupted
    request:
      verify: False
      url: "{protocol:s}://{host:s}:{port:d}/rules/files/new-rules_corrupted.xml"
      method: PUT
      data: "<!-- Local rules -->\n <group name=\"local,\">\n <!--   NEW RULE    -->\n  <rule id=\"111111\" level=\"XXX\">\n      <if_sid>5716</if_sid>\n      <srcip>1.1.1.1</srcip>\n      <description>sshd: authentication failed from IP 1.1.1.1.</description>\n      <group>authentication_failed,pci_dss_10.2.4,pci_dss_10.2.5,</group>\n    </rule>\n  </group>\n"
      headers:
        Authorization: "Bearer {test_login_token}"
        content-type: application/octet-stream
    response:
      status_code: 200
      json:
        error: 0

  # GET /manager/configuration/validation
  - name: Request validation
    request:
      verify: False
      url: "{protocol:s}://{host:s}:{port:d}/manager/configuration/validation"
      method: GET
      headers:
        Authorization: "Bearer {test_login_token}"
    response:
      status_code: 200
      json:
        error: !anyint
        data:
          affected_items: []
          failed_items:
            - error:
                code: 1908
              id:
                - !anystr
          total_affected_items: 0
          total_failed_items: 1

---
test_name: GET /manager/configuration/{component}/{configuration}

stages:

  - name: Try to show the config of analysis/global in the manager
    request:
      verify: False
      url: "{protocol:s}://{host:s}:{port:d}/manager/configuration/analysis/global"
      headers:
        Authorization: "Bearer {test_login_token}"
      method: GET
    response:
      status_code: 200
      json:
        error: !anyint
        data:
          affected_items:
            - global: !anything
          failed_items: []
          total_affected_items: 1
          total_failed_items: 0

  - name: Try to show the config of analysis/active_response in the manager
    request:
      verify: False
      url: "{protocol:s}://{host:s}:{port:d}/manager/configuration/analysis/active_response"
      headers:
        Authorization: "Bearer {test_login_token}"
      method: GET
    response:
      status_code: 200
      json:
        error: !anyint
        data:
          affected_items:
            - active-response: !anything
          failed_items: []
          total_affected_items: 1
          total_failed_items: 0
        message: !anystr

  - name: Try to show the config of analysis/alerts in the manager
    request:
      verify: False
      url: "{protocol:s}://{host:s}:{port:d}/manager/configuration/analysis/alerts"
      headers:
        Authorization: "Bearer {test_login_token}"
      method: GET
    response:
      status_code: 200
      json:
        error: !anyint
        data:
          affected_items:
            - alerts: !anything
          failed_items: []
          total_affected_items: 1
          total_failed_items: 0

  - name: Try to show the config of analysis/command in the manager
    request:
      verify: False
      url: "{protocol:s}://{host:s}:{port:d}/manager/configuration/analysis/command"
      headers:
        Authorization: "Bearer {test_login_token}"
      method: GET
    response:
      status_code: 200
      json:
        error: !anyint
        data:
          affected_items:
            - command: !anything
          failed_items: []
          total_affected_items: 1
          total_failed_items: 0

  - name: Try to show the config of analysis/internal in the manager
    request:
      verify: False
      url: "{protocol:s}://{host:s}:{port:d}/manager/configuration/analysis/internal"
      headers:
        Authorization: "Bearer {test_login_token}"
      method: GET
    response:
      status_code: 200
      json:
        error: !anyint
        data:
          affected_items:
            - internal: !anything
          failed_items: []
          total_affected_items: 1
          total_failed_items: 0

  - name: Try to show the config of auth in the manager
    request:
      verify: False
      url: "{protocol:s}://{host:s}:{port:d}/manager/configuration/auth/auth"
      headers:
        Authorization: "Bearer {test_login_token}"
      method: GET
    response:
      status_code: 200
      json:
        error: !anyint
        data:
          affected_items:
            - auth: !anything
          failed_items: []
          total_affected_items: 1
          total_failed_items: 0

  - name: Try to show the config of com/internal in the manager
    request:
      verify: False
      url: "{protocol:s}://{host:s}:{port:d}/manager/configuration/com/internal"
      headers:
        Authorization: "Bearer {test_login_token}"
      method: GET
    response:
      status_code: 200
      json:
        error: !anyint
        data:
          affected_items:
            - internal: !anything
          failed_items: []
          total_affected_items: 1
          total_failed_items: 0

  - name: Try to show the config of logcollector/localfile in the manager
    request:
      verify: False
      url: "{protocol:s}://{host:s}:{port:d}/manager/configuration/logcollector/localfile"
      headers:
        Authorization: "Bearer {test_login_token}"
      method: GET
    response:
      status_code: 200
      json:
        error: !anyint
        data:
          affected_items:
            - localfile: !anything
          failed_items: []
          total_affected_items: 1
          total_failed_items: 0

  - name: Try to show the config of logcollector/socket in the manager
    request:
      verify: False
      url: "{protocol:s}://{host:s}:{port:d}/manager/configuration/logcollector/socket"
      headers:
        Authorization: "Bearer {test_login_token}"
      method: GET
    response:
      status_code: 200
      json:
        error: !anyint
        data:
          affected_items: []
          failed_items: []
          total_affected_items: 0
          total_failed_items: 0

  - name: Try to show the config of logcollector/internal in the manager
    request:
      verify: False
      url: "{protocol:s}://{host:s}:{port:d}/manager/configuration/logcollector/internal"
      headers:
        Authorization: "Bearer {test_login_token}"
      method: GET
    response:
      status_code: 200
      json:
        error: !anyint
        data:
          affected_items:
            - internal: !anything
          failed_items: []
          total_affected_items: 1
          total_failed_items: 0

  - name: Try to show the config of monitor/internal in the manager
    request:
      verify: False
      url: "{protocol:s}://{host:s}:{port:d}/manager/configuration/monitor/internal"
      headers:
        Authorization: "Bearer {test_login_token}"
      method: GET
    response:
      status_code: 200
      json:
        error: !anyint
        data:
          affected_items:
            - monitord: !anything
          failed_items: []
          total_affected_items: 1
          total_failed_items: 0

  - name: Try to show the config of request/remote in the manager
    request:
      verify: False
      url: "{protocol:s}://{host:s}:{port:d}/manager/configuration/request/remote"
      headers:
        Authorization: "Bearer {test_login_token}"
      method: GET
    response:
      status_code: 200
      json:
        error: !anyint
        data:
          affected_items:
            - remote: !anything
          failed_items: []
          total_affected_items: 1
          total_failed_items: 0

  - name: Try to show the config of request/internal in the manager
    request:
      verify: False
      url: "{protocol:s}://{host:s}:{port:d}/manager/configuration/request/internal"
      headers:
        Authorization: "Bearer {test_login_token}"
      method: GET
    response:
      status_code: 200
      json:
        error: !anyint
        data:
          affected_items:
            - internal: !anything
          failed_items: []
          total_affected_items: 1
          total_failed_items: 0

  - name: Try to show the config of syscheck/syscheck in the manager
    request:
      verify: False
      url: "{protocol:s}://{host:s}:{port:d}/manager/configuration/syscheck/syscheck"
      headers:
        Authorization: "Bearer {test_login_token}"
      method: GET
    response:
      status_code: 200
      json:
        error: !anyint
        data:
          affected_items:
            - syscheck: !anything
          failed_items: []
          total_affected_items: 1
          total_failed_items: 0

  - name: Try to show the config of syscheck/rootcheck in the manager
    request:
      verify: False
      url: "{protocol:s}://{host:s}:{port:d}/manager/configuration/syscheck/rootcheck"
      headers:
        Authorization: "Bearer {test_login_token}"
      method: GET
    response:
      status_code: 200
      json:
        error: !anyint
        data:
          affected_items:
            - rootcheck: !anything
          failed_items: []
          total_affected_items: 1
          total_failed_items: 0

  - name: Try to show the config of syscheck/internal in the manager
    request:
      verify: False
      url: "{protocol:s}://{host:s}:{port:d}/manager/configuration/syscheck/internal"
      headers:
        Authorization: "Bearer {test_login_token}"
      method: GET
    response:
      status_code: 200
      json:
        error: !anyint
        data:
          affected_items:
            - internal: !anything
          failed_items: []
          total_affected_items: 1
          total_failed_items: 0

  - name: Try to show the config of wmodules/wmodules in the manager
    request:
      verify: False
      url: "{protocol:s}://{host:s}:{port:d}/manager/configuration/wmodules/wmodules"
      headers:
        Authorization: "Bearer {test_login_token}"
      method: GET
    response:
      status_code: 200
      json:
        error: !anyint
        data:
          affected_items:
            - wmodules: !anything
          failed_items: []
          total_affected_items: 1
          total_failed_items: 0

---
test_name: PUT /manager/configuration

stages:

  # PUT /manager/configuration
  - name: Upload a valid configuration
    request:
      verify: False
      url: "{protocol:s}://{host:s}:{port:d}/manager/configuration"
      method: PUT
      data: "{valid_wazuh_conf:s}"
      headers:
        Authorization: "Bearer {test_login_token}"
        content-type: application/octet-stream
    response:
      status_code: 200
      json:
        data:
          affected_items:
            - 'manager'
          failed_items: []
          total_affected_items: 1
          total_failed_items: 0
        error: 0

  # GET /manager/configuration/
  - name: Ensure the new config has been applied by checking a field
    request:
      verify: False
      url: "{protocol:s}://{host:s}:{port:d}/manager/configuration"
      headers:
        Authorization: "Bearer {test_login_token}"
      method: GET
      params:
        section: "alerts"
        field: "log_alert_level"
    response:
      status_code: 200
      json:
        error: !anyint
        data:
          affected_items:
            - alerts:
                log_alert_level: '300'
          failed_items: []
          total_affected_items: 1
          total_failed_items: 0


  # PUT /manager/configuration
  - name: Try to upload an invalid configuration
    request:
      verify: False
      url: "{protocol:s}://{host:s}:{port:d}/manager/configuration"
      method: PUT
      data: "{invalid_wazuh_conf:s}"
      headers:
        Authorization: "Bearer {test_login_token}"
        content-type: application/octet-stream
    response:
      status_code: 200
      json:
        error: !anyint
        data:
          affected_items: []
          failed_items:
            - error:
                code: 1113
              id:
                - 'manager'
          total_affected_items: 0
          total_failed_items: 1

  # PUT /manager/configuration
  - name: Try to upload an empty configuration
    request:
      verify: False
      url: "{protocol:s}://{host:s}:{port:d}/manager/configuration"
      method: PUT
      data: "{invalid_wazuh_conf:s}"
      headers:
        Authorization: "Bearer {test_login_token}"
        content-type: application/octet-stream
    response:
      status_code: 200
      json:
        error: !anyint
        data:
          affected_items: []
          failed_items:
            - error:
                code: 1113
              id:
                - 'manager'
          total_affected_items: 0
          total_failed_items: 1

  # PUT /manager/configuration
  - name: Try to upload an invalid configuration with an invalid content-type
    request:
      verify: False
      url: "{protocol:s}://{host:s}:{port:d}/manager/configuration"
      method: PUT
      data: "{invalid_wazuh_conf:s}"
      headers:
        Authorization: "Bearer {test_login_token}"
        content-type: application/json
    response:
      status_code: 406
      json:
        error: 6002

  # GET /manager/configuration/
  - name: Ensure the config didn't change
    request:
      verify: False
      url: "{protocol:s}://{host:s}:{port:d}/manager/configuration"
      headers:
        Authorization: "Bearer {test_login_token}"
      method: GET
      params:
        section: "alerts"
        field: "log_alert_level"
    response:
      status_code: 200
      json:
        error: !anyint
        data:
          affected_items:
            - alerts:
                log_alert_level: '300'
          failed_items: []
          total_affected_items: 1
          total_failed_items: 0

---
test_name: PUT /manager/restart

stages:

  # PUT /manager/restart
  - name: Restart manager
    request:
      verify: False
      url: "{protocol:s}://{host:s}:{port:d}/manager/restart"
      method: PUT
      headers:
        Authorization: "Bearer {test_login_token}"
    response:
      status_code: 200
      json:
        error: !anyint
        data:
          affected_items:
            - !anystr
          failed_items: []
          total_affected_items: 1
          total_failed_items: 0<|MERGE_RESOLUTION|>--- conflicted
+++ resolved
@@ -696,13 +696,10 @@
             - wazuh-modulesd:control: !anything
             - wazuh-modulesd:database: !anything
             - wazuh-modulesd:download: !anything
-<<<<<<< HEAD
             - wazuh-modulesd:logcollector: !anything
             - wazuh-modulesd:osquery: !anything
             - wazuh-modulesd:syscheck: !anything
             - wazuh-modulesd:syscollector: !anything
-=======
->>>>>>> c1104b41
             - wazuh-modulesd:task-manager: !anything
             - wazuh-monitord: !anything
             - wazuh-remoted: !anything
