#!/usr/bin/env python
# Copyright (C) 2015, Wazuh Inc.
# Created by Wazuh, Inc. <info@wazuh.com>.
# This program is a free software; you can redistribute it and/or modify it under the terms of GPLv2

import os
import sqlite3
import sys
from copy import copy
from unittest.mock import patch, mock_open, call

import pytest

with patch('wazuh.core.common.wazuh_uid'):
    with patch('wazuh.core.common.wazuh_gid'):
        from wazuh.core.agent import *
        from wazuh.core.exception import WazuhException
        from api.util import remove_nones_to_dict
        from wazuh.core.common import reset_context_cache

# all necessary params

test_data_path = os.path.join(os.path.dirname(os.path.realpath(__file__)), 'data', 'test_agent')


def get_WazuhDBQuery_params(wdb_class):
    """Get default parameters for the specified WazuhDBQuery class.

    Parameters
    ----------
    wdb_class : str
        Suffix of the WazuhDBQuery class. Example: 'Agents' to get default parameters from `WazuhDBQueryAgents` class.

    Returns
    -------
    parameters_dict
        Dictionary with all the default parameters.
    """
    with patch('wazuh.core.agent.WazuhDBQuery.__init__') as wdbquery_mock:
        getattr(sys.modules[__name__], f'WazuhDBQuery{wdb_class}')()
        return wdbquery_mock.call_args.kwargs


# list with Wazuh packages availables with their hash
wpk_versions = [['v3.10.0', '251b1af81d45d291540d8589b124302613f0a4e0'],
                ['v3.9.0', '180e25a1fefafe8d83c763d375cb1a3a387bc08a'],
                ['v3.8.3', '180e25a1fefafe8d83c763d375cb1a3a387bc08a'],
                ['v3.8.2', '7a49d5604e1034d1327c993412433d124274bc7e'],
                ['v3.8.1', '54c55d50f9d88df937fb2b40a4eeec17cbc6ce24'],
                ['v3.8.0', 'e515d2251af9d4830dfa27902896c8d66c4ded2f'],
                ['v3.7.2', 'e28cfb89469b1b8bfabefe714c09b942ebd7a928'],
                ['v3.7.1', '7ef661a92295a02755812e3e10c87bf49bb52114'],
                ['v3.7.0', 'b1a94c212195899be53564e86b69981d4729154e'],
                ['v3.6.1', 'ed01192281797f64c99d53cff91efe936bc31b17'],
                ['v3.6.0', '83fd0e49c6ab47f59c5d75478a371396082613fe'],
                ['v3.5.0', '5e276bd26d76c3c1eebed5ca57094ee957b3ee40'],
                ['v3.4.0', 'f20e4319b9088d534a4655a9136a608800522d50'],
                ['v3.3.9', '180e25a1fefafe8d83c763d375cb1a3a387bc08a']]


class InitAgent:

    def __init__(self, data_path=test_data_path, db_name='schema_global_test.sql'):
        """
        Sets up necessary test environment for agents:
            * One active agent.
            * One pending agent.
            * One never_connected agent.
            * One disconnected agent.

        :return: None
        """
        self.global_db = sqlite3.connect(':memory:')
        self.global_db.row_factory = sqlite3.Row
        self.cur = self.global_db.cursor()
        with open(os.path.join(data_path, db_name)) as f:
            self.cur.executescript(f.read())

        self.never_connected_fields = {'status', 'name', 'ip', 'registerIP', 'node_name', 'dateAdd', 'id'}
        self.pending_fields = self.never_connected_fields | {'manager', 'lastKeepAlive'}
        self.manager_fields = self.pending_fields | {'version', 'os', 'group'}
        self.active_fields = self.manager_fields | {'group', 'mergedSum', 'configSum'}
        self.disconnected_fields = self.active_fields | {"disconnection_time"}
        self.manager_fields -= {'registerIP'}


test_data = InitAgent()


def send_msg_to_wdb(msg, raw=False):
    query = ' '.join(msg.split(' ')[2:])
    result = list(map(remove_nones_to_dict, map(dict, test_data.cur.execute(query).fetchall())))
    return ['ok', dumps(result)] if raw else result


def get_manager_version():
    """
    Get manager version
    """
    manager = Agent(id='000')
    manager.load_info_from_db()

    return manager.version


def check_agent(test_data, agent):
    """Checks a single agent is correct"""
    assert all(map(lambda x: x is not None, agent.values()))
    assert 'status' in agent
    assert 'id' in agent
    if agent['id'] == '000':
        assert agent.keys() == test_data.manager_fields
    elif agent['status'] == 'active':
        assert agent.keys() == test_data.active_fields
    elif agent['status'] == 'disconnected':
        assert agent.keys() == test_data.disconnected_fields
    elif agent['status'] == 'pending':
        assert agent.keys() == test_data.pending_fields
    elif agent['status'] == 'never_connected':
        assert agent.keys() == test_data.never_connected_fields
    else:
        raise Exception("Agent status not known: {}".format(agent['status']))


@pytest.mark.parametrize('value', [
    True,
    OSError
])
@patch("wazuh.core.agent.WazuhDBBackend")
@patch('wazuh.core.wdb.WazuhDBConnection._send', side_effect=send_msg_to_wdb)
@patch('socket.socket.connect')
def test_WazuhDBQueryAgents__init__(socket_mock, send_mock, backend_mock, value):
    """Tests if method __init__ of WazuhDBQueryAgents works properly.

    Parameters
    ----------
    mock_sqli_conn : mock
        Mock of SQLite connection.
    value : boolean
        Boolean to be returned by the method glob.glob().
    """
    socket_mock.side_effect = value
    if value:
        WazuhDBQueryAgents()
        backend_mock.assert_called_once()
    else:
        with pytest.raises(WazuhException, match=".* 2005 .*"):
            WazuhDBQueryAgents()


@patch('socket.socket.connect')
def test_WazuhDBQueryAgents_filter_date(mock_socket_conn):
    """Tests _filter_date of WazuhDBQueryAgents returns expected query"""
    query_agent = WazuhDBQueryAgents()
    query_agent._filter_date({'value': '7d', 'operator': '<', 'field': 'time'}, 'os.name')

    assert ' AND id != 0' in query_agent.query, 'Query returned does not match the expected one'


@pytest.mark.parametrize('field, expected_query', [
    ('os.version', 'CAST(os_major AS INTEGER) asc, CAST(os_minor AS INTEGER) asc'),
    ('status', 'status asc'),
    ('id', 'id asc'),
])
@patch('socket.socket.connect')
def test_WazuhDBQueryAgents_sort_query(mock_socket_conn, field, expected_query):
    """Tests _sort_query of WazuhDBQueryAgents returns expected result

    Parameters
    ----------
    field : str
        One of the available fields.
    expected_query :
        Query expected after using the field value.
    """
    query_agent = WazuhDBQueryAgents(sort={'order': 'asc'})
    result = query_agent._sort_query(field)

    assert expected_query in result, 'Result does not match the expected one'


@patch('socket.socket.connect')
def test_WazuhDBQueryAgents_add_search_to_query(mock_socket_conn):
    """Tests _add_search_to_query of WazuhDBQueryAgents returns expected query"""
    query_agent = WazuhDBQueryAgents(search={'value': 'test', 'negation': True})
    query_agent._add_search_to_query()

    assert 'OR id LIKE :search_id)' in query_agent.query, 'Query returned does not match the expected one'


@pytest.mark.parametrize('data', [
    [{'id': 0, 'status': 'active', 'group': 'default,group1,group2', 'manager': 'master', 'dateAdd': 1000000000,
      'disconnection_time': 0}],
    [{'id': 3, 'status': 'disconnected', 'group': 'default', 'manager': 'worker1', 'dateAdd': 1000000000,
      'disconnection_time': 19345809}]
])
@patch('socket.socket.connect')
def test_WazuhDBQueryAgents_format_data_into_dictionary(mock_socket_conn, data):
    """Tests _format_data_into_dictionary of WazuhDBQueryAgents returns expected data"""
    query_agent = WazuhDBQueryAgents(offset=0, limit=1, sort=None,
                                     search=None, select={'id', 'status', 'group', 'dateAdd', 'manager',
                                                          'disconnection_time'},
                                     default_sort_field=None, query=None, count=5,
                                     get_data=None, min_select_fields={'os.version'})

    # Mock _data variable with our own data
    d = copy(data[0])
    query_agent._data = data
    result = query_agent._format_data_into_dictionary()

    # Assert format_fields inside _format_data_into_dictionary is working as expected
    res = result['items'][0]

    assert res["id"] == str(d["id"]).zfill(3), "ID is not as expected"
    assert res["status"] == d["status"], "status is not as expected"
    assert isinstance(res["group"], list) and len(res["group"]) == len(d["group"].split(",")), \
        "'group' has different type or length than expected"
    assert isinstance(res["dateAdd"], datetime), "Not date type"
    assert res["manager"] == d["manager"]
    assert "disconnection_time" not in res if d["disconnection_time"] == 0 \
        else isinstance(res["disconnection_time"], datetime)


@patch('socket.socket.connect')
def test_WazuhDBQueryAgents_parse_legacy_filters(mock_socket_conn):
    """Tests _parse_legacy_filters of WazuhDBQueryAgents returns expected query"""
    query_agent = WazuhDBQueryAgents(filters={'older_than': 'test'})
    query_agent._parse_legacy_filters()

    assert '(lastKeepAlive>test;status!=never_connected,dateAdd>test;status=never_connected)' in query_agent.q, \
        'Query returned does not match the expected one'


@pytest.mark.parametrize('field_name, field_filter, q_filter', [
    ('group', 'field', {'value': '1', 'operator': '='}),
    ('group', 'test', {'value': '1', 'operator': '!='}),
    ('group', 'test', {'value': '1', 'operator': 'LIKE'}),
    ('group', 'test', {'value': '1', 'operator': '<'}),
    ('os.name', 'field', {'value': '1', 'operator': 'LIKE', 'field': 'status$0'}),
])
@patch('socket.socket.connect')
def test_WazuhDBQueryAgents_process_filter(mock_socket_conn, field_name, field_filter, q_filter):
    """Tests _process_filter of WazuhDBQueryAgents returns expected query

    Parameters
    ----------
    field_name : str
        One of the available fields.
    field_filter : str
        Defines field filters required by the user.
    q_filter : dict
        Query to filter in database.
    """
    equal_regex = r"\(',' || [\w`]+ || ','\) LIKE :\w+"
    not_equal_regex = f"NOT {equal_regex}"
    like_regex = r"[\w`]+ LIKE :\w+"

    query_agent = WazuhDBQueryAgents()
    try:
        query_agent._process_filter(field_name, field_filter, q_filter)
    except WazuhError as e:
        assert e.code == 1409 and q_filter['operator'] not in {'=', '!=', 'LIKE'}
        return

    if field_name == 'group':
        if q_filter['operator'] == '=':
            assert re.search(equal_regex, query_agent.query)
        elif q_filter['operator'] == '!=':
            assert re.search(not_equal_regex, query_agent.query)
        elif q_filter['operator'] == 'LIKE':
            assert re.search(like_regex, query_agent.query)
        else:
            pytest.fail('Unexpected operator')
    else:
        assert 'agentos_name LIKE :field COLLATE NOCASE' in query_agent.query, \
            'Query returned does not match the expected one'


@pytest.mark.parametrize('value', [
    True,
    OSError
])
@patch("wazuh.core.agent.WazuhDBBackend")
@patch('wazuh.core.wdb.WazuhDBConnection._send', side_effect=send_msg_to_wdb)
@patch('socket.socket.connect')
def test_WazuhDBQueryGroup__init__(socket_mock, send_mock, backend_mock, value):
    """Test if method __init__ of WazuhDBQueryGroup works properly.

    Parameters
    ----------
    mock_sqli_conn : mock
        Mock of SQLite connection.
    value : boolean
        Boolean to be returned by the method glob.glob().
    """
    socket_mock.side_effect = value
    if value:
        WazuhDBQueryGroup()
        backend_mock.assert_called_once()
    else:
        with pytest.raises(WazuhException, match=".* 2005 .*"):
            WazuhDBQueryGroup()


@pytest.mark.parametrize('filters', [
    {'name': 'group-1'},
    {'name': 'group-2'}
])
@patch('wazuh.core.wdb.WazuhDBConnection._send', side_effect=send_msg_to_wdb)
@patch('socket.socket.connect')
def test_WazuhDBQueryGroup_filters(socket_mock, send_mock, filters):
    """Test if parameter filters of WazuhDBQueryGroup works properly.

        Parameters
        ----------
        filters : dict
            Dict of filters to apply.
        """
    query_group = WazuhDBQueryGroup(filters=filters)
    result = query_group.run()
    assert result['totalItems'] > 0
    for item in result['items']:
        assert (item[key] == value for key, value in filters.items())


@patch('socket.socket.connect')
def test_WazuhDBQueryGroupByAgents__init__(mock_socket_conn):
    """Tests if method __init__ of WazuhDBQueryGroupByAgents works properly."""
    query_group = WazuhDBQueryGroupByAgents(filter_fields=['name', 'os.name'], offset=0, limit=1, sort={'order': 'asc'},
                                            search={'value': 'test', 'negation': True},
                                            select={'os.name'}, query=None, count=5, get_data=None)

    assert query_group.remove_extra_fields, 'Query returned does not match the expected one'


@patch('socket.socket.connect')
def test_WazuhDBQueryGroupByAgents_format_data_into_dictionary(mock_socket_conn):
    """Tests if method _format_data_into_dictionary of WazuhDBQueryGroupByAgents works properly."""
    query_group = WazuhDBQueryGroupByAgents(filter_fields=['name', 'os.name'], offset=0, limit=1, sort={'order': 'asc'},
                                            search={'value': 'test', 'negation': True},
                                            select={'os.name'}, query=None, count=5, get_data=None)

    query_group.filter_fields = {'fields': set(query_group.filter_fields)}
    query_group._data = [{'count': 1, 'name': 'wazuh-master'},
                         {'count': 1, 'name': 'wazuh-agent1'}]

    result = query_group._format_data_into_dictionary()
    assert all(x['os']['name'] == 'unknown' for x in result['items'])


@pytest.mark.parametrize('filter_fields, expected_response', [
    (['os.codename'], [{'os': {'codename': 'Bionic Beaver'}, 'count': 3}, {'os': {'codename': 'Xenial'}, 'count': 1},
                       {'os': {'codename': 'unknown'}, 'count': 2}, {'os': {'codename': 'XP'}, 'count': 3}]),
    (['node_name'], [{'count': 7, 'node_name': 'node01'}, {'count': 2, 'node_name': 'unknown'}]),
    (['status', 'os.version'], [{'os': {'version': '18.04.1 LTS'}, 'count': 2, 'status': 'active'},
                                {'os': {'version': '16.04.1 LTS'}, 'count': 1, 'status': 'active'},
                                {'os': {'version': 'unknown'}, 'count': 1, 'status': 'never_connected'},
                                {'os': {'version': 'unknown'}, 'count': 1, 'status': 'pending'},
                                {'os': {'version': '18.04.1 LTS'}, 'count': 1, 'status': 'disconnected'},
                                {'os': {'version': '5.2'}, 'count': 2, 'status': 'active'},
                                {'os': {'version': '7.2'}, 'count': 1, 'status': 'active'}])
])
@patch('wazuh.core.wdb.WazuhDBConnection._send', side_effect=send_msg_to_wdb)
@patch('socket.socket.connect')
def test_WazuhDBQueryGroupByAgents(mock_socket_conn, send_mock, filter_fields, expected_response):
    """Tests if WazuhDBQueryGroupByAgents works properly."""
    query_group = WazuhDBQueryGroupByAgents(filter_fields=filter_fields, offset=0, limit=None, sort=None,
                                            search=None, select=None, query=None, count=5, get_data=True)
    result = query_group.run()
    assert result['items'] == expected_response


@patch('socket.socket.connect')
def test_WazuhDBQueryMultigroups__init__(mock_socket_conn):
    """Tests if method __init__ of WazuhDBQueryMultigroups works properly."""
    query_multigroups = WazuhDBQueryMultigroups(group_id='test')

    assert 'group=test' in query_multigroups.q, 'Query returned does not match the expected one'


@pytest.mark.parametrize('group_id', [
    'null',
    'test'
])
@patch('socket.socket.connect')
def test_WazuhDBQueryMultigroups_default_query(mock_socket_conn, group_id):
    """Tests if method _default_query of WazuhDBQueryMultigroups works properly.

    Parameters
    ----------
    group_id : str
        Identifier of the group.
    """
    query_multigroups = WazuhDBQueryMultigroups(group_id=group_id)
    result = query_multigroups._default_query()

    if group_id == 'null':
        assert 'SELECT {0} FROM agent a' in result, 'Query returned does not match the expected one'
    else:
        assert 'SELECT {0} FROM agent a LEFT JOIN belongs b ON a.id = b.id_agent' in result, \
            'Query returned does not match the expected one'


@patch('socket.socket.connect')
def test_WazuhDBQueryMultigroups_default_count_query(mock_socket_conn):
    """Tests if method _default_count_query of WazuhDBQueryMultigroups works properly."""
    query_multigroups = WazuhDBQueryMultigroups(group_id='test')
    result = query_multigroups._default_count_query()

    assert 'COUNT(DISTINCT a.id)' in result, 'Query returned does not match the expected one'


@patch('wazuh.core.wdb.WazuhDBConnection._send', side_effect=send_msg_to_wdb)
@patch('socket.socket.connect')
def test_WazuhDBQueryMultigroups_get_total_items(mock_socket_conn, send_mock):
    """Tests if method _get_total_items of WazuhDBQueryMultigroups works properly."""
    query_multigroups = WazuhDBQueryMultigroups(group_id='test')
    query_multigroups._get_total_items()

    assert 'GROUP BY a.id' in query_multigroups.query, 'Query returned does not match the expected one'


@pytest.mark.parametrize('id, ip, name, key', [
    ('1', '127.0.0.1', 'test_agent', 'b3650e11eba2f27er4d160c69de533ee7eed6016fga85ba2455d53a90927747D'),
])
@patch('wazuh.core.agent.Agent._add')
def test_agent__init__(mock_add, id, ip, name, key):
    """Tests if method __init__ of Agent works properly.

    Parameters
    ----------
    id : str
        Identifier of agent. It has 3 digits
    ip : str
        Add an agent (generate id and key automatically)
    name : str
        Add an agent (generate id and key automatically)
    key : str
        Key of the agent.
    """
    agent = Agent(id=id, ip=ip, name=name, key=key)

    assert agent.id == id and agent.ip == ip and agent.name == name and agent.internal_key == key, \
        'Query returned does not match the expected one'


def test_agent__str__():
    """Tests if method __str__ of Agent returns a string type."""
    agent = Agent()

    assert isinstance(str(agent), str)


def test_agent_to_dict():
    """Tests if method to_dict() of Agent returns a dict type."""
    agent = Agent()

    assert isinstance(agent.to_dict(), dict), 'Result is not a dict'


@pytest.mark.parametrize('id, expected_ip, expected_name, expected_codename', [
    ('000', '127.0.0.1', 'master', 'Bionic Beaver'),
    ('001', '172.17.0.202', 'agent-1', 'Bionic Beaver'),
    ('002', '172.17.0.201', 'agent-2', 'Xenial'),
])
@patch('wazuh.core.wdb.WazuhDBConnection._send', side_effect=send_msg_to_wdb)
@patch('socket.socket.connect')
def test_agent_load_info_from_db(socket_mock, send_mock, id, expected_ip, expected_name, expected_codename):
    """Tests if method load_info_from_db of Agent returns a correct info.

    Parameters
    ----------
    id : str
        Id of the agent to be searched.
    expected_ip : str
        Ip expected on the returned agent.
    expected_name : str
        Name expected on the returned agent.
    expected_codename : str
        OS codename expected on the returned agent.
    """
    agent = Agent(id=id)
    agent.load_info_from_db()
    result = agent.to_dict()

    assert result['id'] == id and result['name'] == expected_name and result['ip'] == expected_ip and \
           result['os']['codename'] == expected_codename


@patch('wazuh.core.wdb.WazuhDBConnection._send', side_effect=send_msg_to_wdb)
@patch('socket.socket.connect')
def test_agent_load_info_from_db_ko(socket_mock, send_mock):
    """Tests if method load_info_from_db raises expected exception"""
    with pytest.raises(WazuhResourceNotFound, match='.* 1701 .*'):
        agent = Agent(id=11250)
        agent.load_info_from_db()


@pytest.mark.parametrize('id, select', [
    (0, None),
    (3, None),
    (0, {'id', 'ip', 'version'}),
    (5, {'id', 'ip', 'version'}),
    (0, {'status', 'manager', 'node_name', 'dateAdd', 'lastKeepAlive'}),
    (2, {'status', 'manager', 'node_name', 'dateAdd', 'lastKeepAlive'})
])
@patch('wazuh.core.wdb.WazuhDBConnection._send', side_effect=send_msg_to_wdb)
@patch('socket.socket.connect')
def test_agent_get_basic_information(socket_mock, send_mock, id, select):
    """Tests if method get_basic_information returns expected data

    Parameters
    ----------
    id : int
        Id of the agent to be searched.
    select : set
        Fields to return.
    """
    agent = Agent(id)
    result = agent.get_basic_information(select)

    assert isinstance(result, dict), 'Result is not a dict'
    if select is not None:
        assert all((x in select for x in result.keys())) and len(result.keys()) == len(select), \
            'Result does not contain expected keys.'


@pytest.mark.parametrize('id, expected_key', [
    (0, 'MCBOb25lIE5vbmUgTm9uZQ=='),
    (1, 'MSBOb25lIE5vbmUgTm9uZQ=='),
    (2, 'MiBOb25lIE5vbmUgTm9uZQ=='),
    (3, 'MyBOb25lIE5vbmUgTm9uZQ=='),
    (4, 'NCBOb25lIE5vbmUgTm9uZQ=='),
    (5, 'NSBOb25lIE5vbmUgTm9uZQ=='),
])
def test_agent_compute_key(id, expected_key):
    """Tests if method compute_key returns expected key for each agent

    Parameters
    ----------
    id : int
        Id of the agent to be searched.
    expected_key :
        Key that should be returned for given ID.
    """

    agent = Agent(id)
    result = agent.compute_key()

    assert result == expected_key, 'Result does not match with expected key'


@pytest.mark.parametrize('id, expected_key', [
    (1, 'MDAxIGFnZW50LTEgYW55IGIzNjUwZTExZWJhMmYyN2VyNGQxNjBjNjlkZTUzM2VlN2VlZDYwMTYzNmE4NWJhMjQ1NWQ1M2E5MDkyNzc0N2Y='),
    (2,
     'MDAyIGFnZW50LTIgMTcyLjE3LjAuMjAxIGIzNjUwZTExZWJhMmYyN2VyNGQxNjBjNjlkZTUzM2VlN2VlZDYwMTZmZ2E4NWJhMjQ1NWQ1M2E5MDkyNzc0N2Y='),
    (3, 'MDAzIG5jLWFnZW50IGFueSBmMzA0ZjU4MmYyNDE3YTNmZGRhZDY5ZDlhZTJiNGYzYjZlNmZkYTc4ODIyOTY2OGFmOWE2OTM0ZDQ1NGVmNDRk'),
    (4,
     'MDA0IHBlbmRpbmctYWdlbnQgYW55IDI4NTViY2Y0OTI3M2M3NTllZjViMTE2ODI5Y2M1ODJmMTUzYzZjMTk5ZGY3Njc2ZTUzZDU5Mzc4NTVmZjU5MDI='),
    (5,
     'MDA1IGFnZW50LTUgMTcyLjE3LjAuMzAwIGIzNjUwZTExZWJhMmYyN2VyNGQxNjBjNjlkZTUzM2VlN2VlZDYwMTYzNmE0MmJhMjQ1NWQ1M2E5MDkyNzc0N2Y='),
])
@patch('wazuh.core.wdb.WazuhDBConnection._send', side_effect=send_msg_to_wdb)
@patch('socket.socket.connect')
def test_agent_get_key(socket_mock, send_mock, id, expected_key):
    """Tests if method get_key returns expected key for each agent

    Parameters
    ----------
    id : int
        Id of the agent to be searched.
    expected_key :
        Key that should be returned for given ID.
    """
    agent = Agent(id)
    result = agent.get_key()

    assert result == expected_key, 'Result does not match with expected key'


@patch('wazuh.core.wdb.WazuhDBConnection._send', side_effect=send_msg_to_wdb)
@patch('socket.socket.connect')
def test_agent_get_key_ko(socket_mock, send_mock):
    """Tests if method get_key raises exception when ID is 0"""
    with pytest.raises(WazuhError, match='.* 1703 .*'):
        agent = Agent('000')
        agent.get_key()


@patch('wazuh.core.agent.WazuhQueue.send_msg_to_agent')
@patch('wazuh.core.wdb.WazuhDBConnection._send', side_effect=send_msg_to_wdb)
@patch('socket.socket.connect')
def test_agent_reconnect(socket_mock, send_mock, mock_send_msg):
    """Test if method reconnect calls send_msg method with correct params."""
    agent_id = '000'
    agent = Agent(agent_id)
    agent.reconnect(WazuhQueue(common.AR_SOCKET))

    # Assert send_msg method is called with correct params
    mock_send_msg.assert_called_with(WazuhQueue.HC_FORCE_RECONNECT, agent_id)


@patch('wazuh.core.agent.WazuhQueue')
@patch('wazuh.core.wdb.WazuhDBConnection._send', side_effect=send_msg_to_wdb)
@patch('socket.socket.connect')
def test_agent_reconnect_ko(socket_mock, send_mock, mock_queue):
    """Test if method reconnect raises exception."""
    # Assert exception is raised when status of agent is not 'active'
    with pytest.raises(WazuhError, match='.* 1707 .*'):
        agent = Agent('003')
        agent.reconnect(mock_queue)


@patch('wazuh.core.agent.Agent._remove_authd', return_value='Agent was successfully deleted')
def test_agent_remove(mock_remove_authd):
    """Tests if method remove() works as expected."""

    with patch('wazuh.core.agent.get_manager_status', return_value={'wazuh-authd': 'running'}):
        agent = Agent('000')
        result = agent.remove()
        assert result == 'Agent was successfully deleted', 'Not expected message'

        mock_remove_authd.assert_called_once_with(False), 'Not expected params'


def test_agent_remove_ko():
    """Tests if method remove() raises expected exception"""
    with pytest.raises(WazuhError, match='.* 1726 .*'):
        agent = Agent('000')
        agent.remove()

    with patch('wazuh.core.agent.get_manager_status', side_effect=WazuhInternalError(1913)):
        with pytest.raises(WazuhError, match='.* 1726 .*'):
            agent = Agent(0)
            agent.remove()


@patch('wazuh.core.agent.WazuhSocketJSON')
def test_agent_remove_authd(mock_wazuh_socket):
    """Tests if method remove_authd() works as expected"""
    agent = Agent('000')
    agent._remove_authd(purge=True)
    mock_wazuh_socket.return_value.send.assert_called_once_with(
        {"function": "remove", "arguments": {"id": str(0).zfill(3), "purge": True}})
    mock_wazuh_socket.return_value.receive.assert_called_once()
    mock_wazuh_socket.return_value.close.assert_called_once()


@pytest.mark.parametrize("authd_status", [
    'running',
    'stopped'
])
@pytest.mark.parametrize("ip, id, key, force", [
    ('192.168.0.0', None, None, {"enabled": False}),
    ('192.168.0.0/28', '002', None, {"enabled": False}),
    ('any', '002', 'WMPlw93l2PnwQMN', {"enabled": False}),
    ('any', '003', 'WMPlw93l2PnwQMN', {"enabled": True}),
])
@patch('wazuh.core.agent.Agent._add_authd')
def test_agent_add(mock_add_authd, authd_status, ip, id, key, force):
    """Test method _add() call other functions with correct params.

    Parameters
    ----------
    authd_status : str
        Status to be returned when calling get_manager_status().
    ip : str
        IP of the new agent. It can be an IP, IP/NET or ANY.
    id : str
        ID of the new agent.
    key : str
        Key of the new agent.
    force : dict
        Remove old agents with same name or IP if conditions are met.
    """
    agent = Agent('001')

    with patch('wazuh.core.agent.get_manager_status', return_value={'wazuh-authd': 'running'}):
        agent._add('test_name', ip, id=id, key=key, force=force)

    mock_add_authd.assert_called_once_with('test_name', ip, id, key, force)


@patch('wazuh.core.agent.get_manager_status', return_value={'wazuh-authd': 'stopped'})
def test_agent_add_ko(mock_manager_status):
    """Test if _add() method raises expected exception."""
    agent = Agent('001')

    with pytest.raises(WazuhError, match='.* 1706 .*'):
        agent._add('test_name', 'http://jaosdf')

    with pytest.raises(WazuhError, match='.* 1706 .*'):
        agent._add('test_name', '1111')

    with pytest.raises(WazuhError, match='.* 1726 .*'):
        agent._add('test_name', '192.168.0.0')

    with patch('wazuh.core.agent.get_manager_status', side_effect=WazuhInternalError(1913)):
        with pytest.raises(WazuhError, match='.* 1726 .*'):
            agent._add('test_name', '192.168.0.0')


@pytest.mark.parametrize("name, ip, id, key, force", [
    ('test_agent', '172.19.0.100', None, None, None),
    ('test_agent', '172.19.0.100', '002', 'MDAyIHdpbmRvd3MtYWdlbnQyIGFueSAzNDA2MjgyMjEwYmUwOWVlMWViNDAyZTYyODZmNWQ2O'
                                          'TE5MjBkODNjNTVjZDE5N2YyMzk3NzA0YWRhNjg1YzQz',
     {"enabled": True, "disconnected_time": {"enabled": True, "value": "1h"}})
])
@patch('wazuh.core.agent.WazuhSocketJSON')
def test_agent_add_authd(mock_wazuh_socket, name, ip, id, key, force):
    """Tests if method _add_authd() works as expected

    Parameters
    ----------
    name : str
        Name of the new agent.
    ip : str
         IP of the new agent. It can be an IP, IP/NET or ANY.
    id : str
        ID of the new agent.
    key : str
         Key of the new agent.
    force : dict
        Force parameters.
    """
    agent = Agent(id)
    agent._add_authd(name, ip, id, key, force)

    mock_wazuh_socket.return_value.receive.assert_called_once()
    mock_wazuh_socket.return_value.close.assert_called_once()
    socket_msg = {"function": "add", "arguments": {"name": name, "ip": ip}}
    if id and key:
        socket_msg["arguments"].update({"id": id, "key": key})
    if force:
        socket_msg["arguments"].update({"force": {"key_mismatch": True, **force}})

    mock_wazuh_socket.return_value.send.assert_called_once_with(socket_msg)


@pytest.mark.parametrize("mocked_exception, expected_exception", [
    (None, None),
    (WazuhError(9008, cmd_error=True), ".* 1705 .*"),
    (WazuhError(9007, cmd_error=True), ".* 1706 .*"),
    (WazuhError(9012, cmd_error=True), ".* 1708 .*"),
    (WazuhError(9000, cmd_error=True), ".* None")
])
@patch('wazuh.core.agent.WazuhSocketJSON')
def test_agent_add_authd_ko(mock_wazuh_socket, mocked_exception, expected_exception):
    """Tests if method _add_authd() raises expected exception"""
    agent = Agent('001')

    if not mocked_exception:
        with pytest.raises(WazuhError, match=".* 1709 .*"):
            agent._add_authd('test_add', '192.168.0.1', '2', 'adsiojew')
    else:
        mock_wazuh_socket.return_value.receive.side_effect = mocked_exception
        with pytest.raises(WazuhError, match=expected_exception):
            agent._add_authd('test_add', '192.168.0.1')


@patch('wazuh.core.wdb.WazuhDBConnection._send', side_effect=send_msg_to_wdb)
@patch('socket.socket.connect')
def test_get_manager_name(mock_connect, mock_send):
    get_manager_name()
    calls = [call('global sql select count(*) from agent where (id = 0)'),
             call('global sql select name from agent where (id = 0) limit 1 offset 0', raw=True)]

    mock_send.assert_has_calls(calls)


@patch('wazuh.core.agent.rmtree')
@patch('wazuh.core.agent.path.exists', return_value=True)
<<<<<<< HEAD
@patch('wazuh.core.common.shared_path', new=os.path.join(test_data_path, 'etc', 'shared'))
@patch('wazuh.core.common.backup_path', new=os.path.join(test_data_path, 'backup'))
def test_agent_delete_single_group(mock_exists, mock_rmtree):
=======
@patch('wazuh.core.common.SHARED_PATH', new=os.path.join(test_data_path, 'etc', 'shared'))
@patch('wazuh.core.common.BACKUP_PATH', new=os.path.join(test_data_path, 'backup'))
@patch('wazuh.core.agent.safe_move')
@patch('wazuh.core.agent.time', return_value=0)
def test_agent_delete_single_group(mock_time, mock_safe_move, mock_exists):
>>>>>>> 8e3eadde
    """Tests if method delete_single_group() works as expected"""

    agent = Agent('000')
    group = 'test_group'

    result = agent.delete_single_group(group)
    assert isinstance(result, dict), 'Result is not a dict'
<<<<<<< HEAD
    assert result['message'] == f"Group '{group}' deleted.", 'Not expected message'
    mock_rmtree.assert_called_once_with(os.path.join(common.shared_path, group))
=======
    assert result['message'] == "Group '001' deleted.", 'Not expected message'
    mock_safe_move.assert_called_once_with(os.path.join(common.SHARED_PATH, '001'),
                                           os.path.join(common.BACKUP_PATH, 'groups', '001_0'),
                                           permissions=0o660), 'Safe_move not called with expected params'
>>>>>>> 8e3eadde


@pytest.mark.parametrize("agent_id, expected_result", [
    (0, 'Ubuntu'),
    (7, 'Windows'),
])
@patch('wazuh.core.wdb.WazuhDBConnection._send', side_effect=send_msg_to_wdb)
@patch('socket.socket.connect')
def test_agent_get_agent_os_name(socket_mock, send_mock, agent_id, expected_result):
    """Tests if method get_agent_os_name() returns expected value

    Parameters
    ----------
    agent_id : int
        ID of the agent to return the attribute from.
    expected_result : str
        Expected value to be obtained.
    """
    agent = Agent(agent_id)
    result = agent.get_agent_os_name()
    assert result == expected_result


@patch('wazuh.core.wdb.WazuhDBConnection._send', side_effect=send_msg_to_wdb)
@patch('socket.socket.connect')
def test_agent_get_agent_os_name_ko(socket_mock, send_mock):
    """Tests if method get_agent_os_name() returns expected value when there is no attribute in the DB"""
    agent = Agent('004')
    assert 'null' == agent.get_agent_os_name()


@patch('wazuh.core.wdb.WazuhDBConnection._send', side_effect=send_msg_to_wdb)
@patch('socket.socket.connect')
def test_agent_get_agents_overview_default(socket_mock, send_mock):
    """Test to get all agents using default parameters"""

    agents = Agent.get_agents_overview()

    # check number of agents
    assert agents['totalItems'] == 9
    # check the return dictionary has all necessary fields

    for agent in agents['items']:
        # check no values are returned as None
        check_agent(test_data, agent)


@pytest.mark.parametrize("select, status, older_than, offset", [
    ({'id', 'dateAdd'}, 'all', None, 0),
    ({'id', 'ip', 'registerIP'}, 'all', None, 1),
    ({'id', 'registerIP'}, 'all', None, 1),
    ({'id', 'ip', 'lastKeepAlive'}, 'active', None, 0),
    ({'id', 'ip', 'lastKeepAlive'}, 'disconnected', None, 1),
    ({'id', 'ip', 'lastKeepAlive'}, 'disconnected', '1s', 1),
    ({'id', 'ip', 'lastKeepAlive'}, 'disconnected', '2h', 0),
    ({'id', 'ip', 'lastKeepAlive'}, 'all', '15m', 2),
    ({'id', 'ip', 'lastKeepAlive'}, 'active', '15m', 0),
    ({'id', 'ip', 'lastKeepAlive'}, 'pending', '15m', 1),
    ({'id', 'ip', 'lastKeepAlive'}, ['active', 'pending'], '15m', 1)
])
@patch('wazuh.core.wdb.WazuhDBConnection._send', side_effect=send_msg_to_wdb)
@patch('socket.socket.connect')
def test_agent_get_agents_overview_select(socket_mock, send_mock, select, status, older_than, offset):
    """Test get_agents_overview function with multiple select parameters

    Parameters
    ----------
    select : set
        Select fields to return.
    status : str
        Filter agents with this status.
    older_than : str
        Filter agents with this value.
    offset : int
        First item to return.
    """
    agents = Agent.get_agents_overview(select=select, filters={'status': status, 'older_than': older_than},
                                       offset=offset)
    assert all(map(lambda x: x.keys() == select, agents['items']))


@pytest.mark.parametrize("search, totalItems", [
    ({'value': 'any', 'negation': 0}, 3),
    ({'value': 'any', 'negation': 1}, 6),
    ({'value': 'Windows', 'negation': 0}, 3),
    ({'value': 'Windows', 'negation': 1}, 6),
    ({'value': 'master', 'negation': 1}, 2),
    ({'value': '停', 'negation': 0}, 0)
])
@patch('wazuh.core.wdb.WazuhDBConnection._send', side_effect=send_msg_to_wdb)
@patch('socket.socket.connect')
def test_agent_get_agents_overview_search(socket_mock, send_mock, search, totalItems):
    """Test searching by IP and Register IP

    Parameters
    ----------
    search : dict
        Select fields to return.
    totalItems : int
        Expected number of items to be returned.
    """
    agents = Agent.get_agents_overview(search=search)
    assert len(agents['items']) == totalItems


@pytest.mark.parametrize("query, totalItems", [
    ("ip=172.17.0.201", 1),
    ("ip=172.17.0.202", 1),
    ("ip=172.17.0.202;registerIP=any", 1),
    ("status=disconnected;lastKeepAlive>34m", 1),
    ("(status=active,status=pending);lastKeepAlive>5m", 4)
])
@patch('wazuh.core.wdb.WazuhDBConnection._send', side_effect=send_msg_to_wdb)
@patch('socket.socket.connect')
def test_agent_get_agents_overview_query(socket_mock, send_mock, query, totalItems):
    """

    Parameters
    ----------
    query : str
        Defines query to filter in DB.
    totalItems : int
        Expected number of items to be returned.
    """
    agents = Agent.get_agents_overview(q=query)
    assert len(agents['items']) == totalItems


@pytest.mark.parametrize("status, older_than, totalItems", [
    ('active', '9m', 4),
    ('all', '1s', 8),
    ('never_connected', '30m', 1)
])
@patch('wazuh.core.wdb.WazuhDBConnection._send', side_effect=send_msg_to_wdb)
@patch('socket.socket.connect')
def test_agent_get_agents_overview_status_olderthan(socket_mock, send_mock, status, older_than, totalItems):
    """Test filtering by status

    Parameters
    ----------
    status : str
        Filter agents with this status.
    older_than : str
        Filter agents with this value.
    totalItems : int
        Expected number of items to be returned.
    """
    kwargs = {'filters': {'status': status, 'older_than': older_than},
              'select': {'name', 'id', 'status', 'lastKeepAlive', 'dateAdd'}}

    agents = Agent.get_agents_overview(**kwargs)
    assert agents['totalItems'] == totalItems


@pytest.mark.parametrize("sort, first_id", [
    ({'fields': ['dateAdd'], 'order': 'asc'}, '000'),
    ({'fields': ['dateAdd'], 'order': 'desc'}, '004')
])
@patch('wazuh.core.wdb.WazuhDBConnection._send', side_effect=send_msg_to_wdb)
@patch('socket.socket.connect')
def test_agent_get_agents_overview_sort(socket_mock, send_mock, sort, first_id):
    """Test sorting.

    Parameters
    ----------
    sort : dict
        Sorts the items. Format: {"fields":["field1","field2"],"order":"asc|desc"}.
    first_id : str
        First expected ID.
    """
    agents = Agent.get_agents_overview(sort=sort, select={'dateAdd'})
    assert agents['items'][0]['id'] == first_id


@pytest.mark.parametrize("agent_id, group_id, replace, replace_list", [
    ('002', 'test_group', False, None),
    ('002', 'test_group', True, ['default']),
])
<<<<<<< HEAD
@patch('wazuh.core.agent.Agent.get_agent_groups', return_value=['default'])
@patch('wazuh.core.agent.Agent.set_agent_group_relationship')
def test_agent_add_group_to_agent(set_agent_group_mock, agent_groups_mock, agent_id, group_id, replace, replace_list):
    """Test if add_group_to_agent() works as expected and uses the correct parameters.
=======
@patch('wazuh.core.common.GROUPS_PATH', new=test_data_path)
@patch('wazuh.core.common.SHARED_PATH', new=test_data_path)
@patch('wazuh.core.wdb.WazuhDBConnection._send', side_effect=send_msg_to_wdb)
@patch('socket.socket.connect')
def test_agent_add_group_to_agent(socket_mock, send_mock, agent_id, group_id, force, replace, replace_list):
    """Test if add_group_to_agent() works as expected when adding an existing group to agent
>>>>>>> 8e3eadde

    Parameters
    ----------
    agent_id : str
        Id of the agent to be searched.
    group_id : str
        Name of the group to be added.
    replace : bool
        Whether to append new group to current agent's group or replace it.
    replace_list : list
        List of Group names that can be replaced.
    """
<<<<<<< HEAD
    # Run the method with different options
    result = Agent.add_group_to_agent(group_id, agent_id, replace, replace_list)
    assert result == f'Agent {agent_id} assigned to {group_id}', 'Result is not the expected one'
    set_agent_group_mock.assert_called_once_with(agent_id, group_id, override=replace)
=======
    try:
        # Create the file 'group_id'
        with open(os.path.join(test_data_path, group_id), 'w+'):
            pass
        # Create the file 'agent_id'
        with open(os.path.join(test_data_path, agent_id), 'w+') as f:
            f.write('default')

        with patch('sqlite3.connect') as mock_db:
            mock_db.return_value = test_data.global_db

            # Run the method with different options
            result = Agent.add_group_to_agent(group_id, agent_id, force, replace, replace_list)
            assert result == f'Agent {agent_id} assigned to {group_id}', 'Result is not the expected one'

            with open(os.path.join(test_data_path, agent_id), 'r') as f:
                agent_groups = f.readline().split(',')
                assert group_id in agent_groups, f'{group_id} should be in file {agent_id} but it is not'
                if replace:
                    assert 'default' not in agent_groups, '"default" group should not be within agent groups'
                else:
                    assert 'default' in agent_groups, '"default" group should be within agent groups'

    finally:
        # Remove created files in the test
        os.remove(os.path.join(test_data_path, group_id))
        os.remove(os.path.join(test_data_path, agent_id))


@patch('wazuh.core.common.GROUPS_PATH', new=os.path.join(test_data_path, 'etc', 'shared'))
@patch('wazuh.core.common.SHARED_PATH', new=os.path.join(test_data_path, 'etc', 'shared'))
@patch('wazuh.core.wdb.WazuhDBConnection._send', side_effect=send_msg_to_wdb)
@patch('socket.socket.connect')
def test_agent_add_group_to_agent_ko(socket_mock, send_mock):
    """Test if add_group_to_agent() raises expected exceptions"""
    # Master cannot be added to a conf group
    with pytest.raises(WazuhError, match='.* 1703 .*'):
        Agent.add_group_to_agent('test_group', '000')
>>>>>>> 8e3eadde


@patch('wazuh.core.agent.Agent.get_agent_groups', return_value=['default'])
def test_agent_add_group_to_agent_ko(agent_groups_mock):
    """Test if add_group_to_agent() raises expected exceptions"""
    max_groups_number = 128

    # Error getting agent groups
    with patch('wazuh.core.agent.Agent.get_agent_groups', side_effect=WazuhError(2003)):
        with pytest.raises(WazuhInternalError, match='.* 2007 .*'):
            Agent.add_group_to_agent('test_group', '002')

    # Group cannot be replaced because it is not in replace_list (not enough permissions in rbac)
    with pytest.raises(WazuhError, match='.* 1752 .*'):
        Agent.add_group_to_agent('test_group', '002', replace=True, replace_list=['other'])

    # The group already belongs to the agent
    with pytest.raises(WazuhError, match='.* 1751 .*'):
        Agent.add_group_to_agent('default', '002')

<<<<<<< HEAD
    with patch('wazuh.core.agent.Agent.get_agent_groups',
               return_value=[f'group_{i}' for i in range(max_groups_number)]):
        # Multigroup limit exceeded.
        with pytest.raises(WazuhError, match='.* 1737 .*'):
            Agent.add_group_to_agent('test_group', '002')
=======
            with patch('wazuh.core.common.MAX_GROUPS_PER_MULTIGROUP', new=0):
                # Multigroup limit exceeded.
                with pytest.raises(WazuhError, match='.* 1737 .*'):
                    Agent.add_group_to_agent('test_group', '002')
>>>>>>> 8e3eadde


@pytest.mark.parametrize("agent_id, seconds, expected_result", [
    ('002', 10, True),
    ('002', 700, False)
])
@patch('wazuh.core.wdb.WazuhDBConnection._send', side_effect=send_msg_to_wdb)
@patch('socket.socket.connect')
def test_agent_check_if_delete_agent(socket_mock, send_mock, agent_id, seconds, expected_result):
    """Test if check_if_delete_agent() returns True when time from last connection is greater than <seconds>

    Parameters
    ----------
    agent_id : str
        Id of the agent to be searched.
    seconds : int
        Number of seconds.
    expected_result : bool
        Result that check_if_delete_agent() should return with given params.
    """
    result = Agent.check_if_delete_agent(agent_id, seconds)
    assert result == expected_result, f'Result is {result} but should be {expected_result}'


@patch("wazuh.core.agent.Agent.get_basic_information")
def test_agent_check_if_delete_agent_ko(mock_agent):
    """Test if check_if_delete_agent() returns True when lastKeepAlive == 0 or not instance of datetime"""
    mock_agent.return_value = {'lastKeepAlive': 0}
    result = Agent.check_if_delete_agent(0, 700)
    assert result, f'Result is {result} but should be True'

    mock_agent.return_value = {'lastKeepAlive': '2000-01-01 00:00:00'}
    result = Agent.check_if_delete_agent(0, 700)
    assert result, f'Result is {result} but should be True'


@pytest.mark.parametrize("group_exists", [
    True,
    False,
])
def test_agent_group_exists(group_exists):
    """Test if group_exists() returns True when time from last connection is greater than <seconds>

    Parameters
    ----------
    group_exists : bool
        Expected result
    """
    with patch('os.path.exists', return_value=group_exists):
        result = Agent.group_exists('default')
        assert result == group_exists, f'Group exists should return {group_exists}'


def test_agent_group_exists_ko():
    """Test if group_exists() raises exception when the name isn't valid"""
    with pytest.raises(WazuhError, match='.* 1722 .*'):
        Agent.group_exists('default**')


@patch('wazuh.core.agent.WazuhDBConnection.run_wdb_command', return_value=('ok', '["payload"]'))
@patch('socket.socket.connect')
def test_agent_get_agent_groups(socket_connect_mock, wdb_command_mock):
    """Test if get_agent_groups() asks for agent's groups correctly."""
    agent_id = '001'
    agent_groups = Agent.get_agent_groups(agent_id)

    wdb_command = 'global select-group-belong :agent_id:'
    wdb_command_mock.assert_called_once_with(wdb_command.replace(':agent_id:', agent_id))
    assert agent_groups == ['payload']


@pytest.mark.parametrize('remove, override, expected_mode', [
    (False, False, 'append'),
    (True, False, 'remove'),
    (True, True, 'remove'),
    (False, True, 'override')
])
@patch('wazuh.core.agent.WazuhDBConnection.run_wdb_command')
@patch('socket.socket.connect')
def test_agent_set_agent_group_relationship(socket_connect_mock, wdb_command_mock, remove, override, expected_mode):
    """Test if set_agent_group_relationship() uses the correct command to create/remove the relationship between
    an agent and a group.

    Parameters
    ----------
    remove: bool
        Whether to remove the relationship or not.
    override: bool
        Whether to override the previous groups or not.
    expected_mode: str
        Expected mode to send to wdb to change the relationship between an agent and a group.
    """
    agent_id = '001'
    group_id = 'default'
    wdb_command = r'global set-agent-groups {\"mode\":\"(.+)\",\"sync_status\":\"syncreq\",\"data\":\[{\"id\":(.+),' \
                  r'\"groups\":\[\"(.+)\"]}]}'

    # Default relationship -> add an agent to a group
    Agent.set_agent_group_relationship(agent_id, group_id, remove, override)
    match = re.match(wdb_command, wdb_command_mock.call_args[0][0])
    assert match, 'WDB command has changed'
    assert (expected_mode, agent_id, group_id) == match.groups(), 'Unexpected mode when setting agent-group ' \
                                                                  'relationship'

<<<<<<< HEAD
=======
    # Assert methods are called with expected params
    mock_open.assert_called_once_with(os.path.join(common.GROUPS_PATH, '002'), 'w')
    mock_chown.assert_called_once()
    mock_chmod.assert_called_once_with(os.path.join(common.GROUPS_PATH, '002'), 0o660)
>>>>>>> 8e3eadde

@patch('socket.socket.connect', side_effect=PermissionError)
def test_agent_set_agent_group_relationship_ko(socket_connect_mock):
    """Test if set_agent_group_relationship() raises expected exception."""
    with pytest.raises(WazuhInternalError, match='.* 2005 .*'):
        Agent.set_agent_group_relationship('002', 'test_group')


@pytest.mark.parametrize('agent_id, group_id, force, previous_groups, set_default', [
    ('002', 'test_group', False, ['default', 'test_group', 'another_test'], False),
    ('002', 'test_group', True, ['default', 'test_group', 'another_test'], False),
    ('002', 'test_group', False, ['test_group'], True),
    ('002', 'test_group', False, ['test_group', 'another_test'], False)
])
<<<<<<< HEAD
@patch('wazuh.core.agent.Agent.set_agent_group_relationship')
@patch('wazuh.core.agent.Agent.group_exists', return_value=True)
@patch('wazuh.core.agent.Agent.get_basic_information')
def test_agent_unset_single_group_agent(agent_info_mock, group_exists_mock, set_agent_group_mock, agent_id, group_id,
                                        force, previous_groups, set_default):
    """Test if unset_single_group_agent() returns expected message and removes group from agent.
=======
@patch('wazuh.core.common.GROUPS_PATH', new=test_data_path)
@patch('wazuh.core.common.SHARED_PATH', new=test_data_path)
@patch('wazuh.core.wdb.WazuhDBConnection._send', side_effect=send_msg_to_wdb)
@patch('socket.socket.connect')
def test_agent_unset_single_group_agent(socket_mock, send_mock, agent_id, group_id, force, previous_groups,
                                        set_default):
    """Test if unset_single_group_agent() returns expected message and removes group from agent
>>>>>>> 8e3eadde

    Parameters
    ----------
    agent_id : str
        Id of the agent.
    group_id : str
        Name of the group.
    force : bool
        Do not check if agent or group exists.
    previous_groups : str
        Groups to which the agent belongs.
    set_default : bool
        The agent belongs to 'default' group.
    """
<<<<<<< HEAD
    with patch('wazuh.core.agent.Agent.get_agent_groups', return_value=previous_groups):
        result = Agent.unset_single_group_agent(agent_id, group_id, force)

    not force and agent_info_mock.assert_called_once()

    set_agent_group_mock.assert_called_once_with(agent_id, group_id, remove=True)
    assert result == f"Agent '{agent_id}' removed from '{group_id}'." + \
           (" Agent reassigned to group default." if set_default else ""), 'Result message not as expected.'


@patch('wazuh.core.agent.Agent.get_basic_information')
=======
    try:
        # Create the file 'group_id'
        with open(os.path.join(test_data_path, group_id), 'w+'):
            pass
        # Create the file 'agent_id'
        with open(os.path.join(test_data_path, agent_id), 'w+') as f:
            f.write(previous_groups)

        with patch('sqlite3.connect') as mock_db:
            mock_db.return_value = test_data.global_db

            result = Agent.unset_single_group_agent(agent_id, group_id, force)
            # Assert message is as expected
            assert result == f"Agent '{agent_id}' removed from '{group_id}'." + \
                   (" Agent reassigned to group default." if set_default else ""), 'Result message not as expected.'

            # Check that the agent groups file has been updated.
            with open(os.path.join(test_data_path, agent_id), 'r') as f:
                agent_groups = f.readline().split(',')
                if set_default:
                    assert 'default' in agent_groups
                else:
                    assert group_id not in agent_groups, f'{group_id} should not be in file {agent_id}'

    finally:
        # Remove created files in the test
        os.remove(os.path.join(test_data_path, group_id))
        os.remove(os.path.join(test_data_path, agent_id))


@patch('wazuh.core.common.GROUPS_PATH', new=os.path.join(test_data_path, 'etc', 'shared'))
@patch('wazuh.core.common.SHARED_PATH', new=os.path.join(test_data_path, 'etc', 'shared'))
@patch('wazuh.core.wdb.WazuhDBConnection._send', side_effect=send_msg_to_wdb)
>>>>>>> 8e3eadde
@patch('socket.socket.connect')
def test_agent_unset_single_group_agent_ko(socket_mock, agent_information_mock):
    """Test if unset_single_group_agent() raises expected exceptions."""
    # Master cannot be added to a conf group
    with pytest.raises(WazuhError, match='.* 1703 .*'):
        Agent.unset_single_group_agent('000', 'test_group')
    agent_information_mock.assert_called_once()

    # Group does not exists
    with patch('wazuh.core.agent.Agent.group_exists', return_value=False):
        with pytest.raises(WazuhResourceNotFound, match='.* 1710 .*'):
            Agent.unset_single_group_agent('002', 'test_group')

    # Agent does not belong to group
    with patch('wazuh.core.agent.Agent.get_agent_groups', return_value=['new_group', 'new_group2']):
        # Group_id is not within group_list
        with pytest.raises(WazuhError, match='.* 1734 .*'):
            Agent.unset_single_group_agent('002', 'test_group', force=True)

    # Group ID is 'default' and it is the last only one remaining
    with patch('wazuh.core.agent.Agent.get_agent_groups', return_value=['default']):
        # Agent file does not exists
        with pytest.raises(WazuhError, match='.* 1745 .*'):
            Agent.unset_single_group_agent('002', 'default', force=True)


@patch('wazuh.core.configuration.WazuhSocket')
@patch('wazuh.core.wdb.WazuhDBConnection._send', side_effect=send_msg_to_wdb)
@patch('socket.socket.connect')
<<<<<<< HEAD
def test_agent_get_config(socket_mock, send_mock, mock_wazuh_socket):
=======
@patch('os.path.exists')
def test_agent_getconfig(mock_exists, socket_mock, send_mock, mock_wazuh_socket):
>>>>>>> 8e3eadde
    """Test getconfig method returns expected message."""
    agent = Agent('001')
    mock_wazuh_socket.return_value.receive.return_value = b'ok {"test": "conf"}'
    result = agent.get_config('com', 'active-response', 'Wazuh v4.0.0')
    assert result == {"test": "conf"}, 'Result message is not as expected.'


@patch('wazuh.core.configuration.WazuhSocket')
@patch('wazuh.core.wdb.WazuhDBConnection._send', side_effect=send_msg_to_wdb)
@patch('socket.socket.connect')
def test_agent_get_config_ko(socket_mock, send_mock, mock_wazuh_socket):
    """Test getconfig method raises expected exceptions."""
    # Invalid component
    agent = Agent('003')
    with pytest.raises(WazuhError, match=".* 1101 .*"):
        agent.get_config('invalid_component', 'active-response', 'Wazuh v4.0.0')

    # Component or config is none
    agent = Agent('003')
    with pytest.raises(WazuhError, match=".* 1307 .*"):
        agent.get_config('com', None, 'Wazuh v4.0.0')
        agent.get_config(None, 'active-response', 'Wazuh v4.0.0')

    # Agent Wazuh version is lower than ACTIVE_CONFIG_VERSION
    agent = Agent('002')
    with pytest.raises(WazuhInternalError, match=".* 1735 .*"):
        agent.get_config('com', 'active-response', 'Wazuh v3.6.0')


@patch('wazuh.core.stats.WazuhSocket')
@patch('wazuh.core.wdb.WazuhDBConnection._send', side_effect=send_msg_to_wdb)
@patch('socket.socket.connect')
def test_agent_get_stats(socket_mock, send_mock, mock_wazuh_socket):
    """Test get_stats method returns expected message."""
    agent = Agent('001')
    mock_wazuh_socket.return_value.receive.return_value = b'{"error":0, "data":{"test":0}}'
    result = agent.get_stats('logcollector')
    assert result == {"test": 0}, 'Result message is not as expected.'


@patch('wazuh.core.stats.WazuhSocket')
@patch('wazuh.core.wdb.WazuhDBConnection._send', side_effect=send_msg_to_wdb)
@patch('socket.socket.connect')
def test_agent_get_stats_ko(socket_mock, send_mock, mock_wazuh_socket):
    """Test get_stats method raises expected exception when the agent's version is lower than required."""
    agent = Agent('002')
    with pytest.raises(WazuhInternalError, match=r'\b1735\b'):
        agent.get_stats('logcollector')


@pytest.mark.parametrize('upgrade_version', [
    '4.4.0',
    'v4.4.0',
    'wazuh 4.4.0',
    'wazuh v4.4.0'
])
def test_unify_wazuh_upgrade_version_format(upgrade_version):
    """Test that unify_wazuh_upgrade_version_format is properly working."""
    assert unify_wazuh_upgrade_version_format(upgrade_version) == 'v4.4.0'


@pytest.mark.parametrize('version', [
    'v4.4.0',
    '4.4.0',
    'wazuh v4.4.0',
    'wazuh 4.4.0'
])
def test_unify_wazuh_version_format(version):
    """Test that unify_wazuh_version_format is properly working."""
    dkt = {'version': version}
    unify_wazuh_version_format(dkt)
    assert dkt['version'] == 'wazuh v4.4.0'


@pytest.mark.parametrize('agents_list, versions_list', [
    (['001', '002', '003', '004'],
     [{'version': ver} for ver in ['Wazuh v4.2.0', 'Wazuh v4.0.0', 'Wazuh v4.2.1', 'Wazuh v3.13.2']])
])
@patch('wazuh.core.agent.WazuhQueue.send_msg_to_agent')
@patch('wazuh.core.agent.WazuhQueue.__init__', return_value=None)
def test_send_restart_command(wq_mock, wq_send_msg, agents_list, versions_list):
    """Test that restart_command calls send_msg_to_agent with correct params.

    Parameters
    ----------
    agents_list : list
        List of agents' ids to test the send restart command with.
    versions_list : list
        List of agents' versions to test whether the message sent was the correct one or not.
    """
    with patch('wazuh.core.agent.Agent.get_basic_information', side_effect=versions_list):
        for agent_id, agent_version in zip(agents_list, versions_list):
            wq = WazuhQueue(common.AR_SOCKET)
            send_restart_command(agent_id, agent_version['version'], wq)
            expected_msg = WazuhQueue.RESTART_AGENTS_JSON if WazuhVersion(
                agent_version['version']) >= WazuhVersion(common.AR_LEGACY_VERSION) else WazuhQueue.RESTART_AGENTS
            wq_send_msg.assert_called_with(expected_msg, agent_id)


def test_get_agents_info():
    """Test that get_agents_info() returns expected agent IDs"""
    reset_context_cache()
    with open(os.path.join(test_data_path, 'client.keys')) as f:
        client_keys = ''.join(f.readlines())

    expected_result = {'000', '001', '002', '003', '004', '005', '006', '007', '008', '009', '010'}

    with patch('wazuh.core.agent.open', mock_open(read_data=client_keys)) as m:
        result = get_agents_info()
        assert result == expected_result


def test_get_groups():
    """Test that get_groups() returns expected agent groups"""
    expected_result = {'group-1', 'group-2'}
    shared = os.path.join(test_data_path, 'shared')

    with patch('wazuh.core.common.SHARED_PATH', new=shared):
        try:
            for group in list(expected_result):
                os.makedirs(os.path.join(shared, group))
            open(os.path.join(shared, 'non-dir-file'), 'a').close()

            result = get_groups()
            assert result == expected_result
        finally:
            rmtree(shared)


@pytest.mark.parametrize('group, wdb_response, expected_agents', [
    ('default', [('due', '[1,2]'), ('ok', '[3,4]')], {'001', '002', '003', '004'}),
    ('test_group', [('ok', '[1,2,3,999]')], {'001', '002', '003'}),
    ('*', [('due', '[{"data": [{"id": 1}, {"id": 2}]}]'), ('ok', '[{"data": [{"id": 3}, {"id": 4}]}]')],
     {'001', '002', '003', '004'}),
    ('*', [('ok', '[{"data": [{"id": 1}, {"id": 2}, {"id": 999}]}]')], {'001', '002'})
])
@patch('socket.socket.connect')
def test_expand_group(socket_mock, group, wdb_response, expected_agents):
    """Test that expand_group() returns expected agent IDs.

    Parameters
    ----------
    group : str
        Name of the group to be expanded.
    wdb_response: list
        Mock return values for the `WazuhDBConnection.run_wdb_command` method.
    expected_agents : set
        Expected agent IDs for the selected group.
    """
    # Clear and set get_agents_info cache
    reset_context_cache()
    test_get_agents_info()

<<<<<<< HEAD
    with patch('wazuh.core.wdb.WazuhDBConnection.run_wdb_command', side_effect=wdb_response):
        assert expand_group(group) == expected_agents, 'Agent IDs do not match with the expected result'
=======
    id_groups = {'000': 'group1', '001': 'group2', '002': 'group3', '004': '', '005': 'group3,group4', '006': 'group21'}
    agent_groups = os.path.join(test_data_path, 'agent-groups')

    with patch('wazuh.core.common.GROUPS_PATH', new=agent_groups):
        try:
            os.makedirs(agent_groups)
            for id_, groups in id_groups.items():
                with open(os.path.join(agent_groups, id_), 'w+') as f:
                    f.write(groups)

            result = expand_group(group)
            assert result == expected_agents
        except Exception as e:
            pytest.fail(f'Exception raised: {e}')
        finally:
            rmtree(agent_groups)
>>>>>>> 8e3eadde


@pytest.mark.parametrize('system_resources, permitted_resources, filters, expected_result', [
    ({'001', '002', '003', '004'}, ['001', '002', '005', '006'], None,
     {'filters': {'rbac_ids': ['004', '003']}, 'rbac_negate': True}),
    ({'001'}, ['002', '005', '006'], None,
     {'filters': {'rbac_ids': ['001']}, 'rbac_negate': True}),
    ({'group1', 'group3', 'group4'}, ['group1', 'group2', 'group5', 'group6'], None,
     {'filters': {'rbac_ids': ['group3', 'group4']}, 'rbac_negate': True}),
    ({'group1', 'group2', 'group3', 'group4', 'group5', 'group6'}, ['group1'], {'testing': 'first'},
     {'filters': {'rbac_ids': {'group1'}, 'testing': 'first'}, 'rbac_negate': False})
])
def test_get_rbac_filters(system_resources, permitted_resources, filters, expected_result):
    """Check that the function get_rbac_filters calculates correctly the list of allowed or denied

    Parameters
    ----------
    system_resources : str
        Id of the agent to be searched.
    permitted_resources : int
        Error code that is expected.
    """
    result = get_rbac_filters(system_resources=system_resources,
                              permitted_resources=permitted_resources, filters=filters)
    result['filters']['rbac_ids'] = set(result['filters']['rbac_ids'])
    expected_result['filters']['rbac_ids'] = set(expected_result['filters']['rbac_ids'])
    assert result == expected_result<|MERGE_RESOLUTION|>--- conflicted
+++ resolved
@@ -770,17 +770,9 @@
 
 @patch('wazuh.core.agent.rmtree')
 @patch('wazuh.core.agent.path.exists', return_value=True)
-<<<<<<< HEAD
 @patch('wazuh.core.common.shared_path', new=os.path.join(test_data_path, 'etc', 'shared'))
 @patch('wazuh.core.common.backup_path', new=os.path.join(test_data_path, 'backup'))
 def test_agent_delete_single_group(mock_exists, mock_rmtree):
-=======
-@patch('wazuh.core.common.SHARED_PATH', new=os.path.join(test_data_path, 'etc', 'shared'))
-@patch('wazuh.core.common.BACKUP_PATH', new=os.path.join(test_data_path, 'backup'))
-@patch('wazuh.core.agent.safe_move')
-@patch('wazuh.core.agent.time', return_value=0)
-def test_agent_delete_single_group(mock_time, mock_safe_move, mock_exists):
->>>>>>> 8e3eadde
     """Tests if method delete_single_group() works as expected"""
 
     agent = Agent('000')
@@ -788,15 +780,8 @@
 
     result = agent.delete_single_group(group)
     assert isinstance(result, dict), 'Result is not a dict'
-<<<<<<< HEAD
     assert result['message'] == f"Group '{group}' deleted.", 'Not expected message'
     mock_rmtree.assert_called_once_with(os.path.join(common.shared_path, group))
-=======
-    assert result['message'] == "Group '001' deleted.", 'Not expected message'
-    mock_safe_move.assert_called_once_with(os.path.join(common.SHARED_PATH, '001'),
-                                           os.path.join(common.BACKUP_PATH, 'groups', '001_0'),
-                                           permissions=0o660), 'Safe_move not called with expected params'
->>>>>>> 8e3eadde
 
 
 @pytest.mark.parametrize("agent_id, expected_result", [
@@ -975,19 +960,10 @@
     ('002', 'test_group', False, None),
     ('002', 'test_group', True, ['default']),
 ])
-<<<<<<< HEAD
 @patch('wazuh.core.agent.Agent.get_agent_groups', return_value=['default'])
 @patch('wazuh.core.agent.Agent.set_agent_group_relationship')
 def test_agent_add_group_to_agent(set_agent_group_mock, agent_groups_mock, agent_id, group_id, replace, replace_list):
     """Test if add_group_to_agent() works as expected and uses the correct parameters.
-=======
-@patch('wazuh.core.common.GROUPS_PATH', new=test_data_path)
-@patch('wazuh.core.common.SHARED_PATH', new=test_data_path)
-@patch('wazuh.core.wdb.WazuhDBConnection._send', side_effect=send_msg_to_wdb)
-@patch('socket.socket.connect')
-def test_agent_add_group_to_agent(socket_mock, send_mock, agent_id, group_id, force, replace, replace_list):
-    """Test if add_group_to_agent() works as expected when adding an existing group to agent
->>>>>>> 8e3eadde
 
     Parameters
     ----------
@@ -1000,51 +976,10 @@
     replace_list : list
         List of Group names that can be replaced.
     """
-<<<<<<< HEAD
     # Run the method with different options
     result = Agent.add_group_to_agent(group_id, agent_id, replace, replace_list)
     assert result == f'Agent {agent_id} assigned to {group_id}', 'Result is not the expected one'
     set_agent_group_mock.assert_called_once_with(agent_id, group_id, override=replace)
-=======
-    try:
-        # Create the file 'group_id'
-        with open(os.path.join(test_data_path, group_id), 'w+'):
-            pass
-        # Create the file 'agent_id'
-        with open(os.path.join(test_data_path, agent_id), 'w+') as f:
-            f.write('default')
-
-        with patch('sqlite3.connect') as mock_db:
-            mock_db.return_value = test_data.global_db
-
-            # Run the method with different options
-            result = Agent.add_group_to_agent(group_id, agent_id, force, replace, replace_list)
-            assert result == f'Agent {agent_id} assigned to {group_id}', 'Result is not the expected one'
-
-            with open(os.path.join(test_data_path, agent_id), 'r') as f:
-                agent_groups = f.readline().split(',')
-                assert group_id in agent_groups, f'{group_id} should be in file {agent_id} but it is not'
-                if replace:
-                    assert 'default' not in agent_groups, '"default" group should not be within agent groups'
-                else:
-                    assert 'default' in agent_groups, '"default" group should be within agent groups'
-
-    finally:
-        # Remove created files in the test
-        os.remove(os.path.join(test_data_path, group_id))
-        os.remove(os.path.join(test_data_path, agent_id))
-
-
-@patch('wazuh.core.common.GROUPS_PATH', new=os.path.join(test_data_path, 'etc', 'shared'))
-@patch('wazuh.core.common.SHARED_PATH', new=os.path.join(test_data_path, 'etc', 'shared'))
-@patch('wazuh.core.wdb.WazuhDBConnection._send', side_effect=send_msg_to_wdb)
-@patch('socket.socket.connect')
-def test_agent_add_group_to_agent_ko(socket_mock, send_mock):
-    """Test if add_group_to_agent() raises expected exceptions"""
-    # Master cannot be added to a conf group
-    with pytest.raises(WazuhError, match='.* 1703 .*'):
-        Agent.add_group_to_agent('test_group', '000')
->>>>>>> 8e3eadde
 
 
 @patch('wazuh.core.agent.Agent.get_agent_groups', return_value=['default'])
@@ -1065,18 +1000,11 @@
     with pytest.raises(WazuhError, match='.* 1751 .*'):
         Agent.add_group_to_agent('default', '002')
 
-<<<<<<< HEAD
     with patch('wazuh.core.agent.Agent.get_agent_groups',
                return_value=[f'group_{i}' for i in range(max_groups_number)]):
         # Multigroup limit exceeded.
         with pytest.raises(WazuhError, match='.* 1737 .*'):
             Agent.add_group_to_agent('test_group', '002')
-=======
-            with patch('wazuh.core.common.MAX_GROUPS_PER_MULTIGROUP', new=0):
-                # Multigroup limit exceeded.
-                with pytest.raises(WazuhError, match='.* 1737 .*'):
-                    Agent.add_group_to_agent('test_group', '002')
->>>>>>> 8e3eadde
 
 
 @pytest.mark.parametrize("agent_id, seconds, expected_result", [
@@ -1181,13 +1109,6 @@
     assert (expected_mode, agent_id, group_id) == match.groups(), 'Unexpected mode when setting agent-group ' \
                                                                   'relationship'
 
-<<<<<<< HEAD
-=======
-    # Assert methods are called with expected params
-    mock_open.assert_called_once_with(os.path.join(common.GROUPS_PATH, '002'), 'w')
-    mock_chown.assert_called_once()
-    mock_chmod.assert_called_once_with(os.path.join(common.GROUPS_PATH, '002'), 0o660)
->>>>>>> 8e3eadde
 
 @patch('socket.socket.connect', side_effect=PermissionError)
 def test_agent_set_agent_group_relationship_ko(socket_connect_mock):
@@ -1202,22 +1123,12 @@
     ('002', 'test_group', False, ['test_group'], True),
     ('002', 'test_group', False, ['test_group', 'another_test'], False)
 ])
-<<<<<<< HEAD
 @patch('wazuh.core.agent.Agent.set_agent_group_relationship')
 @patch('wazuh.core.agent.Agent.group_exists', return_value=True)
 @patch('wazuh.core.agent.Agent.get_basic_information')
 def test_agent_unset_single_group_agent(agent_info_mock, group_exists_mock, set_agent_group_mock, agent_id, group_id,
                                         force, previous_groups, set_default):
     """Test if unset_single_group_agent() returns expected message and removes group from agent.
-=======
-@patch('wazuh.core.common.GROUPS_PATH', new=test_data_path)
-@patch('wazuh.core.common.SHARED_PATH', new=test_data_path)
-@patch('wazuh.core.wdb.WazuhDBConnection._send', side_effect=send_msg_to_wdb)
-@patch('socket.socket.connect')
-def test_agent_unset_single_group_agent(socket_mock, send_mock, agent_id, group_id, force, previous_groups,
-                                        set_default):
-    """Test if unset_single_group_agent() returns expected message and removes group from agent
->>>>>>> 8e3eadde
 
     Parameters
     ----------
@@ -1232,7 +1143,6 @@
     set_default : bool
         The agent belongs to 'default' group.
     """
-<<<<<<< HEAD
     with patch('wazuh.core.agent.Agent.get_agent_groups', return_value=previous_groups):
         result = Agent.unset_single_group_agent(agent_id, group_id, force)
 
@@ -1244,41 +1154,6 @@
 
 
 @patch('wazuh.core.agent.Agent.get_basic_information')
-=======
-    try:
-        # Create the file 'group_id'
-        with open(os.path.join(test_data_path, group_id), 'w+'):
-            pass
-        # Create the file 'agent_id'
-        with open(os.path.join(test_data_path, agent_id), 'w+') as f:
-            f.write(previous_groups)
-
-        with patch('sqlite3.connect') as mock_db:
-            mock_db.return_value = test_data.global_db
-
-            result = Agent.unset_single_group_agent(agent_id, group_id, force)
-            # Assert message is as expected
-            assert result == f"Agent '{agent_id}' removed from '{group_id}'." + \
-                   (" Agent reassigned to group default." if set_default else ""), 'Result message not as expected.'
-
-            # Check that the agent groups file has been updated.
-            with open(os.path.join(test_data_path, agent_id), 'r') as f:
-                agent_groups = f.readline().split(',')
-                if set_default:
-                    assert 'default' in agent_groups
-                else:
-                    assert group_id not in agent_groups, f'{group_id} should not be in file {agent_id}'
-
-    finally:
-        # Remove created files in the test
-        os.remove(os.path.join(test_data_path, group_id))
-        os.remove(os.path.join(test_data_path, agent_id))
-
-
-@patch('wazuh.core.common.GROUPS_PATH', new=os.path.join(test_data_path, 'etc', 'shared'))
-@patch('wazuh.core.common.SHARED_PATH', new=os.path.join(test_data_path, 'etc', 'shared'))
-@patch('wazuh.core.wdb.WazuhDBConnection._send', side_effect=send_msg_to_wdb)
->>>>>>> 8e3eadde
 @patch('socket.socket.connect')
 def test_agent_unset_single_group_agent_ko(socket_mock, agent_information_mock):
     """Test if unset_single_group_agent() raises expected exceptions."""
@@ -1308,12 +1183,7 @@
 @patch('wazuh.core.configuration.WazuhSocket')
 @patch('wazuh.core.wdb.WazuhDBConnection._send', side_effect=send_msg_to_wdb)
 @patch('socket.socket.connect')
-<<<<<<< HEAD
 def test_agent_get_config(socket_mock, send_mock, mock_wazuh_socket):
-=======
-@patch('os.path.exists')
-def test_agent_getconfig(mock_exists, socket_mock, send_mock, mock_wazuh_socket):
->>>>>>> 8e3eadde
     """Test getconfig method returns expected message."""
     agent = Agent('001')
     mock_wazuh_socket.return_value.receive.return_value = b'ok {"test": "conf"}'
@@ -1467,27 +1337,8 @@
     reset_context_cache()
     test_get_agents_info()
 
-<<<<<<< HEAD
     with patch('wazuh.core.wdb.WazuhDBConnection.run_wdb_command', side_effect=wdb_response):
         assert expand_group(group) == expected_agents, 'Agent IDs do not match with the expected result'
-=======
-    id_groups = {'000': 'group1', '001': 'group2', '002': 'group3', '004': '', '005': 'group3,group4', '006': 'group21'}
-    agent_groups = os.path.join(test_data_path, 'agent-groups')
-
-    with patch('wazuh.core.common.GROUPS_PATH', new=agent_groups):
-        try:
-            os.makedirs(agent_groups)
-            for id_, groups in id_groups.items():
-                with open(os.path.join(agent_groups, id_), 'w+') as f:
-                    f.write(groups)
-
-            result = expand_group(group)
-            assert result == expected_agents
-        except Exception as e:
-            pytest.fail(f'Exception raised: {e}')
-        finally:
-            rmtree(agent_groups)
->>>>>>> 8e3eadde
 
 
 @pytest.mark.parametrize('system_resources, permitted_resources, filters, expected_result', [
