--- conflicted
+++ resolved
@@ -19,12 +19,7 @@
 from wazuh.core.common import AGENT_COMPONENT_STATS_REQUIRED_VERSION, DATE_FORMAT
 from wazuh.core.exception import WazuhException, WazuhError, WazuhInternalError, WazuhResourceNotFound
 from wazuh.core.utils import WazuhVersion, plain_dict_to_nested_dict, get_fields_to_nest, WazuhDBQuery, \
-<<<<<<< HEAD
     WazuhDBQueryDistinct, WazuhDBQueryGroupBy, WazuhDBBackend
-=======
-    WazuhDBQueryDistinct, WazuhDBQueryGroupBy, WazuhDBBackend, safe_move, get_utc_now, get_utc_strptime, \
-    get_date_from_timestamp
->>>>>>> 8e3eadde
 from wazuh.core.wazuh_queue import WazuhQueue
 from wazuh.core.wazuh_socket import WazuhSocket, WazuhSocketJSON, create_wazuh_socket_message
 from wazuh.core.wdb import WazuhDBConnection
@@ -660,12 +655,7 @@
         :return: Confirmation message.
         """
         # Delete group directory (move it to a backup)
-<<<<<<< HEAD
         group_path = path.join(common.shared_path, group_id)
-=======
-        group_path = path.join(common.SHARED_PATH, group_id)
-        group_backup = path.join(common.BACKUP_PATH, 'groups', "{0}_{1}".format(group_id, int(time())))
->>>>>>> 8e3eadde
         if path.exists(group_path):
             rmtree(group_path)
 
@@ -720,7 +710,7 @@
     @staticmethod
     def add_group_to_agent(group_id, agent_id, replace=False, replace_list=None):
         """Add an existing group to an agent.
-        
+
         Parameters
         ----------
         group_id: str
@@ -741,10 +731,6 @@
             replace_list = []
 
         # Get agent's group
-<<<<<<< HEAD
-=======
-        group_path = path.join(common.GROUPS_PATH, agent_id)
->>>>>>> 8e3eadde
         try:
             agent_groups = set(Agent.get_agent_groups(agent_id))
         except Exception as e:
@@ -759,11 +745,7 @@
                 raise WazuhError(1751)
 
         # Check multigroup limit
-<<<<<<< HEAD
         if len(agent_groups) >= common.max_groups_per_multigroup:
-=======
-        if len(agent_groups) > common.MAX_GROUPS_PER_MULTIGROUP:
->>>>>>> 8e3eadde
             raise WazuhError(1737)
 
         # Update group file
@@ -817,19 +799,8 @@
             return False
 
     @staticmethod
-<<<<<<< HEAD
     def get_agent_groups(agent_id):
         """Return all agent's groups.
-=======
-    def get_agents_group_file(agent_id):
-        group_path = path.join(common.GROUPS_PATH, agent_id)
-        if path.exists(group_path):
-            with open(group_path) as f:
-                group_name = f.read().strip()
-            return group_name
-        else:
-            return ''
->>>>>>> 8e3eadde
 
         Parameters
         ----------
@@ -843,15 +814,10 @@
         """
         wdb = WazuhDBConnection()
         try:
-<<<<<<< HEAD
             _, payload = wdb.run_wdb_command(f'global select-group-belong {agent_id}')
             return json.loads(payload)
         finally:
             wdb.close()
-=======
-            agent_group_path = path.join(common.GROUPS_PATH, agent_id)
-            new_file = not path.exists(agent_group_path)
->>>>>>> 8e3eadde
 
     @staticmethod
     def set_agent_group_relationship(agent_id, group_id, remove=False, override=False):
@@ -872,7 +838,7 @@
     @staticmethod
     def unset_single_group_agent(agent_id, group_id, force=False):
         """Unset the agent group. If agent has multigroups, it will preserve all previous groups except the last one.
-        
+
         Parameters
         ----------
         agent_id: str
@@ -1068,7 +1034,7 @@
 @common.context_cached('system_expanded_groups')
 def expand_group(group_name):
     """Expand a certain group or all (*) of them.
-    
+
     Parameters
     ----------
     group_name: str
@@ -1079,7 +1045,6 @@
     set
         Set of agent IDs.
     """
-<<<<<<< HEAD
     agents_ids = []
     wdb_conn = WazuhDBConnection()
     try:
@@ -1106,28 +1071,6 @@
         wdb_conn.close()
 
     return set(agents_ids) & get_agents_info()
-=======
-    agents_ids = set()
-    if group_name == '*':
-        for file in listdir(common.GROUPS_PATH):
-            try:
-                if path.getsize(path.join(common.GROUPS_PATH, file)) > 0:
-                    agents_ids.add(file)
-            except FileNotFoundError:
-                # Agent group removed while running through listed dir
-                pass
-    else:
-        for file in listdir(common.GROUPS_PATH):
-            try:
-                with open(path.join(common.GROUPS_PATH, file), 'r') as f:
-                    file_content = f.readlines()
-                len(file_content) == 1 and group_name in file_content[0].strip().split(',') and agents_ids.add(file)
-            except FileNotFoundError:
-                # Agent group removed while running through listed dir
-                pass
-
-    return agents_ids & get_agents_info()
->>>>>>> 8e3eadde
 
 
 @lru_cache()
