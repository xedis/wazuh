# Copyright (C) 2015, Wazuh Inc.
# Created by Wazuh, Inc. <info@wazuh.com>.
# This program is free software; you can redistribute it and/or modify it under the terms of GP

import ipaddress
import json
import re
import threading
from base64 import b64encode
from datetime import datetime, timezone
from functools import lru_cache
from json import dumps, loads
from os import listdir, path
from shutil import rmtree

from wazuh.core import common, configuration, stats
from wazuh.core.InputValidator import InputValidator
from wazuh.core.cluster.utils import get_manager_status
from wazuh.core.common import AGENT_COMPONENT_STATS_REQUIRED_VERSION, DATE_FORMAT
from wazuh.core.exception import WazuhException, WazuhError, WazuhInternalError, WazuhResourceNotFound
from wazuh.core.utils import WazuhVersion, plain_dict_to_nested_dict, get_fields_to_nest, WazuhDBQuery, \
    WazuhDBQueryDistinct, WazuhDBQueryGroupBy, WazuhDBBackend, get_utc_now, get_utc_strptime, \
    get_date_from_timestamp
from wazuh.core.wazuh_queue import WazuhQueue
from wazuh.core.wazuh_socket import WazuhSocket, WazuhSocketJSON, create_wazuh_socket_message
from wazuh.core.wdb import WazuhDBConnection

detect_wrong_lines = re.compile(r'(.+ .+ (?:any|\d+\.\d+\.\d+\.\d+) \w+)')
detect_valid_lines = re.compile(r'^(\d{3,}) (.+) (any|\d+\.\d+\.\d+\.\d+) (\w+)', re.MULTILINE)

mutex = threading.Lock()
lock_file = None
lock_acquired = False

agent_regex = re.compile(r"^(\d{3,}) [^!].* .* .*$", re.MULTILINE)


class WazuhDBQueryAgents(WazuhDBQuery):
    """Class used to query Wazuh agents."""

    def __init__(self, offset: int = 0, limit: int = common.DATABASE_LIMIT, sort: dict = None, search: dict = None,
                 select: list = None, count: bool = True, get_data: bool = True, query: str = '', filters: dict = None,
                 default_sort_field: str = 'id', min_select_fields: set = None, remove_extra_fields: bool = True,
                 distinct: bool = False, rbac_negate: bool = True):
        """Class constructor.

        Parameters
        ----------
        offset : int
            First item to return.
        limit : int
            Maximum number of items to return.
        sort : dict
            Sorts the items. Format: {"fields":["field1","field2"],"order":"asc|desc"}.
        select : list
            Select fields to return. Format: ["field1","field2"].
        filters : dict
            Defines field filters required by the user. Format: {"field1":"value1", "field2":["value2","value3"]}
        query : str
            Query to filter in database. Format: field operator value.
        search : dict
            Looks for items with the specified string. Format: {"fields": ["field1","field2"]}
        default_sort_field : str
            By default, return elements sorted by this field
        min_select_fields : set
            Fields that must be always be selected because they're necessary to compute other fields.
        count : bool
            Whether to compute totalItems or not.
        get_data : bool
            Whether to return data or not.
        distinct : bool
            Look for distinct values.
        rbac_negate : bool
            Whether to use IN or NOT IN on RBAC resources.
        """
        if filters is None:
            filters = {}
        unify_wazuh_version_format(filters)
        if min_select_fields is None:
            min_select_fields = {'id'}
        backend = WazuhDBBackend(query_format='global')
        WazuhDBQuery.__init__(self, offset=offset, limit=limit, table='agent', sort=sort, search=search, select=select,
                              filters=filters, fields=Agent.fields, default_sort_field=default_sort_field,
                              default_sort_order='ASC', query=query, backend=backend,
                              min_select_fields=min_select_fields, count=count, get_data=get_data,
                              date_fields={'lastKeepAlive', 'dateAdd'}, extra_fields={'internal_key'},
                              distinct=distinct, rbac_negate=rbac_negate)
        self.remove_extra_fields = remove_extra_fields

    def _filter_date(self, date_filter: dict, filter_db_name: str):
        """Add date filter to the Wazuh query."""
        WazuhDBQuery._filter_date(self, date_filter, filter_db_name)
        self.query += ' AND id != 0'

    def _sort_query(self, field: str) -> str:
        """Generate sort string with specific casts to sort correctly.

        Returns
        -------
        str
            String corresponding to the sort part of the query.
        """
        if field == 'os.version':
            # Order by os major version and os minor version
            return "CAST(os_major AS INTEGER) {0}, CAST(os_minor AS INTEGER) {0}".format(self.sort['order'])
        return WazuhDBQuery._sort_query(self, field)

    def _add_search_to_query(self):
        """Add search to the Wazuh query with the specific implications.

        Since IDs are stored in the database as integers, id searches must be turned into integers to work as expected.
        """
        if self.search:
            del self.fields['id']
            WazuhDBQuery._add_search_to_query(self)
            self.fields['id'] = 'id'
            self.query = self.query[:-1] + ' OR id LIKE :search_id)'
            self.request['search_id'] = int(self.search['value']) if self.search['value'].isdigit() \
                else re.sub(f"[{self.special_characters}]", '_', self.search['value'])

    def _format_data_into_dictionary(self) -> dict:
        """Compute 'status' field, format id with zero padding and remove non-user-requested fields. Also, remove extra
        fields (internal key and registration IP).

        Returns
        -------
        dict
            Formatted data.
        """
        fields_to_nest, non_nested = get_fields_to_nest(self.fields.keys(), ['os'], '.')

        selected_fields = self.select - self.extra_fields if self.remove_extra_fields else self.select
        selected_fields |= self.min_select_fields
        aux = list()
        for item in self._data:
            # As this is a timestamp, we remove it when its value is 0
            if item.get("disconnection_time") == 0:
                del item["disconnection_time"]
            aux_dict = dict()
            for key, value in item.items():
                if key in selected_fields:
                    aux_dict[key] = format_fields(key, value)

            aux.append(aux_dict)

        self._data = aux

        self._data = [plain_dict_to_nested_dict(d, fields_to_nest, non_nested, ['os'], '.') for d in self._data]

        return super()._format_data_into_dictionary()

    def _parse_legacy_filters(self):
        """Parse legacy filters."""
        if 'older_than' in self.legacy_filters and self.legacy_filters['older_than'] != '0s':
            if self.legacy_filters['older_than']:
                self.q = (self.q + ';' if self.q else '') + \
                         "(lastKeepAlive>{0};status!=never_connected,dateAdd>{0};status=never_connected)".format(
                             self.legacy_filters['older_than'])
            del self.legacy_filters['older_than']

        # some legacy filters can contain multiple values to filter separated by commas. That must split in a list.
        self.legacy_filters.get('older_than', None) == '0s' and self.legacy_filters.pop('older_than')
        legacy_filters_as_list = {
            name: value if isinstance(value, list) else [value] for name, value in self.legacy_filters.items()
        }
        # each filter is represented using a dictionary containing the following fields:
        #   * Value     -> Value to filter by
        #   * Field     -> Field to filter by. Since there can be multiple filters over the same field, a numeric ID
        #                  must be added to the field name.
        #   * Operator  -> Operator to use in the database query. In legacy filters the only available one is =.
        #   * Separator -> Logical operator used to join queries. In legacy filters, the AND operator is used when
        #                  different fields are filtered and the OR operator is used when filtering by the same field
        #                  multiple times.
        #   * Level     -> The level defines the number of parenthesis the query has. In legacy filters, no
        #                  parenthesis are used except when filtering over the same field.

        # Add RBAC filters and remove them from query_filters
        if 'rbac_ids' in legacy_filters_as_list:
            rbac_value = legacy_filters_as_list.pop('rbac_ids')
            operator = 'NOT IN' if self.rbac_negate else 'IN'
        else:
            rbac_value = None

        if rbac_value is not None and (rbac_value or not self.rbac_negate):
            self.query_filters += [{'value': rbac_value,
                                    'field': 'rbac_id',
                                    'operator': operator,
                                    'separator': 'AND',
                                    'level': 0}]

        self.query_filters += [{'value': None if subvalue == "null" else subvalue,
                                'field': '{}${}'.format(name, i),
                                'operator': '=',
                                'separator': 'AND' if len(value) <= 1 or len(value) == i + 1 else 'OR',
                                'level': 0 if i == len(value) - 1 else 1}
                               for name, value in legacy_filters_as_list.items()
                               for i, subvalue in enumerate(value) if not self._pass_filter(subvalue)]

        if self.query_filters:
            # if only traditional filters have been defined, remove last AND from the query.
            self.query_filters[-1]['separator'] = '' if not self.q else 'AND'

    def _process_filter(self, field_name: str, field_filter: str, q_filter: dict):
        """Process filters for specific fields.

        Raises
        ------
        WazuhError(1409)
            If the operator of the filter is not valid.
        """
        if field_name == 'group' and q_filter['value'] is not None:
            valid_group_operators = {'=', '!=', '~'}

            if q_filter['operator'] == '=':
                self.query += f"(',' || {self.fields[field_name]} || ',') LIKE :{field_filter}"
                self.request[field_filter] = f"%,{q_filter['value']},%"
            elif q_filter['operator'] == '!=':
                self.query += f"NOT (',' || {self.fields[field_name]} || ',') LIKE :{field_filter}"
                self.request[field_filter] = f"%,{q_filter['value']},%"
            elif q_filter['operator'] == 'LIKE':
                self.query += f"{self.fields[field_name]} LIKE :{field_filter}"
                self.request[field_filter] = f"%{q_filter['value']}%"
            else:
                raise WazuhError(1409, f"Valid operators for 'group' field: {', '.join(valid_group_operators)}. "
                                       f"Used operator: {q_filter['operator']}")
        else:
            WazuhDBQuery._process_filter(self, field_name, field_filter, q_filter)


class WazuhDBQueryGroup(WazuhDBQuery):
    """Class used to query Wazuh groups."""

    def __init__(self, offset: int = 0, limit: int = common.DATABASE_LIMIT, sort: dict = None, search: dict = None,
                 select: list = None, get_data: bool = True, query: str = '', filters: dict = None, count: bool = True,
                 default_sort_field: str = 'name', min_select_fields: set = None, remove_extra_fields: bool = True,
                 rbac_negate: bool = True):
        """Class constructor.

        Parameters
        ----------
        offset : int
            First item to return.
        limit : int
            Maximum number of items to return.
        sort : dict
            Sorts the items. Format: {"fields":["field1","field2"],"order":"asc|desc"}.
        select : list
            Select fields to return. Format: ["field1","field2"].
        filters : dict
            Defines field filters required by the user. Format: {"field1":"value1", "field2":["value2","value3"]}
        query : str
            Query to filter in database. Format: field operator value.
        search : dict
            Looks for items with the specified string. Format: {"fields": ["field1","field2"]}
        default_sort_field : str
            By default, return elements sorted by this field
        min_select_fields : set
            Fields that must be always be selected because they're necessary to compute other fields.
        count : bool
            Whether to compute totalItems or not.
        get_data : bool
            Whether to return data or not.
        rbac_negate : bool
            Whether to use IN or NOT IN on RBAC resources.
        """
        if filters is None:
            filters = {}
        if min_select_fields is None:
            min_select_fields = {'name'}
        backend = WazuhDBBackend(query_format='global')
        WazuhDBQuery.__init__(self, offset=offset, limit=limit, table='`group`', sort=sort, search=search,
                              select=select,
                              filters=filters, fields={'name': 'name'},
                              default_sort_field=default_sort_field, default_sort_order='ASC', query=query,
                              backend=backend, min_select_fields=min_select_fields, count=count, get_data=get_data,
                              rbac_negate=rbac_negate)
        self.remove_extra_fields = remove_extra_fields

    def _add_select_to_query(self):
        pass

    def _add_sort_to_query(self):
        """Consider the option to sort by count."""
        self.fields['count'] = 'count(id_group)'
        super()._add_sort_to_query()

    def _add_search_to_query(self):
        """Add search to the Wazuh query with the specific implications."""
        super()._add_search_to_query()
        self.query = self.query.replace('WHERE  AND', 'WHERE')
        if 'search' not in self.query:
            self.query = self.query.rstrip('WHERE ')
        self.query += ' GROUP BY name'

    def _default_query(self) -> str:
        """Get default query.

        Returns
        -------
        str
            Default query.
        """
        return "SELECT name, count(id_group) AS count from `group` LEFT JOIN `belongs` on id=id_group WHERE "

    def _get_total_items(self):
        """Get total items."""
        total_items_query = "SELECT COUNT(*) FROM ({}) AS total_groups".format(self.query)
        self.total_items = self.backend.execute(total_items_query, self.request, True)

    def _execute_data_query(self):
        """Execute the query in the backend."""
        self._data = self.backend.execute(self.query, self.request)

    def _parse_legacy_filters(self):
        """Parses legacy filters."""
        if 'older_than' in self.legacy_filters and self.legacy_filters['older_than'] != '0s':
            if self.legacy_filters['older_than']:
                self.q = (self.q + ';' if self.q else '') + \
                         "(lastKeepAlive>{0};status!=never_connected,dateAdd>{0};status=never_connected)".format(
                             self.legacy_filters['older_than'])
            del self.legacy_filters['older_than']

        # some legacy filters can contain multiple values to filter separated by commas. That must split in a list.
        self.legacy_filters.get('older_than', None) == '0s' and self.legacy_filters.pop('older_than')
        legacy_filters_as_list = {
            name: value if isinstance(value, list) else [value] for name, value in self.legacy_filters.items()
        }
        # each filter is represented using a dictionary containing the following fields:
        #   * Value     -> Value to filter by
        #   * Field     -> Field to filter by. Since there can be multiple filters over the same field, a numeric ID
        #                  must be added to the field name.
        #   * Operator  -> Operator to use in the database query. In legacy filters the only available one is =.
        #   * Separator -> Logical operator used to join queries. In legacy filters, the AND operator is used when
        #                  different fields are filtered and the OR operator is used when filtering by the same field
        #                  multiple times.
        #   * Level     -> The level defines the number of parenthesis the query has. In legacy filters, no
        #                  parenthesis are used except when filtering over the same field.

        # Add RBAC filters and remove them from query_filters
        if 'rbac_ids' in legacy_filters_as_list:
            rbac_value = legacy_filters_as_list.pop('rbac_ids')
            operator = 'NOT IN' if self.rbac_negate else 'IN'
        else:
            rbac_value = None

        if rbac_value is not None:
            self.query_filters += [{'value': rbac_value,
                                    'field': 'rbac_name',
                                    'operator': operator,
                                    'separator': 'AND',
                                    'level': 0}]

        self.query_filters += [{'value': None if subvalue == "null" else subvalue,
                                'field': '{}${}'.format(name, i),
                                'operator': '=',
                                'separator': 'AND' if len(value) <= 1 or len(value) == i + 1 else 'OR',
                                'level': 0 if i == len(value) - 1 else 1}
                               for name, value in legacy_filters_as_list.items()
                               for i, subvalue in enumerate(value) if not self._pass_filter(subvalue)]

        if self.query_filters:
            # if only traditional filters have been defined, remove last AND from the query.
            self.query_filters[-1]['separator'] = '' if not self.q else 'AND'


class WazuhDBQueryDistinctAgents(WazuhDBQueryDistinct, WazuhDBQueryAgents):
    pass


class WazuhDBQueryGroupByAgents(WazuhDBQueryGroupBy, WazuhDBQueryAgents):
    """Class used to query grouping by agents."""

    def __init__(self, filter_fields: dict, *args: dict, **kwargs: dict):
        """Class constructor.

        Parameters
        ----------
        filter_fields : dict
            Fields to filter by.
        """
        WazuhDBQueryAgents.__init__(self, *args, **kwargs)
        WazuhDBQueryGroupBy.__init__(self, *args, table=self.table, fields=self.fields, filter_fields=filter_fields,
                                     default_sort_field=self.default_sort_field, backend=self.backend, **kwargs)
        self.remove_extra_fields = True

    def _format_data_into_dictionary(self) -> str:
        """Add <field>: 'unknown' when filter field is not within the response. Compute 'status' field, format id with
        zero padding and remove non-user-requested fields. Also remove, extra fields (internal key and registration IP).

        Returns
        -------
        str
            Formatted data.
        """
        for result in self._data:
            for field in self.filter_fields['fields']:
                if field not in result.keys():
                    result[field] = 'unknown'

        fields_to_nest, non_nested = get_fields_to_nest(self.fields.keys(), ['os'], '.')

        selected_fields = self.select - self.extra_fields if self.remove_extra_fields else self.select

        aux = list()
        for item in self._data:
            aux_dict = dict()
            for key, value in item.items():
                if key in selected_fields:
                    aux_dict[key] = format_fields(key, value)

            aux.append(aux_dict)

        self._data = aux
        self._data = [plain_dict_to_nested_dict(d, fields_to_nest, non_nested, ['os'], '.') for d in self._data]

        return WazuhDBQuery._format_data_into_dictionary(self)


class WazuhDBQueryMultigroups(WazuhDBQueryAgents):
    """Class used to query agents with multigroups."""

    def __init__(self, group_id: str, query: str = '', *args: dict, **kwargs: dict):
        """Class constructor.

        Parameters
        ----------
        group_id : str
            ID of the group.
        query : str
            Query.
        """
        self.group_id = group_id
        query = 'group={}'.format(group_id) + (';' + query if query else '')
        WazuhDBQueryAgents.__init__(self, query=query, *args, **kwargs)

    def _default_query(self) -> str:
        """Get default query.

        Returns
        -------
        str
            Default query.
        """
        return "SELECT {0} FROM agent a LEFT JOIN belongs b ON a.id = b.id_agent" if self.group_id != "null" \
            else "SELECT {0} FROM agent a"

    def _default_count_query(self) -> str:
        """Get count part for the default query.

        Returns
        -------
        str
            String representing the count part for the default query.
        """
        return 'COUNT(DISTINCT a.id)'

    def _get_total_items(self):
        """Get total items."""
        self.total_items = self.backend.execute(self.query.format(self._default_count_query()), self.request, True)
        self.query += ' GROUP BY a.id '


class Agent:
    """Wazuh Agent object."""
    fields = {'id': 'id', 'name': 'name', 'ip': 'coalesce(ip,register_ip)', 'status': 'connection_status',
              'os.name': 'os_name', 'os.version': 'os_version', 'os.platform': 'os_platform',
              'version': 'version', 'manager': 'manager_host', 'dateAdd': 'date_add',
              'group': '`group`', 'mergedSum': 'merged_sum', 'configSum': 'config_sum',
              'os.codename': 'os_codename', 'os.major': 'os_major', 'os.minor': 'os_minor',
              'os.uname': 'os_uname', 'os.arch': 'os_arch', 'os.build': 'os_build',
              'node_name': 'node_name', 'lastKeepAlive': 'last_keepalive', 'internal_key': 'internal_key',
              'registerIP': 'register_ip', 'disconnection_time': 'disconnection_time',
              'group_config_status': 'group_config_status'}

    def __init__(self, id: str = None, name: str = None, ip: str = None, key: str = None, force: dict = None):
        """Initialize an agent.

        `id` when the agent exists.
        `name` and `ip`: generate ID and key automatically.
        `name`, `ip` and `force`: generate ID and key automatically, removing old agent with same name or IP if `force`
            configuration is met.
        `name`, `ip`, `id`, `key` and `force`: insert an agent with an existent ID and key, removing old agent with
            the same name or IP if `force` configuration is met.

        Parameters
        ----------
        id : str
            ID of the agent, if it exists.
        name : str
            Name of the agent.
        ip : str
            IP of the agent.
        key : str
            Key of the agent.
        force : dict
            Authd force parameters.
        """
        self.id = id
        self.name = name
        self.ip = ip
        self.internal_key = key
        self.os = {}
        self.version = None
        self.dateAdd = None
        self.lastKeepAlive = None
        self.status = None
        self.key = None
        self.configSum = None
        self.mergedSum = None
        self.group = None
        self.manager = None
        self.node_name = None
        self.registerIP = ip
        self.disconnection_time = None
        self.group_config_status = None

        # If the method has only been called with an ID parameter, no new agent should be added.
        # Otherwise, a new agent must be added
        if name is not None and ip is not None:
            self._add(name=name, ip=ip, id=id, key=key, force=force)

    def __str__(self) -> str:
        return str(self.to_dict())

    def to_dict(self) -> dict:
        dictionary = {'id': self.id, 'name': self.name, 'ip': self.ip, 'internal_key': self.internal_key, 'os': self.os,
                      'version': self.version, 'dateAdd': self.dateAdd, 'lastKeepAlive': self.lastKeepAlive,
                      'status': self.status, 'key': self.key, 'configSum': self.configSum, 'mergedSum': self.mergedSum,
                      'group': self.group, 'manager': self.manager, 'node_name': self.node_name,
                      'disconnection_time': self.disconnection_time, 'group_config_status': self.group_config_status}

        return dictionary

    def load_info_from_db(self, select: list = None):
        """Gets attributes of existing agent.

        Parameters
        ----------
        select : list
            Select fields to return. Format: ["field1","field2"].

        Raises
        ------
        WazuhResourceNotFound(1701)
            Agent does not exist.
        """
        with WazuhDBQueryAgents(offset=0, limit=None, sort=None, search=None, select=select,
                                query="id={}".format(self.id), count=False, get_data=True,
                                remove_extra_fields=False) as db_query:
            try:
                data = db_query.run()['items'][0]
            except IndexError:
                raise WazuhResourceNotFound(1701)

        list(map(lambda x: setattr(self, x[0], x[1]), data.items()))

    def get_basic_information(self, select: list = None):
        """Gets public attributes of existing agent.

        Parameters
        ----------
        select : list
            Select fields to return. Format: ["field1","field2"].
        """
        self.load_info_from_db(select)
        fields = set(self.fields.keys()) & set(select) if select is not None \
            else set(self.fields.keys()) - {'internal_key'}
        return {field: getattr(self, field) for field in map(lambda x: x.split('.')[0], fields) if getattr(self, field)}

    def compute_key(self) -> str:
        """Compute agent key.

        Returns
        -------
        str
            Agent key.
        """
        str_key = "{0} {1} {2} {3}".format(self.id, self.name, self.registerIP, self.internal_key)
        return b64encode(str_key.encode()).decode()

    def get_key(self) -> str:
        """Get agent key.

        Returns
        -------
        str
            Agent key.

        Raises
        ------
        WazuhError(1703)
            Action not available for manager (000).
        """
        self.load_info_from_db()
        if self.id != "000":
            self.key = self.compute_key()
        else:
            raise WazuhError(1703)

        return self.key

    def reconnect(self, wq: WazuhQueue) -> str:
        """Force reconnect to the manager.

        Parameters
        ----------
        wq : WazuhQueue
            WazuhQueue used for the active response message.

        Raises
        ------
        WazuhError(1707)
            If the agent to be reconnected is not active.

        Returns
        -------
        str
            Message generated by Wazuh.
        """
        # Check if agent is active
        self.get_basic_information()
        if self.status.lower() != 'active':
            raise WazuhError(1707)

        # Send force reconnect message to the WazuhQueue
        ret_msg = wq.send_msg_to_agent(WazuhQueue.HC_FORCE_RECONNECT, self.id)

        return ret_msg

    def remove(self, purge: bool = False) -> str:
        """Delete the agent.

        Parameters
        ----------
        purge : boolean
            Remove key from store.

        Raises
        ------
        WazuhError(1726)
            Authd is not running.
        WazuhInternalError(1757)
            Unhandled exception.

        Returns
        -------
        str
            Message generated by Wazuh.
        """
        # Check that wazuh-authd is running
        try:
            manager_status = get_manager_status(cache=True)
        except WazuhInternalError as e:
            # wazuh-authd is not running due to a problem with /proc availability
            raise WazuhError(1726, extra_message=str(e))

        if manager_status.get('wazuh-authd') != 'running':
            # wazuh-authd is not running
            raise WazuhError(1726)

        # Delete agent
        try:
            data = self._remove_authd(purge)

            return data
        except WazuhException as e:
            raise e
        except Exception as e:
            raise WazuhInternalError(1757, extra_message=str(e))

    def _remove_authd(self, purge: bool = False) -> dict:
        """Delete the agent.

        Parameters
        ----------
        purge : bool
            Delete definitely from key store.

        Returns
        -------
        dict
            Message.
        """
        msg = {"function": "remove", "arguments": {"id": str(self.id).zfill(3), "purge": purge}}

        authd_socket = WazuhSocketJSON(common.AUTHD_SOCKET)
        authd_socket.send(msg)
        data = authd_socket.receive()
        authd_socket.close()

        return data

    def _add(self, name: str, ip: str, id: str = None, key: str = None, force: bool = None):
        """Add an agent to Wazuh.
        2 uses:
            - name and ip [force]: Add an agent like manage_agents (generate id and key).
            - name, ip, id, key [force]: Insert an agent with an existing id and key.

        Parameters
        ----------
        name : str
            Name of the new agent.
        ip : str
            IP of the new agent. It can be an IP, IP/NET or ANY.
        id : str
            ID of the new agent.
        key : str
            Key of the new agent.
        force : dict
            Remove old agents with same name or IP if conditions are met.

        Raises
        ------
        WazuhError(1706)
            If there is an agent with the same IP or the IP is invalid.
        WazuhInternalError(1725)
            If there was an error registering a new agent.
        WazuhError(1726)
            If authd is not running.

        Returns
        -------
        Agent ID.
        """
        # Check IP is available and valid
        ip = ip.lower()
        if ip != 'any':
            if ip.find('/') > 0:
                try:
                    ipaddress.ip_network(ip)
                except Exception:
                    raise WazuhError(1706, extra_message=ip)
            else:
                try:
                    ipaddress.ip_address(ip)
                except Exception:
                    raise WazuhError(1706, extra_message=ip)

        # Check that wazuh-authd is running
        try:
            manager_status = get_manager_status()
        except WazuhInternalError as e:
            # wazuh-authd is not running due to a problem with /proc availability
            raise WazuhError(1726, extra_message=str(e))

        if manager_status.get('wazuh-authd') != 'running':
            # wazuh-authd is not running
            raise WazuhError(1726)

        # Add agent
        try:
            self._add_authd(name, ip, id, key, force)
        except WazuhException as e:
            raise e
        except Exception as e:
            raise WazuhInternalError(1725, extra_message=str(e))

    def _add_authd(self, name: str, ip: str, id: str = None, key: str = None, force: bool = None):
        """Add an agent to Wazuh using authd.
        2 uses:
            - name and ip [force]: Add an agent like manage_agents (generate id and key).
            - name, ip, id, key [force]: Insert an agent with an existing id and key.

        Parameters
        ----------
        name : str
            Name of the new agent.
        ip : str
            IP of the new agent. It can be an IP, IP/NET or ANY.
        id : str
            ID of the new agent.
        key : str
            Key of the new agent.
        force : dict
            Remove old agents with same name or IP if conditions are met.

        Raises
        ------
        WazuhError(1705)
            If there is an agent with the same name
        WazuhError(1706)
            If there is an agent with the same IP or the IP is invalid.
        WazuhError(1708)
            If there is an agent with the same ID.
        WazuhError(1709)
            If the key size is too short.

        Returns
        -------
        Agent ID.
        """
        # Check arguments
        if id:
            id = id.zfill(3)

        if key and len(key) < 64:
            raise WazuhError(1709)

        msg = ""
        if name and ip:
            msg = {"function": "add", "arguments": {"name": name, "ip": ip}}

            if force is not None:
                # This force field must always be present
                force.update({"key_mismatch": True})
                msg["arguments"]["force"] = force

            if id and key:
                msg["arguments"].update({"id": id, "key": key})

        try:
            authd_socket = WazuhSocketJSON(common.AUTHD_SOCKET)
            authd_socket.send(msg)
            data = authd_socket.receive()
            authd_socket.close()
        except WazuhException as e:
            if e.code == 9008:
                raise WazuhError(1705, extra_message=name)
            elif e.code == 9007:
                raise WazuhError(1706, extra_message=ip)
            elif e.code == 9012:
                raise WazuhError(1708, extra_message=id)
            raise e

        self.id = data['id']
        self.internal_key = data['key']
        self.key = self.compute_key()

    @staticmethod
    def delete_single_group(group_id: str) -> dict:
        """Delete a group.

        Parameters
        ----------
        group_id : str
            Group ID.

        Returns
        -------
        dict
            Confirmation message.
        """
        # Delete group directory
        group_path = path.join(common.SHARED_PATH, group_id)
        if path.exists(group_path):
            rmtree(group_path)

        msg = "Group '{0}' deleted.".format(group_id)

        return {'message': msg}

    def get_agent_os_name(self) -> str:
        """Return a string with the agent's os name."""
        query = WazuhDBQueryAgents(select=['os.name'], filters={'id': [self.id]})

        try:
            return query.run()['items'][0]['os'].get('name', 'null')
        except KeyError:
            return 'null'

    @staticmethod
<<<<<<< HEAD
    def get_agents_overview(offset: int = 0, limit: int = common.DATABASE_LIMIT, sort: dict = None, search: str = None,
                            select: str = None, filters: dict = None, q: str = "") -> dict:
=======
    def get_agents_overview(offset=0, limit=common.DATABASE_LIMIT, sort=None, search=None, select=None,
                            filters=None, q="", count=True, get_data=True):
>>>>>>> c9873dc7
        """Gets a list of available agents with basic attributes.

        Parameters
        ----------
        offset : int
            First item to return.
        limit : int
            Maximum number of items to return.
        sort : dict
            Sorts the items. Format: {"fields":["field1","field2"],"order":"asc|desc"}.
        search : str
            Looks for items with the specified string. Format: {"fields": ["field1","field2"]}.
<<<<<<< HEAD
        select : str
            Select fields to return.
=======
        select : set
            Select fields to return. Format: {"fields":["field1","field2"]}.
>>>>>>> c9873dc7
        filters : dict
            Defines required field filters.
        q : str
            Defines query to filter in DB.
        count : bool
            Whether to compute totalItems.
        get_data : bool
            Whether to return data.

        Returns
        -------
<<<<<<< HEAD
        dict
            Information gathered from the database query.
=======
        data : dict
            Information gathered from the database query
>>>>>>> c9873dc7
        """
        pfilters = get_rbac_filters(system_resources=get_agents_info(), permitted_resources=filters.pop('id'),
                                    filters=filters) if filters and 'id' in filters else {'filters': filters}
        db_query = WazuhDBQueryAgents(offset=offset, limit=limit, sort=sort, search=search, select=select,
                                      query=q, count=count, get_data=get_data, **pfilters)
        data = db_query.run()

        return data

    @staticmethod
    def add_group_to_agent(group_id: str, agent_id: str, replace: bool = False, replace_list: list = None) -> str:
        """Add an existing group to an agent.
        
        Parameters
        ----------
        group_id: str
            Name of the group.
        agent_id: str
            ID of the agent.
        replace: bool
            Whether to append new group to current agent's group or replace it.
        replace_list: list
            List of group names that can be replaced.

        Raises
        ------
        WazuhInternalError(2007)
            Body is empty.
        WazuhError(1752)
            Could not force single group for the agent.
        WazuhError(1737)
            Maximum number of groups reached.

        Returns
        -------
        str
            Confirmation message with agent and group IDs.
        """
        if replace_list is None:
            replace_list = []

        # Get agent's group
        try:
            agent_groups = set(Agent.get_agent_groups(agent_id))
        except Exception as e:
            raise WazuhInternalError(2007, extra_message=str(e))

        if replace:
            if not agent_groups.issubset(set(replace_list)):
                raise WazuhError(1752)
        else:
            # Check if the group already belongs to the agent
            if group_id in agent_groups:
                raise WazuhError(1751)

        # Check multigroup limit
        if len(agent_groups) >= common.MAX_GROUPS_PER_MULTIGROUP:
            raise WazuhError(1737)

        # Update group
        Agent.set_agent_group_relationship(agent_id, group_id, override=replace)

        return f"Agent {agent_id} assigned to {group_id}"

    @staticmethod
    def check_if_delete_agent(id: str, seconds: int) -> bool:
        """Check if we should remove an agent: if time from last connection is greater than <seconds>.

        Parameters
        ----------
        id : str
            ID of the new agent.
        seconds : int
            Number of seconds.

        Returns
        -------
        bool
            True if time from last connection is greater thant <seconds>.
        """
        remove_agent = False

        # Always return true for 0 seconds to prevent any possible races
        if seconds == 0:
            remove_agent = True
        else:
            agent_info = Agent(id=id).get_basic_information()
            if 'lastKeepAlive' in agent_info:
                if agent_info['lastKeepAlive'] == 0:
                    remove_agent = True
                else:
                    if isinstance(agent_info['lastKeepAlive'], datetime):
                        last_date = agent_info['lastKeepAlive'].replace(tzinfo=timezone.utc)
                    else:
                        last_date = get_utc_strptime(agent_info['lastKeepAlive'], '%Y-%m-%d %H:%M:%S')
                    difference = (get_utc_now() - last_date).total_seconds()
                    if difference >= seconds:
                        remove_agent = True

        return remove_agent

    @staticmethod
    def group_exists(group_id: str) -> bool:
        """Check if the group exists

        Parameters
        ----------
        group_id : str
            Group ID.

        Raises
        ------
        WazuhError(1722)
            Incorrect format for group_id.

        Returns
        -------
        bool
            True if group exists, False otherwise.
        """
        # Input Validation of group_id
        if not InputValidator().group(group_id):
            raise WazuhError(1722)

        if path.isdir(path.join(common.SHARED_PATH, group_id)):
            return True
        else:
            return False

    @staticmethod
    def get_agent_groups(agent_id: str) -> list:
        """Return all agent's groups.

        Parameters
        ----------
        agent_id : str
            Agent ID.

        Returns
        -------
        list
            List of group IDs.
        """
        wdb = WazuhDBConnection()
        try:
            _, payload = wdb.send(f'global select-group-belong {agent_id}', raw=True)
            return json.loads(payload)
        finally:
            wdb.close()

    @staticmethod
    def set_agent_group_relationship(agent_id: str, group_id: str, remove: bool = False, override: bool = False):
        """Set a relationship between an agent and a group.

        Parameters
        ----------
        agent_id : str
            ID of the agent.
        group_id : str
            ID of the group.
        remove : bool
            Set the relationship with the remove mode.
        override : bool
            Set the relationship with the override mode. This option only works if remove is False. If both override and
            remove are False, the mode used is append.
        """
        if remove:
            mode = 'remove'
        else:
            mode = 'append' if not override else 'override'

        command = f'global set-agent-groups {{"mode":"{mode}","sync_status":"syncreq","data":[{{"id":{agent_id},' \
                  f'"groups":["{group_id}"]}}]}}'

        wdb = WazuhDBConnection()
        try:
            wdb.send(command, raw=True)
        finally:
            wdb.close()

    @staticmethod
    def unset_single_group_agent(agent_id: str, group_id: str, force: bool = False) -> str:
        """Unset the agent group. If agent has multigroups, it will preserve all previous groups except the last one.
        
        Parameters
        ----------
        agent_id : str
            Agent ID.
        group_id : str
            Group ID.
        force : bool
            Do not check if agent or group exists.

        Raises
        ------
        WazuhError(1703)
            Action not available for manager.
        WazuhResourceNotFound(1710)
            The group was not found.
        WazuhError(1734)
            Error removing agent from group.
        WazuhError(1745)
            Agent only belongs to 'default' and it cannot be unassigned from this group.

        Returns
        -------
        str
            Confirmation message.
        """
        if not force:
            # Check if agent exists, it is not 000 and the group exists
            Agent(agent_id).get_basic_information()

            if agent_id == "000":
                raise WazuhError(1703)

            if not Agent.group_exists(group_id):
                raise WazuhResourceNotFound(1710)

        # Get agent's group
        group_list = set(Agent.get_agent_groups(agent_id))
        set_default = False

        # Check agent belongs to group group_id
        if group_id not in group_list:
            raise WazuhError(1734)
        elif len(group_list) == 1:
            if group_id == 'default':
                raise WazuhError(1745)
            else:
                set_default = True

        # Update group file
        Agent.set_agent_group_relationship(agent_id, group_id, remove=True)

        return f"Agent '{agent_id}' removed from '{group_id}'." + (" Agent reassigned to group default."
                                                                   if set_default else "")

    def get_config(self, component: str = '', config: str = '', agent_version: str = '') -> dict:
        """Read agent's loaded configuration.

        Parameters
        ----------
        component : str
            Selected component of the agent configuration.
        config : str
            Agent's active configuration to get.
        agent_version : str
            Agent version to compare with the required version. The format is vX.Y.Z or Wazuh vX.Y.Z.

        Raises
        ------
        WazuhError(1735)
            The agent version is older than the minimum required version.

        Returns
        -------
        dict
            Agent's active configuration.
        """
        if WazuhVersion(agent_version) < WazuhVersion(common.ACTIVE_CONFIG_VERSION):
            raise WazuhInternalError(1735, extra_message=f"Minimum required version is {common.ACTIVE_CONFIG_VERSION}")

        return configuration.get_active_configuration(self.id, component, config)

    def get_stats(self, component: str) -> dict:
        """Read the agent's component stats.

        Parameters
        ----------
        component : str
            Name of the component to get stats from.

        Raises
        ------
        WazuhInternalError(1015)
            Agent version is null.
        WazuhInternalError(1735)
            Agent version is not compatible with this feature.

        Returns
        -------
        dict
            Object with component's stats.
        """
        # Check if agent version is compatible with this feature
        self.load_info_from_db()
        if self.version is None:
            raise WazuhInternalError(1015)
        agent_version = WazuhVersion(self.version.split(" ")[1])
        required_version = WazuhVersion(AGENT_COMPONENT_STATS_REQUIRED_VERSION.get(component))
        if agent_version < required_version:
            raise WazuhInternalError(1735, extra_message="Minimum required version is " + str(required_version))

        return stats.get_daemons_stats_from_socket(self.id, component)


def unify_wazuh_upgrade_version_format(upgrade_version: str) -> str:
    """Format the specified upgrade version into the 'vX.Y.Z' standard.

    Parameters
    ----------
    upgrade_version : str
        String with the specified upgrade version.

    Returns
    -------
    str
        Formatted upgrade version.
    """
    if upgrade_version:
        upgrade_version = re.findall(r'\d+\.\d+\.\d+$', upgrade_version, re.IGNORECASE)[0]
        return f'v{upgrade_version}'


def unify_wazuh_version_format(filters: dict):
    """Verify and format the specified wazuh version into the 'wazuh vX.Y.Z' standard.

    Parameters
    ----------
    filters : dict
        Dictionary field filters required by the user.
    """
    wv = filters.get('version')
    if wv is not None:
        if re.match(r'^v?\d+\.\d+\.\d+$', wv, re.IGNORECASE):
            filters['version'] = f"wazuh {'v' if 'v' not in wv else ''}{wv}"
        elif re.match(r'^wazuh \d+\.\d+\.\d+$', wv, re.IGNORECASE):
            filters['version'] = f"{wv.replace(' ', ' v')}"


def format_fields(field_name: str, value: str) -> str:
    """Give format to values of specific fields.

    Parameters
    ----------
    field_name : str
        Name of the field to be formatted.
    value : str
        Value of the field.
    """
    if field_name == 'id':
        return str(value).zfill(3)
    elif field_name == 'group':
        return value.split(',')
    elif field_name in ['dateAdd', 'lastKeepAlive', 'disconnection_time']:
        return get_date_from_timestamp(value) if not isinstance(value, str) else value
    else:
        return value


def send_restart_command(agent_id: str = '', agent_version: str = '', wq: WazuhQueue = None) -> str:
    """Send restart command to an agent.

    Parameters
    ----------
    agent_id : str
        ID specifying the agent where the restart command will be sent to
    agent_version : str
        Agent version to compare with the required version. The format is vX.Y.Z.
    wq : WazuhQueue
        WazuhQueue used for the active response messages.

    Returns
    -------
    str
        Message generated by Wazuh.
    """
    # If the Wazuh agent version is newer or equal to the AR legacy version,
    # the message sent will have JSON format
    if WazuhVersion(agent_version) >= WazuhVersion(common.AR_LEGACY_VERSION):
        ret_msg = wq.send_msg_to_agent(WazuhQueue.RESTART_AGENTS_JSON, agent_id)
    else:
        ret_msg = wq.send_msg_to_agent(WazuhQueue.RESTART_AGENTS, agent_id)

    return ret_msg


@common.context_cached('system_agents')
def get_agents_info() -> set:
    """Get all agent IDs in the system.

    Returns
    -------
    set
        IDs of all agents in the system.
    """
    with open(common.CLIENT_KEYS, 'r') as f:
        file_content = f.read()

    result = set(agent_regex.findall(file_content))
    result.add('000')

    return result


@common.context_cached('system_groups')
def get_groups() -> set:
    """Get all groups in the system.

    Returns
    -------
    set
        Names of all groups in the system.
    """
    groups = set()
    for shared_file in listdir(common.SHARED_PATH):
        path.isdir(path.join(common.SHARED_PATH, shared_file)) and groups.add(shared_file)

    return groups


@common.context_cached('system_expanded_groups')
def expand_group(group_name: str) -> set:
    """Expand a certain group or all (*) of them.

    Parameters
    ----------
    group_name : str
        Name of the group to be expanded.

    Returns
    -------
    set
        Set of agent IDs.
    """
    agents_ids = []
    wdb_conn = WazuhDBConnection()
    try:
        last_id = 0
        while True:
            if group_name == '*':
                command = 'global sync-agent-groups-get {"last_id":' f'{last_id}' ', "condition":"all"}'
            else:
                command = f'global get-group-agents {group_name} last_id {last_id}'

            status, payload = wdb_conn.send(command, raw=True)
            agents = json.loads(payload)

            for agent in agents[0]['data'] if group_name == '*' else agents:
                agent_id = str(agent['id'] if isinstance(agent, dict) else agent).zfill(3)
                agents_ids.append(agent_id)

            if status == 'ok':
                break
            else:
                last_id = int(agents_ids[-1])

    finally:
        wdb_conn.close()

    return set(agents_ids) & get_agents_info()


@lru_cache()
def get_manager_name() -> str:
    """This function read the manager name from global.db.

    Returns
    -------
    str
        Manager name.
    """
    wdb_conn = WazuhDBConnection()
    manager_name = wdb_conn.execute("global sql SELECT name FROM agent WHERE (id = 0)")[0]['name']
    wdb_conn.close()

    return manager_name


def get_rbac_filters(system_resources: set = None, permitted_resources: list = None, filters: dict = None) -> dict:
    """This function calculate the list of allowed or denied depending on the list size.

    Parameters
    ----------
    system_resources : set
        System resources for the current request.
    permitted_resources : list
        Resources granted by RBAC.
    filters : dict
        Dictionary with additional filters for the current request.

    Returns
    -------
    dict
        Dictionary with the original filters plus those added by RBAC.
    """
    if not filters:
        filters = dict()
    non_permitted_resources = system_resources - set(permitted_resources)

    if len(permitted_resources) < len(non_permitted_resources):
        filters['rbac_ids'] = permitted_resources
        negate = False
    else:
        filters['rbac_ids'] = list(non_permitted_resources)
        negate = True

    return {'filters': filters, 'rbac_negate': negate}


def create_upgrade_tasks(eligible_agents: list, chunk_size: int, command: str, **kwargs) -> list:
    """Recursive function used to create the agents upgrade tasks.

    If a task manager communication error is in the response (error with code 4), the chunk size used is split in half.

    Parameters
    ----------
    eligible_agents : list
        List of eligible agents.
    chunk_size : int
        Number of agents to be sent to the upgrade socket at the same time.
    command : str
        Upgrade command. Values: 'upgrade', 'upgrade_custom', 'upgrade_result'.
    **kwargs
        Upgrade procedure extra parameters.

    Returns
    -------
    list
        Upgrade tasks results.
    """
    result = []
    agents_chunks = [eligible_agents[x:x + chunk_size] for x in range(0, len(eligible_agents), chunk_size)]
    for chunk in agents_chunks:
        response = core_upgrade_agents(command=command, agents_chunk=chunk, wpk_repo=kwargs.get('wpk_repo'),
                                       version=kwargs.get('version'), force=kwargs.get('force'),
                                       use_http=kwargs.get('use_http'), file_path=kwargs.get('file_path'),
                                       installer=kwargs.get('installer'), get_result=kwargs.get('get_result'))

        # In case of task manager communication error, try to create the upgrade tasks again with a smaller chunk size
        # If the used chunk size is 1, return the response with the task manager communication error
        if any(item['error'] == 4 for item in response['data']) and chunk_size != 1:
            return create_upgrade_tasks(eligible_agents, chunk_size // 2, command, **kwargs)

        result.append(response)

    return result


def core_upgrade_agents(agents_chunk: list, command: str = 'upgrade_result', wpk_repo: str = None, version: str = None,
                        force: bool = False, use_http: bool = False, file_path: str = None, installer: str = None,
                        get_result: bool = False) -> dict:
    """Send command to upgrade module / task module.

    Parameters
    ----------
    agents_chunk : list
        List of agents ID's.
    command : str
        Command sent to the socket. Default: 'upgrade_result'
    wpk_repo : str
        URL for WPK download.
    version : str
        Version to upgrade to.
    force : bool
        force the update even if it is a downgrade.
    use_http : bool
        False for HTTPS protocol, True for HTTP protocol.
    file_path : str
        Path to the installation file.
    installer : str
        Selected installer.
    get_result : bool
        Get the result of an update (True -> Task module), Create new upgrade task (False -> Upgrade module)

    Returns
    -------
    dict
        Message received from the socket (Task module or Upgrade module)
    """
    msg = create_wazuh_socket_message(origin={'module': 'api'},
                                      command=command,
                                      parameters={
                                          'agents': agents_chunk,
                                          'version': unify_wazuh_upgrade_version_format(version),
                                          'force_upgrade': force,
                                          'use_http': use_http,
                                          'wpk_repo': wpk_repo,
                                          'file_path': file_path,
                                          'installer': installer
                                      } if not get_result else {'agents': agents_chunk})

    msg['parameters'] = {k: v for k, v in msg['parameters'].items() if v is not None}

    # Send upgrading command
    s = WazuhSocket(common.UPGRADE_SOCKET)
    s.send(dumps(msg).encode())

    # Receive upgrade information from socket
    data = loads(s.receive().decode())
    s.close()

    [agent_info.update((k, get_utc_strptime(v, "%Y/%m/%d %H:%M:%S").strftime(DATE_FORMAT))
                       for k, v in agent_info.items() if k in {'create_time', 'update_time'})
     for agent_info in data['data']]

    return data<|MERGE_RESOLUTION|>--- conflicted
+++ resolved
@@ -859,13 +859,9 @@
             return 'null'
 
     @staticmethod
-<<<<<<< HEAD
     def get_agents_overview(offset: int = 0, limit: int = common.DATABASE_LIMIT, sort: dict = None, search: str = None,
-                            select: str = None, filters: dict = None, q: str = "") -> dict:
-=======
-    def get_agents_overview(offset=0, limit=common.DATABASE_LIMIT, sort=None, search=None, select=None,
-                            filters=None, q="", count=True, get_data=True):
->>>>>>> c9873dc7
+                            select: set = None, filters: dict = None, q: str = "", count: bool = True,
+                            get_data: bool = True) -> dict:
         """Gets a list of available agents with basic attributes.
 
         Parameters
@@ -878,13 +874,8 @@
             Sorts the items. Format: {"fields":["field1","field2"],"order":"asc|desc"}.
         search : str
             Looks for items with the specified string. Format: {"fields": ["field1","field2"]}.
-<<<<<<< HEAD
-        select : str
-            Select fields to return.
-=======
         select : set
             Select fields to return. Format: {"fields":["field1","field2"]}.
->>>>>>> c9873dc7
         filters : dict
             Defines required field filters.
         q : str
@@ -896,13 +887,8 @@
 
         Returns
         -------
-<<<<<<< HEAD
         dict
             Information gathered from the database query.
-=======
-        data : dict
-            Information gathered from the database query
->>>>>>> c9873dc7
         """
         pfilters = get_rbac_filters(system_resources=get_agents_info(), permitted_resources=filters.pop('id'),
                                     filters=filters) if filters and 'id' in filters else {'filters': filters}
@@ -915,7 +901,7 @@
     @staticmethod
     def add_group_to_agent(group_id: str, agent_id: str, replace: bool = False, replace_list: list = None) -> str:
         """Add an existing group to an agent.
-        
+
         Parameters
         ----------
         group_id: str
@@ -1086,7 +1072,7 @@
     @staticmethod
     def unset_single_group_agent(agent_id: str, group_id: str, force: bool = False) -> str:
         """Unset the agent group. If agent has multigroups, it will preserve all previous groups except the last one.
-        
+
         Parameters
         ----------
         agent_id : str
