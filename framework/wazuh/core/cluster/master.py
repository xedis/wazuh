# Copyright (C) 2015, Wazuh Inc.
# Created by Wazuh, Inc. <info@wazuh.com>.
# This program is free software; you can redistribute it and/or modify it under the terms of GPLv2
import asyncio
import functools
import json
import operator
import os
import shutil
from calendar import timegm
from collections import defaultdict
from concurrent.futures import ProcessPoolExecutor
from datetime import datetime, timezone
from time import perf_counter
from typing import Tuple, Dict, Callable
from uuid import uuid4

from wazuh.core import cluster as metadata, common, exception, utils
from wazuh.core.agent import Agent
from wazuh.core.cluster import server, cluster, common as c_common
from wazuh.core.cluster.dapi import dapi
from wazuh.core.cluster.utils import context_tag
from wazuh.core.common import DECIMALS_DATE_FORMAT
from wazuh.core.utils import get_utc_now, get_utc_strptime
from wazuh.core.wdb import AsyncWazuhDBConnection


class ReceiveIntegrityTask(c_common.ReceiveFileTask):
    """
    Define the process and variables necessary to receive and process integrity information from the master.

    This task is created by the master when the worker starts sending its integrity file metadata and it's destroyed
    by the master once the necessary files to update have been sent.
    """

    def __init__(self, *args, **kwargs):
        """Class constructor.

        Parameters
        ----------
        args
            Positional arguments for parent constructor class.
        kwargs
            Keyword arguments for parent constructor class.
        """
        super().__init__(*args, **kwargs)

    def set_up_coro(self) -> Callable:
        """Set up the function to be called when the worker sends its integrity information."""
        return self.wazuh_common.integrity_check

    def done_callback(self, future=None):
        """Check whether the synchronization process was correct and free its lock.

        Parameters
        ----------
        future : asyncio.Future object
            Synchronization process result.
        """
        super().done_callback(future)

        # Integrity task is only freed if master is not waiting for Extra valid files.
        # if not self.wazuh_common.extra_valid_requested:
        #     self.wazuh_common.sync_integrity_free[0] = True

        self.wazuh_common.sync_integrity_free[0] = True


class ReceiveExtraValidTask(c_common.ReceiveFileTask):
    """
    Define the process and variables necessary to receive and process extra valid files from the worker.

    This task is created when the worker starts sending extra valid files and its destroyed once the master has updated
    all the required information.
    """

    def __init__(self, *args, **kwargs):
        """Class constructor.

        Parameters
        ----------
        args
            Positional arguments for parent constructor class.
        kwargs
            Keyword arguments for parent constructor class.
        """
        super().__init__(*args, **kwargs)

    def set_up_coro(self) -> Callable:
        """Set up the function to be called when the worker sends the previously required extra valid files."""
        return self.wazuh_common.sync_extra_valid

    def done_callback(self, future=None):
        """Check whether the synchronization process was correct and free its lock.

        Parameters
        ----------
        future : asyncio.Future object
            Synchronization process result.
        """
        super().done_callback(future)
        self.wazuh_common.extra_valid_requested = False
        self.wazuh_common.sync_integrity_free[0] = True


class ReceiveAgentInfoTask(c_common.ReceiveStringTask):
    """
    Define the process and variables necessary to receive and process Agent info from the worker.

    This task is created when the worker finishes sending Agent info chunks and its destroyed once the master has
    updated all the received information.
    """

    def __init__(self, *args, **kwargs):
        """Class constructor.

        Parameters
        ----------
        args
            Positional arguments for parent constructor class.
        kwargs
            Keyword arguments for parent constructor class.
        """
        super().__init__(*args, **kwargs, info_type='agent-info')

    def set_up_coro(self) -> Callable:
        """Set up the function to be called when the worker sends its Agent info."""
        return self.wazuh_common.sync_wazuh_db_info

    def done_callback(self, future=None):
        """Check whether the synchronization process was correct and free its lock.

        Parameters
        ----------
        future : asyncio.Future object
            Synchronization process result.
        """
        super().done_callback(future)
        self.wazuh_common.sync_agent_info_free = True


class SendEntireAgentGroupsTask(c_common.SendStringTask):
    """
    Define the process and variables necessary to send the entire agent-groups from the master to the worker.

    This task is created when the worker needs the entire agent-groups information.
    """

    def __init__(self, *args, **kwargs):
        """Class constructor.

        Parameters
        ----------
        args
            Positional arguments for parent constructor class.
        kwargs
            Keyword arguments for parent constructor class.
        """
        super().__init__(*args, **kwargs)

    def set_up_coro(self) -> Callable:
        """Set up the function to be called when the worker needs the entire agent-groups information."""
        return self.wazuh_common.send_entire_agent_groups_information


class MasterHandler(server.AbstractServerHandler, c_common.WazuhCommon):
    """
    Handle incoming requests and sync processes with a worker.
    """

    def __init__(self, **kwargs):
        """Class constructor.

        Parameters
        ----------
        kwargs
            Arguments for the parent class constructor.
        """
        super().__init__(**kwargs, tag="Worker")
        # Sync availability variables. Used to prevent sync process from overlapping.
        self.sync_agent_info_free = True
        self.sync_integrity_free = [True, utils.get_utc_now()]

        # Variable used to check whether integrity sync process includes extra_valid files.
        self.extra_valid_requested = False

        # Sync status variables. Used in cluster_control -i and GET/cluster/healthcheck.
        default_date = utils.get_date_from_timestamp(0)
        self.integrity_check_status = {'date_start_master': default_date, 'date_end_master': default_date}
        self.integrity_sync_status = {'date_start_master': default_date, 'tmp_date_start_master': default_date,
                                      'date_end_master': default_date, 'total_extra_valid': 0,
                                      'total_files': {'missing': 0, 'shared': 0, 'extra': 0, 'extra_valid': 0}}
        self.sync_agent_info_status = {'date_start_master': default_date, 'date_end_master': default_date,
                                       'n_synced_chunks': 0}
        self.send_agent_groups_status = {'date_start': default_date,
                                         'date_end': default_date,
                                         'n_synced_chunks': 0}
        self.send_full_agent_groups_status = {'date_start': default_date,
                                              'date_end': default_date,
                                              'n_synced_chunks': 0}

        # Variables which will be filled when the worker sends the hello request.
        self.version = ""
        self.cluster_name = ""
        self.node_type = ""

        # Dictionary to save loggers for each sync task.
        self.task_loggers = {}
        context_tag.set(self.tag)
        self.integrity = None
        self.agent_groups = None

        # Maximum zip size allowed when syncing Integrity files.
        self.current_zip_limit = self.cluster_items['intervals']['communication']['max_zip_size']

    def to_dict(self):
        """Get worker healthcheck information.

        Returns
        -------
        dict
            Healthcheck information for each process.
        """
        return {'info': {'name': self.name, 'type': self.node_type, 'version': self.version, 'ip': self.ip},
                'status': {'sync_integrity_free': self.sync_integrity_free[0],
                           'last_check_integrity': {key: value for key, value in self.integrity_check_status.items() if
                                                    not key.startswith('tmp')},
                           'last_sync_integrity': {key: value for key, value in self.integrity_sync_status.items() if
                                                   not key.startswith('tmp')},
                           'sync_agent_info_free': self.sync_agent_info_free,
                           'last_sync_agentinfo': self.sync_agent_info_status,
                           'last_sync_agentgroup': self.send_agent_groups_status,
                           'last_sync_full_agentgroup': self.send_full_agent_groups_status,
                           'last_keep_alive': self.last_keepalive}
                }

    def process_request(self, command: bytes, data: bytes) -> Tuple[bytes, bytes]:
        """Define all available commands that can be received from a worker node.

        Parameters
        ----------
        command : bytes
            Received command.
        data : bytes
            Received payload.

        Returns
        -------
        bytes
            Result.
        bytes
            Response message.
        """
        self.logger.debug(f"Command received: {command}")
        if command == b'syn_i_w_m_p' or command == b'syn_a_w_m_p':
            return self.get_permission(command)
        elif command == b'syn_i_w_m' or command == b'syn_e_w_m' or command == b'syn_a_w_m':
            return self.setup_sync_integrity(command, data)
        elif command == b'syn_w_g_c':
            return self.setup_send_info(command)
        elif command == b'syn_i_w_m_e' or command == b'syn_e_w_m_e':
            return self.end_receiving_integrity_checksums(data.decode())
        elif command == b'syn_i_w_m_r':
            return self.process_sync_error_from_worker(data)
        elif command == b'syn_w_g_e':
            logger = self.task_loggers['Agent-groups send']
            start_time = self.send_agent_groups_status['date_start']
            if isinstance(start_time, str):
                start_time = datetime.strptime(start_time, DECIMALS_DATE_FORMAT)
<<<<<<< HEAD
=======

>>>>>>> c3565999
            start_time = start_time.timestamp()
            return c_common.end_sending_agent_information(logger, start_time, data.decode())
        elif command == b'syn_wgc_e':
            logger = self.task_loggers['Agent-groups send full']
            start_time = self.send_full_agent_groups_status['date_start']
            if isinstance(start_time, str):
                start_time = datetime.strptime(start_time, DECIMALS_DATE_FORMAT)
<<<<<<< HEAD
=======

>>>>>>> c3565999
            start_time = start_time.timestamp()
            return c_common.end_sending_agent_information(logger, start_time, data.decode())
        elif command == b'syn_w_g_err':
            logger = self.task_loggers['Agent-groups send']
            return c_common.error_receiving_agent_information(logger, data.decode(), info_type='agent-groups')
        elif command == b'syn_wgc_err':
            logger = self.task_loggers['Agent-groups send full']
            return c_common.error_receiving_agent_information(logger, data.decode(), info_type='agent-groups')
        elif command == b'dapi':
            self.server.dapi.add_request(self.name.encode() + b'*' + data)
            return b'ok', b'Added request to API requests queue'
        elif command == b'dapi_res':
            return self.process_dapi_res(data)
        elif command == b'get_nodes':
            cmd, res = self.get_nodes(json.loads(data))
            return cmd, json.dumps(res).encode()
        elif command == b'get_health':
            cmd, res = self.get_health(json.loads(data))
            return cmd, json.dumps(
                res, default=lambda o: "n/a" if isinstance(o, datetime) and o == utils.get_date_from_timestamp(0) else
                (o.__str__() if isinstance(o, datetime) else None)).encode()
        elif command == b'sendsync':
            self.server.sendsync.add_request(self.name.encode() + b'*' + data)
            return b'ok', b'Added request to SendSync requests queue'
        else:
            return super().process_request(command, data)

    async def execute(self, command: bytes, data: bytes, wait_for_complete: bool) -> Dict:
        """Send DAPI request and wait for response.

        Send a distributed API request and wait for a response in command dapi_res. Methods here are the same
        as the ones defined in LocalServerHandlerMaster.

        Parameters
        ----------
        command : bytes
            Command to execute.
        data : bytes
            Data to send.
        wait_for_complete : bool
            Whether to raise a timeout exception or not.

        Returns
        -------
        request_result : dict
            API response.
        """
        request_id = str(uuid4())
        # Create an event to wait for the response.
        self.server.pending_api_requests[request_id] = {'Event': asyncio.Event(), 'Response': ''}

        # If forward request to other worker, get destination client and request.
        if command == b'dapi_fwd':
            client, request = data.split(b' ', 1)
            client = client.decode()
            if client in self.server.clients:
                result = (await self.server.clients[client].send_request(b'dapi',
                                                                         request_id.encode() + b' ' + request)).decode()
            else:
                raise exception.WazuhClusterError(3022, extra_message=client)
        # Add request to local API requests queue.
        elif command == b'dapi':
            result = (await self.send_request(b'dapi', request_id.encode() + b' ' + data)).decode()
        # If not dapi related command, run it now.
        else:
            result = self.process_request(command=command, data=data)

        # If command was dapi or dapi_fwd, wait for response.
        if command == b'dapi' or command == b'dapi_fwd':
            try:
                timeout = None if wait_for_complete \
                    else self.cluster_items['intervals']['communication']['timeout_dapi_request']
                await asyncio.wait_for(self.server.pending_api_requests[request_id]['Event'].wait(), timeout=timeout)
                request_result = self.server.pending_api_requests[request_id]['Response']
            except asyncio.TimeoutError:
                raise exception.WazuhClusterError(3021)
        # Otherwise, immediately return the result obtained before.
        else:
            status, request_result = result
            if status != b'ok':
                raise exception.WazuhClusterError(3022, extra_message=request_result.decode())
            request_result = request_result.decode()
        return request_result

    def hello(self, data: bytes) -> Tuple[bytes, bytes]:
        """Process 'hello' command from worker.

        Process 'hello' command sent by a worker right after it connects to the server. It also initializes
        the task loggers.

        Parameters
        ----------
        data : bytes
            Node name, cluster name, node type and wazuh version all separated by spaces.

        Returns
        -------
        cmd : bytes
            Result.
        payload : bytes
            Response message.
        """
        name, cluster_name, node_type, version = data.split(b' ')
        # Add client to global clients dictionary.
        cmd, payload = super().hello(name)

        self.task_loggers = {'Integrity check': self.setup_task_logger('Integrity check'),
                             'Integrity sync': self.setup_task_logger('Integrity sync'),
                             'Agent-info sync': self.setup_task_logger('Agent-info sync'),
                             'Agent-groups send': self.setup_task_logger('Agent-groups send'),
                             'Agent-groups send full': self.setup_task_logger('Agent-groups send full')}

        # Fill more information and check both name and version are correct.
        self.version, self.cluster_name, self.node_type = version.decode(), cluster_name.decode(), node_type.decode()

        if self.cluster_name != self.server.configuration['name']:
            raise exception.WazuhClusterError(3030)
        elif self.version != metadata.__version__:
            raise exception.WazuhClusterError(3031)

        # Create directory where zips and other files coming from or going to the worker will be managed.
        worker_dir = os.path.join(common.WAZUH_PATH, 'queue', 'cluster', self.name)
        if cmd == b'ok' and not os.path.exists(worker_dir):
            utils.mkdir_with_mode(worker_dir)

        # SyncFiles instance used to zip and send integrity files to worker.
        self.integrity = c_common.SyncFiles(cmd=b'syn_m_c', logger=self.task_loggers['Integrity sync'], manager=self)

        # SyncWazuhdb instance to send agent-groups data to the worker.
        wdb_conn = AsyncWazuhDBConnection()
        self.agent_groups = c_common.SyncWazuhdb(manager=self, logger=self.task_loggers['Agent-groups send'],
                                                 cmd=b'syn_g_m_w', data_retriever=wdb_conn.run_wdb_command,
                                                 set_data_command='global set-agent-groups',
                                                 set_payload={'mode': 'override', 'sync_status': 'synced'})

        return cmd, payload

    def get_manager(self) -> server.AbstractServer:
        """Get the Master object that created this MasterHandler. Used in the class WazuhCommon.

        Returns
        -------
        AbstractServer
            Master object.
        """
        return self.server

    def process_dapi_res(self, data: bytes) -> Tuple[bytes, bytes]:
        """Process a DAPI response coming from a worker node.

        This function is called when the master received a "dapi_res" command. The response
        has been previously sent using a send_string so this method only receives the string ID.

        If the request ID is within the pending api requests, the response is assigned to the request ID and
        the server is notified. Else, if the request ID is within the local_server clients, it is forwarded.

        Parameters
        ----------
        data : bytes
            Request ID and response ID separated by a space (' ').

        Returns
        -------
        bytes
            Result.
        bytes
            Response message.
        """
        req_id, string_id = data.split(b' ', 1)
        req_id = req_id.decode()
        if req_id in self.server.pending_api_requests:
            self.server.pending_api_requests[req_id]['Response'] = self.in_str[string_id].payload.decode()
            self.server.pending_api_requests[req_id]['Event'].set()
            # Remove the string after using it
            self.in_str.pop(string_id, None)
            return b'ok', b'Forwarded response'
        elif req_id in self.server.local_server.clients:
            asyncio.create_task(self.forward_dapi_response(data))
            return b'ok', b'Response forwarded to worker'
        else:
            raise exception.WazuhClusterError(3032, extra_message=req_id)

    def get_nodes(self, arguments: Dict) -> Tuple[bytes, Dict]:
        """Process 'get_nodes' request.

        Parameters
        ----------
        arguments : dict
            Arguments to use in get_connected_nodes function (filter, sort, etc).

        Returns
        -------
        bytes
            Result.
        dict
            Dict object containing nodes information.
        """
        return b'ok', self.server.get_connected_nodes(**arguments)

    def get_health(self, filter_nodes: Dict) -> Tuple[bytes, Dict]:
        """Process 'get_health' request.

        Parameters
        ----------
        filter_nodes : dict
            Whether to filter by a node or return all health information.

        Returns
        -------
        bytes
            Result.
        dict
            Dict object containing nodes information.
        """
        return b'ok', self.server.get_health(filter_nodes)

    def get_permission(self, sync_type: bytes) -> Tuple[bytes, bytes]:
        """Get whether a sync process is in progress or not.

        Parameters
        ----------
        sync_type : bytes
            Sync process to check.

        Returns
        -------
        bytes
            Result.
        bytes
            Response message.
        """
        # Check if an integrity_check has already been performed
        # for the worker in the current iteration of local_integrity
        if sync_type == b'syn_i_w_m_p' and self.name not in self.server.integrity_already_executed:
            # Add the variable self.name to keep track of the number of integrity_checks per cycle
            self.server.integrity_already_executed.append(self.name)

            # Reset integrity permissions if False for more than "max_locked_integrity_time" seconds
            if not self.sync_integrity_free[0] and (utils.get_utc_now() - self.sync_integrity_free[1]).total_seconds() > \
                    self.cluster_items['intervals']['master']['max_locked_integrity_time']:
                self.logger.warning(f'Automatically releasing Integrity check permissions flag ({sync_type}) after '
                                    f'being locked out for more than '
                                    f'{self.cluster_items["intervals"]["master"]["max_locked_integrity_time"]}s.')
                self.sync_integrity_free[0] = True

            permission = self.sync_integrity_free[0]
        elif sync_type == b'syn_a_w_m_p':
            permission = self.sync_agent_info_free
        else:
            permission = False

        return b'ok', str(permission).encode()

    def setup_sync_integrity(self, sync_type: bytes, data: bytes = None) -> Tuple[bytes, bytes]:
        """Start synchronization process.

        Parameters
        ----------
        sync_type : bytes
            Sync process to start.
        data : bytes
            Data to be sent.

        Returns
        -------
        bytes
            Result.
        bytes
            Response message.
        """
        if sync_type == b'syn_i_w_m':
            self.sync_integrity_free = [False, utils.get_utc_now()]
            sync_function = ReceiveIntegrityTask
            logger_tag = 'Integrity check'
        elif sync_type == b'syn_e_w_m':
            sync_function = ReceiveExtraValidTask
            logger_tag = 'Integrity sync'
        elif sync_type == b'syn_a_w_m':
            self.sync_agent_info_free = False
            sync_function = ReceiveAgentInfoTask
            logger_tag = 'Agent-info sync'
        else:
            sync_function = None
            logger_tag = ''

        return super().setup_receive_file(receive_task_class=sync_function, data=data, logger_tag=logger_tag)

    def setup_send_info(self, sync_type: bytes) -> Tuple[bytes, bytes]:
        """Start synchronization process.

        Parameters
        ----------
        sync_type : bytes
            Sync process to start.

        Returns
        -------
        bytes
            Result.
        bytes
            Response message.
        """
        if sync_type == b'syn_w_g_c':
            sync_function = SendEntireAgentGroupsTask
            logger_tag = 'Agent-groups send full'
        else:
            sync_function = None
            logger_tag = ''

        return super().setup_send_info(send_task_class=sync_function, logger_tag=logger_tag)

    def process_sync_error_from_worker(self, error_msg: bytes) -> Tuple[bytes, bytes]:
        """Manage error during synchronization process reported by a worker.

        Mark the process as free so a new one can start.

        Parameters
        ----------
        error_msg : bytes
            Error information.

        Returns
        -------
        bytes
            Result.
        bytes
            Response message.
        """
        self.sync_integrity_free[0] = True
        return super().error_receiving_file(task_id_and_error_details=error_msg.decode(), logger_tag='Integrity sync')

    def end_receiving_integrity_checksums(self, task_and_file_names: str) -> Tuple[bytes, bytes]:
        """Finish receiving a file and start the function to process it.

        Parameters
        ----------
        task_and_file_names : str
            Task ID awaiting the file and the filename separated by a space (' ').

        Returns
        -------
        bytes
            Result.
        bytes
            Response message.
        """
        return super().end_receiving_file(task_and_file_names=task_and_file_names, logger_tag='Integrity check')

    async def sync_wazuh_db_info(self, task_id: bytes, info_type: str):
        """Create a process to send to the local wazuh-db the chunks of data received from a worker.

        Parameters
        ----------
        task_id : bytes
            ID of the string where the JSON chunks are stored.
        info_type : str
            Information type handled.

        Returns
        -------
        result : bytes
            Worker's response after finishing the synchronization.
        """
        logger = self.task_loggers['Agent-info sync']
        logger.info('Starting.')
        start_time = datetime.utcnow().replace(tzinfo=timezone.utc)

        data = await self.get_chunks_in_task_id(task_id, b'syn_m_a_err')
        result = await self.update_chunks_wdb(data, 'agent-info', logger, b'syn_m_a_err',
                                              self.cluster_items['intervals']['master']['timeout_agent_info'])

        # Send result to worker.
        response = await self.send_request(command=b'syn_m_a_e', data=json.dumps(result).encode())
        end_time = datetime.utcnow().replace(tzinfo=timezone.utc)
        self.sync_agent_info_status.update({'date_start_master': start_time.strftime(DECIMALS_DATE_FORMAT),
                                            'date_end_master': end_time.strftime(DECIMALS_DATE_FORMAT),
                                            'n_synced_chunks': result['updated_chunks']})
        logger.info(f'Finished in {(end_time - start_time).total_seconds():.3f}s. '
                    f'Updated {result["updated_chunks"]} chunks.')

        return response

    async def send_entire_agent_groups_information(self):
        """Method in charge of sending all the information related to
        agent-groups from the master node database to the worker node database.

        This method is activated when the worker node requests this information to the master node.
        """
        logger = self.task_loggers['Agent-groups send full']
        start_time = get_utc_now()
        logger.info('Starting.')

        sync_object = c_common.SyncWazuhdb(manager=self, logger=logger, cmd=b'syn_g_m_w_c',
                                           data_retriever=AsyncWazuhDBConnection().run_wdb_command,
                                           get_data_command='global sync-agent-groups-get ',
                                           get_payload={"condition": "all", "set_synced": False,
                                                        "get_global_hash": False, "last_id": 0},
                                           pivot_key='last_id',
                                           set_data_command='global set-agent-groups',
                                           set_payload={'mode': 'override', 'sync_status': 'synced'})

        local_agent_groups_information = await sync_object.retrieve_information()
        await sync_object.sync(start_time=start_time.timestamp(), chunks=local_agent_groups_information)
        end_time = get_utc_now()
<<<<<<< HEAD
=======

        # Updates Agent groups full status
        self.send_full_agent_groups_status['date_start'] = start_time.strftime(DECIMALS_DATE_FORMAT)
        self.send_full_agent_groups_status['date_end'] = end_time.strftime(DECIMALS_DATE_FORMAT)
        self.send_full_agent_groups_status['n_synced_chunks'] = len(local_agent_groups_information)
>>>>>>> c3565999

        # Updates Agent groups full status
        self.send_full_agent_groups_status['date_start'] = start_time.strftime(DECIMALS_DATE_FORMAT)
        self.send_full_agent_groups_status['date_end'] = end_time.strftime(DECIMALS_DATE_FORMAT)
        self.send_full_agent_groups_status['n_synced_chunks'] = len(local_agent_groups_information)

    async def send_agent_groups_information(self, groups_info: list):
        """Send group information to the worker node.

        Parameters
        ----------
        groups_info : list
            Chunks of agent-groups data obtained in local db.
        """
        logger = self.task_loggers['Agent-groups send']
<<<<<<< HEAD
        try:
            logger.info("Starting.")
            self.send_agent_groups_status['date_start'] = get_utc_now().strftime(DECIMALS_DATE_FORMAT)
            await self.agent_groups.sync(start_time=self.send_agent_groups_status['date_start'], chunks=groups_info)
        except Exception as e:
            logger.error(f'Error sending agent-groups information to {self.name}: {e}')
=======
        wdb_conn = AsyncWazuhDBConnection()
        sync_object = c_common.SyncWazuhdb(manager=self, logger=logger, cmd=b'syn_g_m_w',
                                           data_retriever=wdb_conn.run_wdb_command,
                                           set_data_command='global set-agent-groups',
                                           set_payload={'mode': 'override', 'sync_status': 'synced'})

        while True:
            info = self.server.get_agent_groups_info(self.name)
            if info != {}:
                try:
                    logger.info('Starting.')
                    self.send_agent_groups_status['date_start'] = get_utc_now().strftime(DECIMALS_DATE_FORMAT)
                    await sync_object.sync(start_time=self.send_agent_groups_status['date_start'], chunks=info)
                    self.send_agent_groups_status['n_synced_chunks'] = len(info)
                    self.send_agent_groups_status['date_end'] = get_utc_now().strftime(DECIMALS_DATE_FORMAT)
                except Exception as e:
                    logger.error(f'Error sending agent-groups information to {self.name}: {e}')
>>>>>>> c3565999

    def set_date_end_master(self, logger):
        """Store the datetime when Integrity sync is completed and log 'Finished in' message.

        Parameters
        ----------
        logger : Logger object
            Logger to use.
        """
        self.integrity_sync_status['date_end_master'] = utils.get_utc_now()
        logger.info("Finished in {:.3f}s.".format((self.integrity_sync_status['date_end_master'] -
                                                   self.integrity_sync_status['tmp_date_start_master'])
                                                  .total_seconds()))
        self.integrity_sync_status['date_start_master'] = \
            self.integrity_sync_status['tmp_date_start_master'].strftime(DECIMALS_DATE_FORMAT)
        self.integrity_sync_status['date_end_master'] = \
            self.integrity_sync_status['date_end_master'].strftime(DECIMALS_DATE_FORMAT)

    async def integrity_check(self, task_id: str, received_file: asyncio.Event):
        """Compare master and worker files and start Integrity sync if they differ.

        Wait for worker integrity metadata and unzip it. The information inside the unzipped files_metadata.json
        (integrity metadata) is compared with the metadata of local files.

        Files which differ (new, deleted, with a different MD5, etc.) are classified into four groups:
        shared, missing, extra and extra_valid. Integrity sync is started in this case.

        Parameters
        ----------
        task_id : str
            ID of the asyncio task in charge of doing the sync process.
        received_file : asyncio.Event
            Asyncio event that is holding a lock while the files are not received.
        """
        logger = self.task_loggers['Integrity check']
        date_start_master = utils.get_utc_now()
        logger.info(f"Starting.")

        await self.wait_for_file(file=received_file, task_id=task_id)

        # Full path where the zip sent by the worker is located.
        received_filename = self.sync_tasks[task_id].filename
        if isinstance(received_filename, Exception):
            raise received_filename
        logger.debug(f"Received file from worker: '{received_filename}'")

        # Dict with metadata of files and path to zipdir (directory with decompressed files).
        files_metadata, decompressed_files_path = await cluster.async_decompress_files(received_filename)
        # There are no files inside decompressed_files_path, only files_metadata.json which has already been loaded.
        shutil.rmtree(decompressed_files_path)

        # Classify files in shared, missing, extra and extra valid.
        files_classif = cluster.compare_files(self.server.integrity_control, files_metadata, self.name)

        total_time = (utils.get_utc_now() - date_start_master).total_seconds()
        self.extra_valid_requested = False
        self.integrity_check_status.update({'date_start_master': date_start_master.strftime(DECIMALS_DATE_FORMAT),
                                            'date_end_master': utils.get_utc_now().strftime(DECIMALS_DATE_FORMAT)})

        # Get the total number of files that require some change.
        if not functools.reduce(operator.add, map(len, files_classif.values())):
            logger.info(f"Finished in {total_time:.3f}s. Received metadata of {len(files_metadata)} files. "
                        f"Sync not required.")
            await self.send_request(command=b'syn_m_c_ok', data=b'')
        else:
            logger.info(f"Finished in {total_time:.3f}s. Received metadata of {len(files_metadata)} files. "
                        f"Sync required.")
            await self.integrity_sync(files_classif)

    async def integrity_sync(self, files_classif):
        """Send files and their classification (missing, shared, etc.) to worker.

        Create a zip containing this classification (files_metadata.json) and the files
        that are required in the worker.

        Parameters
        ----------
        files_classif : dict
            Paths (keys) and metadata (values) of the files classified into four groups.
        """
        logger = self.task_loggers['Integrity sync']
        logger.info("Starting.")

        self.integrity_sync_status.update({'tmp_date_start_master': utils.get_utc_now(),
                                           'total_files': {key: len(value) for key, value in files_classif.items()},
                                           'total_extra_valid': 0})
        logger.info(f"Files to create in worker: {len(files_classif['missing'])} | "
                    f"Files to update in worker: {len(files_classif['shared'])} | "
                    f"Files to delete in worker: {len(files_classif['extra'])}")

        # Send files and metadata to the worker node.
        metadata_len = functools.reduce(operator.add, map(len, files_classif.values()))
        master_files_paths = files_classif['shared'].keys() | files_classif['missing'].keys()
        await self.integrity.sync(master_files_paths, files_classif, metadata_len, self.server.task_pool,
                                  self.current_zip_limit)

        # Log 'Finished in' message only if there are no extra_valid files to sync.
        if not self.extra_valid_requested:
            self.set_date_end_master(logger)

    async def sync_extra_valid(self, task_id: str, received_file: asyncio.Event):
        """Run extra valid sync process and set up necessary parameters.

        Parameters
        ----------
        task_id : str
            ID of the asyncio task in charge of doing the sync process.
        received_file : asyncio.Event
            Asyncio event that is holding a lock while the files are not received.
        """
        logger = self.task_loggers['Integrity sync']
        await self.sync_worker_files(task_id, received_file, logger)
        self.set_date_end_master(logger)
        self.extra_valid_requested = False
        self.sync_integrity_free[0] = True

    async def sync_worker_files(self, task_id: str, received_file: asyncio.Event, logger):
        """Wait until extra valid files are received from the worker and create a child process for them.

        Parameters
        ----------
        task_id : str
            Task ID to which the file was sent.
        received_file : asyncio.Event
            Asyncio event that is holding a lock while the files are not received.
        logger : Logger object
            Logger to use (can't use self since one of the task loggers will be used).
        """
        logger.debug("Waiting to receive zip file from worker.")
        await self.wait_for_file(file=received_file, task_id=task_id)

        # Full path where the zip sent by the worker is located.
        received_filename = self.sync_tasks[task_id].filename
        if isinstance(received_filename, Exception):
            raise received_filename

        logger.debug(f"Received extra-valid file from worker: '{received_filename}'")

        # Path to metadata file (files_metadata.json) and to zipdir (directory with decompressed files).
        files_metadata, decompressed_files_path = await cluster.async_decompress_files(received_filename)

        # Create a child process to run the task.
        try:
            result = await cluster.run_in_pool(self.loop, self.server.task_pool, self.process_files_from_worker,
                                               files_metadata, decompressed_files_path, self.cluster_items, self.name,
                                               self.cluster_items['intervals']['master']['timeout_extra_valid'])
        except Exception as e:
            raise exception.WazuhClusterError(3038, extra_message=str(e))
        finally:
            shutil.rmtree(decompressed_files_path)

        # Log any possible error found in the process.
        self.integrity_sync_status['total_extra_valid'] = result['total_updated']
        if result['errors_per_folder']:
            logger.error(f"Errors updating worker files: {dict(result['errors_per_folder'])}", exc_info=False)
        for error in result['generic_errors']:
            logger.error(error, exc_info=False)

    @staticmethod
    def process_files_from_worker(files_metadata: Dict, decompressed_files_path: str, cluster_items: dict,
                                  worker_name: str, timeout: int):
        """Iterate over received files from worker and updates the local ones.

        Parameters
        ----------
        files_metadata : dict
            Dictionary containing file metadata (each key is a filepath and each value its metadata).
        decompressed_files_path : str
            Filepath of the decompressed received zipfile.
        cluster_items : dict
            Object containing cluster internal variables from the cluster.json file.
        worker_name : str
            Name of the worker instance. Used to access the correct worker folder.
        timeout : int
            Seconds to wait before stopping the task.

        Returns
        -------
        result : dict
            Dict containing number of updated chunks and any error found in the process.
        """
        result = {'total_updated': 0, 'errors_per_folder': defaultdict(list), 'generic_errors': []}

        try:
            with utils.Timeout(timeout):
                for file_path, data in files_metadata.items():
                    full_path = os.path.join(common.WAZUH_PATH, file_path)
                    item_key = data['cluster_item_key']

                    # Only valid client.keys is the local one (master).
                    if os.path.basename(file_path) == 'client.keys':
                        raise exception.WazuhClusterError(3007)

                    # If the file is merged, create individual files from it.
                    if data['merged']:
                        for unmerged_file_path, file_data, file_time in cluster.unmerge_info(
                                data['merge_type'], decompressed_files_path, data['merge_name']
                        ):
                            try:
                                # Destination path.
                                full_unmerged_name = os.path.join(common.WAZUH_PATH, unmerged_file_path)
                                # Path where to create the file before moving it to the destination path.
                                tmp_unmerged_path = os.path.join(common.WAZUH_PATH, 'queue', 'cluster', worker_name,
                                                                 os.path.basename(unmerged_file_path))

                                # Format the file_data specified inside the merged file.
                                try:
                                    mtime = utils.get_utc_strptime(file_time, '%Y-%m-%d %H:%M:%S.%f%z')
                                except ValueError:
                                    mtime = utils.get_utc_strptime(file_time, '%Y-%m-%d %H:%M:%S%z')

                                # If the file already existed, check if it is older than the one from worker.
                                if os.path.isfile(full_unmerged_name):
                                    local_mtime = utils.get_date_from_timestamp(
                                        int(os.stat(full_unmerged_name).st_mtime))
                                    if local_mtime > mtime:
                                        continue

                                # Create file in temporal path and safe move it to the destination path.
                                with open(tmp_unmerged_path, 'wb') as f:
                                    f.write(file_data)

                                mtime_epoch = timegm(mtime.timetuple())
                                utils.safe_move(tmp_unmerged_path, full_unmerged_name,
                                                ownership=(common.wazuh_uid(), common.wazuh_gid()),
                                                permissions=cluster_items['files'][item_key]['permissions'],
                                                time=(mtime_epoch, mtime_epoch))
                                result['total_updated'] += 1
                            except TimeoutError as e:
                                raise e
                            except Exception as e:
                                result['errors_per_folder'][item_key].append(str(e))

                    # If the file is not 'merged' type, move it directly to the destination path.
                    else:
                        try:
                            zip_path = os.path.join(decompressed_files_path, file_path)
                            utils.safe_move(zip_path, full_path, ownership=(common.wazuh_uid(), common.wazuh_gid()),
                                            permissions=cluster_items['files'][item_key]['permissions'])
                        except TimeoutError as e:
                            raise e
                        except Exception as e:
                            result['errors_per_folder'][item_key].append(str(e))
        except TimeoutError:
            result['generic_errors'].append("Timeout processing extra-valid files.")
        except Exception as e:
            result['generic_errors'].append(f"Error updating worker files (extra valid): '{str(e)}'.")

        return result

    def get_logger(self, logger_tag: str = ''):
        """Get a logger object.

        Parameters
        ----------
        logger_tag : str
            Logger task to return. If empty, it will return main class logger.

        Returns
        -------
        Logger
            Logger object.
        """
        if logger_tag == '' or logger_tag not in self.task_loggers:
            return self.logger
        else:
            return self.task_loggers[logger_tag]

    def connection_lost(self, exc: Exception):
        """Close all pending tasks when connection with worker node is lost.

        Parameters
        ----------
        exc : Exception
            In case the connection was lost due to an exception, it will be available on this parameter.
        """
        super().connection_lost(exc)
        self.logger.info("Cancelling pending tasks.")

        # Cancel all pending tasks
        for pending_task in self.sync_tasks.values():
            pending_task.task.cancel()


class Master(server.AbstractServer):
    """
    Create the server. Handle multiple clients, DAPI and Send Sync requests.
    """

    def __init__(self, **kwargs):
        """Class constructor.
        Parameters
        ----------
        kwargs
            Arguments for the parent class constructor.
        """
        super().__init__(**kwargs, tag="Master")
        self.integrity_control = {}
        self.handler_class = MasterHandler
        try:
            self.task_pool = ProcessPoolExecutor(
                max_workers=min(os.cpu_count(), self.cluster_items['intervals']['master']['process_pool_size']))
        # Handle exception when the user running Wazuh cannot access /dev/shm
        except (FileNotFoundError, PermissionError):
            self.logger.warning(
                "In order to take advantage of Wazuh 4.3.0 cluster improvements, the directory '/dev/shm' must be "
                "accessible by the 'wazuh' user. Check that this file has permissions to be accessed by all users. "
                "Changing the file permissions to 777 will solve this issue.")
            self.logger.warning(
                "The Wazuh cluster will be run without the improvements added in Wazuh 4.3.0 and higher versions.")
            self.task_pool = None
        self.integrity_already_executed = []
        self.dapi = dapi.APIRequestQueue(server=self)
        self.sendsync = dapi.SendSyncRequestQueue(server=self)
        self.tasks.extend([self.dapi.run, self.sendsync.run, self.file_status_update, self.agent_groups_update])
        # pending API requests waiting for a response
        self.pending_api_requests = {}

    def to_dict(self) -> Dict:
        """Get master's healthcheck information.

        Returns
        -------
        dict
            Healthcheck and basic information from master node.
        """
        return {'info': {'name': self.configuration['node_name'], 'type': self.configuration['node_type'],
                         'version': metadata.__version__, 'ip': self.configuration['nodes'][0]}}

    async def agent_groups_update(self):
        """Obtain and broadcast agent-groups data periodically.

        This information will only be sent to the worker nodes when it contains data.
        It looks like this: ['[{"data":[{"id":1,"group":["default","group1"]}]}]'].
        """
        logger = self.setup_task_logger('Local agent-groups')
        wdb_conn = AsyncWazuhDBConnection()
        sync_object = c_common.SyncWazuhdb(manager=self, logger=logger, cmd=b'syn_g_m_w',
                                           data_retriever=wdb_conn.run_wdb_command,
                                           get_data_command='global sync-agent-groups-get ',
                                           get_payload={"condition": "sync_status", "set_synced": True,
                                                        "get_global_hash": True})

        # Stop the agent-group calculation task to provide time for workers to connect to the master node.
        # This prevents workers from requesting the entire database due to lack of information.
        logger.info(
            f"Sleeping {self.cluster_items['intervals']['master']['agent_group_start_delay']}s "
            f"before starting the agent-groups task, waiting for the workers connection.")
        await asyncio.sleep(self.cluster_items['intervals']['master']['agent_group_start_delay'])

        while True:
            try:
                before = perf_counter()
                sync_object.logger.info("Starting.")
                if len(self.clients.keys()) > 0:
                    if groups_info := await sync_object.retrieve_information():
                        self.broadcast(MasterHandler.send_agent_groups_information, groups_info)
                    after = perf_counter()
                    logger.info(f"Finished in {(after - before):.3f}s.")
                elif len(self.clients.keys()) == 0:
                    logger.info("No clients connected. Skipping.")
            except Exception as e:
                sync_object.logger.error(f"Error getting agent-groups from WDB: {e}")

            await asyncio.sleep(self.cluster_items['intervals']['master']['sync_agent_groups'])

    async def file_status_update(self):
        """Asynchronous task that obtain files status periodically.
        It updates the local files information every self.cluster_items['intervals']['worker']['sync_integrity']
        seconds.

        A dictionary like {'file_path': {<BLAKE2b, merged, merged_name, etc>}, ...} is created and later
        compared with the one received from the workers to find out which files are different, missing or removed.
        """
        file_integrity_logger = self.setup_task_logger("Local integrity")
        while True:
            before = perf_counter()
            file_integrity_logger.info("Starting.")
            try:
                self.integrity_control = await cluster.run_in_pool(self.loop, self.task_pool, cluster.get_files_status,
                                                                   self.integrity_control)
            except Exception as e:
                file_integrity_logger.error(f"Error calculating local file integrity: {e}")
            finally:
                # With this we avoid that each worker starts integrity_check more than once per local_integrity
                self.integrity_already_executed.clear()
            after = perf_counter()
            file_integrity_logger.info(f"Finished in {(after - before):.3f}s. Calculated "
                                       f"metadata of {len(self.integrity_control)} files.")

            await asyncio.sleep(self.cluster_items['intervals']['master']['recalculate_integrity'])

    def get_health(self, filter_node) -> Dict:
        """Get nodes and synchronization information.

        Parameters
        ----------
        filter_node : dict
            Whether to filter by a node or return all health information.

        Returns
        -------
        dict
            Dict object containing nodes information.
        """
        workers_info = {key: val.to_dict() for key, val in self.clients.items()
                        if filter_node is None or filter_node == {} or key in filter_node}
        n_connected_nodes = len(workers_info)
        if filter_node is None or self.configuration['node_name'] in filter_node:
            workers_info.update({self.configuration['node_name']: self.to_dict()})

        # Get active agents by node and format last keep alive date format
        for node_name in workers_info.keys():
            active_agents = Agent.get_agents_overview(filters={'status': 'active', 'node_name': node_name}, limit=None,
                                                      count=True, get_data=False, q="id!=000").get('totalItems', 0)
            workers_info[node_name]["info"]["n_active_agents"] = active_agents
            if workers_info[node_name]['info']['type'] != 'master':
                workers_info[node_name]['status']['last_keep_alive'] = str(
                    utils.get_date_from_timestamp(workers_info[node_name]['status']['last_keep_alive']
                                                  ).strftime(DECIMALS_DATE_FORMAT))

        return {"n_connected_nodes": n_connected_nodes, "nodes": workers_info}

    def get_node(self) -> Dict:
        """Get basic information about the node.

        Returns
        -------
        dict
            Basic node information.
        """
        return {'type': self.configuration['node_type'], 'cluster': self.configuration['name'],
                'node': self.configuration['node_name']}<|MERGE_RESOLUTION|>--- conflicted
+++ resolved
@@ -267,10 +267,6 @@
             start_time = self.send_agent_groups_status['date_start']
             if isinstance(start_time, str):
                 start_time = datetime.strptime(start_time, DECIMALS_DATE_FORMAT)
-<<<<<<< HEAD
-=======
-
->>>>>>> c3565999
             start_time = start_time.timestamp()
             return c_common.end_sending_agent_information(logger, start_time, data.decode())
         elif command == b'syn_wgc_e':
@@ -278,10 +274,6 @@
             start_time = self.send_full_agent_groups_status['date_start']
             if isinstance(start_time, str):
                 start_time = datetime.strptime(start_time, DECIMALS_DATE_FORMAT)
-<<<<<<< HEAD
-=======
-
->>>>>>> c3565999
             start_time = start_time.timestamp()
             return c_common.end_sending_agent_information(logger, start_time, data.decode())
         elif command == b'syn_w_g_err':
@@ -686,19 +678,11 @@
         local_agent_groups_information = await sync_object.retrieve_information()
         await sync_object.sync(start_time=start_time.timestamp(), chunks=local_agent_groups_information)
         end_time = get_utc_now()
-<<<<<<< HEAD
-=======
 
         # Updates Agent groups full status
         self.send_full_agent_groups_status['date_start'] = start_time.strftime(DECIMALS_DATE_FORMAT)
         self.send_full_agent_groups_status['date_end'] = end_time.strftime(DECIMALS_DATE_FORMAT)
         self.send_full_agent_groups_status['n_synced_chunks'] = len(local_agent_groups_information)
->>>>>>> c3565999
-
-        # Updates Agent groups full status
-        self.send_full_agent_groups_status['date_start'] = start_time.strftime(DECIMALS_DATE_FORMAT)
-        self.send_full_agent_groups_status['date_end'] = end_time.strftime(DECIMALS_DATE_FORMAT)
-        self.send_full_agent_groups_status['n_synced_chunks'] = len(local_agent_groups_information)
 
     async def send_agent_groups_information(self, groups_info: list):
         """Send group information to the worker node.
@@ -709,32 +693,12 @@
             Chunks of agent-groups data obtained in local db.
         """
         logger = self.task_loggers['Agent-groups send']
-<<<<<<< HEAD
         try:
             logger.info("Starting.")
             self.send_agent_groups_status['date_start'] = get_utc_now().strftime(DECIMALS_DATE_FORMAT)
             await self.agent_groups.sync(start_time=self.send_agent_groups_status['date_start'], chunks=groups_info)
         except Exception as e:
             logger.error(f'Error sending agent-groups information to {self.name}: {e}')
-=======
-        wdb_conn = AsyncWazuhDBConnection()
-        sync_object = c_common.SyncWazuhdb(manager=self, logger=logger, cmd=b'syn_g_m_w',
-                                           data_retriever=wdb_conn.run_wdb_command,
-                                           set_data_command='global set-agent-groups',
-                                           set_payload={'mode': 'override', 'sync_status': 'synced'})
-
-        while True:
-            info = self.server.get_agent_groups_info(self.name)
-            if info != {}:
-                try:
-                    logger.info('Starting.')
-                    self.send_agent_groups_status['date_start'] = get_utc_now().strftime(DECIMALS_DATE_FORMAT)
-                    await sync_object.sync(start_time=self.send_agent_groups_status['date_start'], chunks=info)
-                    self.send_agent_groups_status['n_synced_chunks'] = len(info)
-                    self.send_agent_groups_status['date_end'] = get_utc_now().strftime(DECIMALS_DATE_FORMAT)
-                except Exception as e:
-                    logger.error(f'Error sending agent-groups information to {self.name}: {e}')
->>>>>>> c3565999
 
     def set_date_end_master(self, logger):
         """Store the datetime when Integrity sync is completed and log 'Finished in' message.
