--- conflicted
+++ resolved
@@ -7,10 +7,7 @@
 import logging
 import os
 import shutil
-<<<<<<< HEAD
-=======
 from datetime import datetime, timezone
->>>>>>> 2bdf9c3c
 from time import perf_counter
 from typing import Tuple, Dict, Callable, List
 from typing import Union
@@ -59,15 +56,6 @@
         self.wazuh_common.sync_agent_groups_free = True
 
 
-<<<<<<< HEAD
-class SyncWazuhdb(c_common.SyncTask):
-    """
-    Define methods to send information to the master node (wazuh-db) through send_string protocol.
-    """
-
-    def __init__(self, worker, logger, cmd: bytes, get_data_command: str, set_data_command: str,
-                 data_retriever: Callable):
-=======
 class ReceiveEntireAgentGroupsTask(c_common.ReceiveStringTask):
     """
     Define the process and variables necessary to receive and process Agent groups (entire) from the master.
@@ -77,38 +65,10 @@
     """
 
     def __init__(self, *args, **kwargs):
->>>>>>> 2bdf9c3c
         """Class constructor.
 
         Parameters
         ----------
-<<<<<<< HEAD
-        worker : WorkerHandler object
-            The WorkerHandler object that creates this one.
-        cmd : bytes
-            Request command to send to the master.
-        get_data_command : str
-            Command to retrieve data from local wazuh-db.
-        set_data_command : str
-            Command to set data in master's wazuh-db.
-        logger : Logger object
-            Logger to use during synchronization process.
-        data_retriever : Callable
-            Function to be called to obtain chunks of data. It must return a list of chunks.
-        """
-        super().__init__(node=worker, logger=logger, cmd=cmd)
-        self.get_data_command = get_data_command
-        self.set_data_command = set_data_command
-        self.data_retriever = data_retriever
-
-    async def sync(self, start_time: float):
-        """Start sending information to master node.
-
-        Parameters
-        ----------
-        start_time : float
-            Start time to be used when logging task duration if master's response is not expected.
-=======
         args
             Positional arguments for parent constructor class.
         kwargs
@@ -152,108 +112,6 @@
         """
         self.wazuh_common.check_integrity_free = True
         super().done_callback(future)
-
-
-class SyncFiles(c_common.SyncTask):
-    """
-    Define methods to synchronize files with master.
-    """
-
-    async def sync(self, files_to_sync: Dict, files_metadata: Dict):
-        """Send metadata and files to the master node.
-
-        Parameters
-        ----------
-        files_to_sync : dict
-            Paths (keys) and metadata (values) of the files to send to the master. Keys in this dictionary
-            will be iterated to add the files they refer to the zip file that the master will receive.
-        files_metadata : dict
-            Paths (keys) and metadata (values) of the files to send to the master. This dict will be included as
-            a JSON file named files_metadata.json.
->>>>>>> 2bdf9c3c
-
-        Returns
-        -------
-        bool
-<<<<<<< HEAD
-            True if data was correctly sent to the master node, None otherwise.
-        """
-        try:
-            # Retrieve information from local wazuh-db
-            get_chunks_start_time = perf_counter()
-            chunks = self.data_retriever(self.get_data_command)
-            get_chunks_end_time = perf_counter()
-            self.logger.debug(
-                f"Obtained {len(chunks)} chunks of data in {(get_chunks_end_time - get_chunks_start_time):.3f}s.")
-        except exception.WazuhException as e:
-            self.logger.error(f"Error obtaining data from wazuh-db: {e}")
-            return
-
-        if chunks:
-            # Send list of chunks as a JSON string
-            data = json.dumps({"set_data_command": self.set_data_command, "chunks": chunks}).encode()
-            task_id = await self.node.send_string(data)
-            if task_id.startswith(b'Error'):
-                raise WazuhClusterError(3016, extra_message=f'agent-info string could not be sent to the master '
-                                                            f'node: {task_id}')
-
-            # Specify under which task_id the JSON can be found in the master.
-            await self.node.send_request(command=self.cmd, data=task_id)
-            self.logger.debug("All chunks sent.")
-        else:
-            self.logger.info(f"Finished in {(get_utc_now().timestamp() - start_time):.3f}s (0 chunks sent).")
-        return True
-=======
-            True if files were correctly sent to the master node, None otherwise.
-        """
-        self.logger.debug(
-            f"Compressing {'files and ' if files_to_sync else ''}'files_metadata.json' of {len(files_metadata)} files."
-        )
-        compressed_data_path = cluster.compress_files(name=self.server.name, list_path=files_to_sync,
-                                                      cluster_control_json=files_metadata)
-
-        # Start the synchronization process with the master and get a taskID.
-        task_id = await self.server.send_request(command=self.cmd, data=b'')
-        if isinstance(task_id, Exception):
-            raise task_id
-        elif task_id.startswith(b'Error'):
-            self.logger.error(task_id.decode(), exc_info=False)
-            exc_info = json.dumps(exception.WazuhClusterError(3016, extra_message=str(task_id)),
-                                  cls=c_common.WazuhJSONEncoder).encode()
-            await self.server.send_request(command=self.cmd + b'_r', data=b'None ' + exc_info)
-            return
-
-        try:
-            # Send zip file to the master into chunks.
-            self.logger.debug("Sending zip file to master.")
-            await self.server.send_file(filename=compressed_data_path, task_id=task_id)
-            self.logger.debug("Zip file sent to master.")
-
-            # Finish the synchronization process and notify where the file corresponding to the taskID is located.
-            result = await self.server.send_request(command=self.cmd + b'_e',
-                                                    data=task_id + b' ' + os.path.relpath(compressed_data_path,
-                                                                                          common.WAZUH_PATH).encode())
-            if isinstance(result, Exception):
-                raise result
-            elif result.startswith(b'Error'):
-                raise WazuhClusterError(3016, extra_message=result.decode())
-            return True
-        except exception.WazuhException as e:
-            # Notify error to master and delete its received file.
-            self.logger.error(f"Error sending zip file: {e}")
-            await self.server.send_request(command=self.cmd + b'_r',
-                                           data=task_id + b' ' + json.dumps(e, cls=c_common.WazuhJSONEncoder).encode())
-        except Exception as e:
-            # Notify error to master and delete its received file.
-            self.logger.error(f"Error sending zip file: {e}")
-            exc_info = json.dumps(exception.WazuhClusterError(1000, extra_message=str(e)),
-                                  cls=c_common.WazuhJSONEncoder).encode()
-            await self.server.send_request(command=self.cmd + b'_r', data=task_id + b' ' + exc_info)
-        finally:
-            os.unlink(compressed_data_path)
-            # In case task was interrupted, remove its ID from the interrupted set.
-            self.server.interrupted_tasks.discard(task_id)
->>>>>>> 2bdf9c3c
 
 
 class WorkerHandler(client.AbstractClient, c_common.WazuhCommon):
@@ -676,11 +534,7 @@
         compares it with its own information.
         """
         logger = self.task_loggers["Integrity check"]
-<<<<<<< HEAD
-        integrity_check = c_common.SyncFiles(cmd=b'syn_i_w_m', logger=logger, node=self)
-=======
-        integrity_check = SyncFiles(cmd=b'syn_i_w_m', logger=logger, manager=self)
->>>>>>> 2bdf9c3c
+        integrity_check = c_common.SyncFiles(cmd=b'syn_i_w_m', logger=logger, manager=self)
 
         while True:
             try:
@@ -694,7 +548,7 @@
                                                                            self.integrity_control)
                         await integrity_check.sync(files={}, files_metadata=self.integrity_control,
                                                    metadata_len=len(self.integrity_control),
-                                                   task_pool=self.manager.task_pool)
+                                                   task_pool=self.server.task_pool)
             # If exception is raised during sync process, notify the master so it removes the file if received.
             except exception.WazuhException as e:
                 logger.error(f"Error synchronizing integrity: {e}")
@@ -792,11 +646,7 @@
         try:
             start_time = perf_counter()
             logger.debug("Starting sending extra valid files to master.")
-<<<<<<< HEAD
-            extra_valid_sync = c_common.SyncFiles(cmd=b'syn_e_w_m', logger=logger, node=self)
-=======
-            extra_valid_sync = SyncFiles(cmd=b'syn_e_w_m', logger=logger, manager=self)
->>>>>>> 2bdf9c3c
+            extra_valid_sync = c_common.SyncFiles(cmd=b'syn_e_w_m', logger=logger, manager=self)
 
             # Merge all agent-groups files into one and create metadata dict with it (key->filepath, value->metadata).
             # The 'TYPE' and 'RELATIVE_PATH' strings are placeholders to specify the type of merge we want to perform.
@@ -806,15 +656,9 @@
                                            'cluster_item_key': 'RELATIVE_PATH'}} if n_files else {}
 
             # Permission is not requested since it was already granted in the 'Integrity check' task.
-<<<<<<< HEAD
             await extra_valid_sync.sync(files=files_to_sync, files_metadata=files_to_sync,
-                                        metadata_len=len(files_to_sync), task_pool=self.manager.task_pool)
-            after = perf_counter()
-            logger.debug(f"Finished sending extra valid files in {(after - before):.3f}s.")
-=======
-            await extra_valid_sync.sync(files_to_sync=files_to_sync, files_metadata=files_to_sync)
+                                        metadata_len=len(files_to_sync), task_pool=self.server.task_pool)
             logger.debug(f"Finished sending extra valid files in {(perf_counter() - start_time):.3f}s.")
->>>>>>> 2bdf9c3c
             logger.info(f"Finished in {(get_utc_now().timestamp() - self.integrity_sync_status['date_start']):.3f}s.")
 
         # If exception is raised during sync process, notify the master, so it removes the file if received.
