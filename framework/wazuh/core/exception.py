# Copyright (C) 2015, Wazuh Inc.
# Created by Wazuh, Inc. <info@wazuh.com>.
# This program is free software; you can redistribute it and/or modify it under the terms of GPLv2


from copy import deepcopy
<<<<<<< HEAD
from wazuh.core.common import MAX_SOCKET_BUFFER_SIZE, wazuh_version as wazuh_full_version, agent_name_len_limit, \
    max_groups_per_multigroup
=======
from wazuh.core.common import MAX_SOCKET_BUFFER_SIZE, WAZUH_VERSION, AGENT_NAME_LEN_LIMIT
>>>>>>> 8e3eadde

GENERIC_ERROR_MSG = "Wazuh Internal Error. See log for more detail"
DOCU_VERSION = 'current' if WAZUH_VERSION == '' else '.'.join(WAZUH_VERSION.split('.')[:2]).lstrip('v')


class WazuhException(Exception):
    """
    Wazuh Exception object.
    """

    ERRORS = {
        # < 999: API
        900: 'One of the API child processes terminated abruptly. The API process pool is not usable anymore. '
             'Please restart the Wazuh API',
        901: 'API executor subprocess broke. A service restart may be needed',

        # Wazuh: 0999 - 1099
        999: 'Incompatible version of Python',
        1000: {'message': 'Wazuh Internal Error',
               'remediation': 'Please, check `WAZUH_HOME/logs/ossec.log`, `WAZUH_HOME/logs/cluster.log` and '
                              '`WAZUH_HOME/logs/api.log` to get more information about the error'},
        1001: 'Error importing module',
        1002: 'Error executing command',
        1003: 'Command output not in JSON',
        1004: 'Malformed command output ',
        1005: {'message': 'Error reading file',
               'remediation': 'Please, ensure you have the right file permissions in Wazuh directories'},
        1006: {'message': 'File/directory does not exist or there is a problem with the permissions',
               'remediation': 'Please, check if path to file/directory is correct and `wazuh` '
                              'has the appropriate permissions'},
        1010: 'Unable to connect to queue',
        1011: 'Error communicating with queue',
        1012: {'message': 'Invalid message to queue'},
        1013: {'message': 'Unable to connect with socket',
               'remediation': 'Please, restart Wazuh to restore sockets'},
        1014: {'message': 'Error communicating with socket',
               'remediation': 'Please, restart Wazuh to restore sockets'},
        1015: 'Agent version is null. Was the agent ever connected?',
        1016: {'message': 'Error moving file',
               'remediation': 'Please, ensure you have the required file permissions in Wazuh directories'},
        1017: 'Some Wazuh daemons are not ready yet in node "{node_name}" ({not_ready_daemons})',
        1018: 'Body request is not a valid JSON',
        1019: 'Error trying to create backup file',
        # Configuration: 1100 - 1199
        1101: {'message': 'Requested component does not exist',
               'remediation': 'Run `WAZUH_PATH/bin/wazuh-logtest -t` to check your configuration'},
        1102: {'message': 'Invalid section',
               'remediation': f'Please, visit the official documentation (https://documentation.wazuh.com/'
                              f'{DOCU_VERSION}/user-manual/reference/ossec-conf/index.html) '
                              'to get more information about configuration sections'},
        1103: {'message': 'Invalid field in section',
               'remediation': f'Please, visit the official documentation (https://documentation.wazuh.com/'
                              f'{DOCU_VERSION}/user-manual/reference/ossec-conf/index.html) '
                              'to get more information about configuration sections'},
        1104: {'message': 'Invalid type',
               'remediation': 'Insert a valid type'},
        1105: 'Error reading API configuration',
        1106: {'message': 'Requested section not present in configuration',
               'remediation': 'Please, check your configuration file. '
                              f'You can visit the official documentation (https://documentation.wazuh.com/'
                              f'{DOCU_VERSION}/user-manual/reference/ossec-conf/index.html) '
                              'to get more information about configuration sections'},
        1107: 'Internal options file not found',
        1108: 'Value not found in internal_options.conf',
        1109: 'Option must be a digit',
        1110: 'Option value is out of the limits',
        1111: "Remote group file updates are only available in 'agent.conf' file",
        1112: {'message': 'Empty files are not supported',
               'remediation': 'Please, provide another file'
               },
        1113: {'message': 'XML syntax error',
               'remediation': 'Please, ensure file content has correct XML'
               },
        1114: "Wazuh syntax error",
        1115: {'message': 'Error executing verify-agent-conf',
               'remediation': 'Please, check your configuration file and try again'
               },
        1116: {'message': "Requested component configuration does not exist",
               'remediation': f"Please, visit the official documentation (https://documentation.wazuh.com/"
                              f"{DOCU_VERSION}/user-manual/api/reference.html#operation/"
                              f"api.controllers.agents_controller.get_agent_config) to check available component "
                              f"configurations"},
        1117: {'message': "Unable to connect with component. The component might be disabled."},
        1118: {'message': "Could not request component configuration"},
        1119: "Directory '/tmp' needs read, write & execution permission for 'wazuh' user",
        1121: {'message': "Error connecting with socket"},
        1122: {'message': 'Experimental features are disabled',
               'remediation': 'Experimental features can be enabled in WAZUH_PATH/configuration/api.yaml or '
                              'using API endpoint https://documentation.wazuh.com/current/user-manual/api/'
                              'reference.html#operation/api.controllers.manager_controller.put_api_config or '
                              'https://documentation.wazuh.com/current/user-manual/api/reference.html#operation/'
                              'api.controllers.cluster_controller.put_api_config'},
        1123: {
            'message': f"Error communicating with socket. Query too long, maximum allowed size for queries is "
                       f"{MAX_SOCKET_BUFFER_SIZE // 1024} KB"},
        1124: {'message': 'Remote command detected',
               'remediation': f'To solve this issue please enable the remote commands in the API settings or add an '
                              f'exception: https://documentation.wazuh.com/{DOCU_VERSION}/user-manual/api/'
                              f'configuration.html#remote-commands-configuration'},
        1125: {'message': 'Invalid ossec configuration',
               'remediation': 'Please, provide a valid ossec configuration'
               },
        1126: {'message': 'Error updating ossec configuration',
               'remediation': 'Please, ensure `WAZUH_PATH/etc/ossec.conf` has the proper permissions and ownership.'
               },

        # Rule: 1200 - 1299
        1200: {'message': 'Error reading rules from `WAZUH_HOME/etc/ossec.conf`',
               'remediation': f'Please, visit the official documentation (https://documentation.wazuh.com/'
                              f'{DOCU_VERSION}/user-manual/reference/ossec-conf/index.html)'
                              ' to get more information about how to configure the rules'
               },
        1201: {'message': 'Error reading rule files',
               'remediation': f'Please, visit the official documentation (https://documentation.wazuh.com/'
                              f'{DOCU_VERSION}/user-manual/reference/ossec-conf/index.html)'
                              ' to get more information about how to configure the rules'
               },
        1202: {'message': 'Argument \'status\' must be: enabled, disabled or all',
               'remediation': 'Please indicate one of the following states: enabled, disabled, all'
               },
        1203: {'message': 'Error in argument \'level\'',
               'remediation': 'Argument \'level\' must be a number or an interval separated by \'-\''
               },
        1205: {'message': 'Requirement not valid',
               'remediation': 'Please indicate one of the following values:'
               },

        1207: {'message': 'Error reading rule files, wrong permissions',
               'remediation': 'Please, check your permissions over the file'
               },
        1208: {'message': 'The rule does not exist or you do not have permission to see it',
               'remediation': f'Please, visit the official documentation (https://documentation.wazuh.com/'
                              f'{DOCU_VERSION}/user-manual/reference/ossec-conf/index.html)'
                              ' to get more information about how to configure the rules'
               },

        # Stats: 1300 - 1399
        1307: {'message': 'Invalid parameters',
               'remediation': 'Please, check that the update is correct, there is a problem while reading the results, '
                              'contact us at [official repository](https://github.com/wazuh/wazuh/issues)'
               },
        1308: {'message': 'Stats file does not exist',
               'remediation': 'Stats files are usually generated at 12 PM on a daily basis'},
        1309: 'Statistics file damaged',
        1310: {'message': 'Invalid agent ID',
               'remediation': 'This component only exists in real agents'},

        # Utils: 1400 - 1499
        1400: 'Invalid offset',
        1401: 'Invalid limit',
        1402: {'message': 'Invalid sort_ascending field',
               'remediation': 'Please, use only true if ascending or false if descending'
               },
        1403: {'message': 'Not a valid sort field ',
               'remediation': 'Please, use only allowed sort fields'
               },
        1405: {'message': 'Specified limit exceeds maximum allowed',
               'remediation': 'Please select a limit between 1 and 1000'
               },
        1406: {'message': '0 is not a valid limit',
               'remediation': 'Please select a limit between 1 and 1000'
               },
        1407: 'Query does not match expected format',
        1408: 'Field does not exist.',
        1409: 'Invalid query operator',
        1410: 'Selecting more than one field in distinct mode',
        1411: 'TimeFrame is not valid',
        1412: 'Date filter not valid. Valid formats are YYYY-MM-DD HH:mm:ss, YYYY-MM-DDTHH:mm:ssZ or YYYY-MM-DD',
        1413: {'message': 'Error reading rules file'},
        1414: {'message': 'Error reading rules file',
               'remediation': 'Please, make sure you have read permissions over the file'
               },
        1415: {'message': 'Rules file not found',
               'remediation': 'Please, use GET /rules/files to list all available rules'
               },

        # Decoders: 1500 - 1599
        1500: {'message': 'Error reading decoders from ossec.conf',
               'remediation': f'Please, visit the official documentation (https://documentation.wazuh.com/'
                              f'{DOCU_VERSION}/user-manual/ruleset/custom.html)'
                              'to get more information on adding or modifying existing decoders'
               },
        1501: {'message': 'Error reading decoders file'
               },
        1502: {'message': 'Error reading decoders file',
               'remediation': 'Please, make sure you have read permissions on the file'
               },
        1503: {'message': 'Decoders file not found',
               'remediation': 'Please, use GET /decoders/files to list all available decoders'
               },
        1504: {'message': 'The decoder does not exist or you do not have permission to see it',
               'remediation': f'Please, visit the official documentation (https://documentation.wazuh.com/'
                              f'{DOCU_VERSION}/user-manual/reference/ossec-conf/index.html)'
                              ' to get more information about the decoders'
               },

        # Syscheck/AR: 1600 - 1699
        1600: {'message': 'There is no database for selected agent with id',
               'remediation': 'Please, upgrade wazuh to v3.7.0 or newer. Visit '
                              f'https://documentation.wazuh.com/{DOCU_VERSION}/upgrade-guide/index.html'
                              ' to obtain more information on upgrading wazuh'
               },

        1603: 'Invalid status. Valid statuses are: all, solved and outstanding',
        1650: 'Active response - Command not specified',

        1652: 'Active response - Unable to run command',

        # Agents: 1700 - 1799
        1701: {'message': 'Agent does not exist',
               'remediation': 'Please, use `GET /agents?select=id,name` to find all available agents'
               },
        1703: {'message': 'Action not available for Manager (agent 000)',
               'remediation': 'Please, use `GET /agents?select=id,name` to find all available agents and make sure you '
                              'select an agent other than 000'
               },
        1705: {'message': 'There is an agent with the same name',
               'remediation': 'Please choose another name'
               },
        1706: {'message': 'There is an agent with the same IP or the IP is invalid',
               'remediation': 'Please choose another IP'
               },
        1707: {'message': 'Cannot send request, agent is not active',
               'remediation': 'Please, check non-active agents connection and try again. Visit '
                              f'https://documentation.wazuh.com/{DOCU_VERSION}/user-manual/registering/index.html and '
                              f'https://documentation.wazuh.com/{DOCU_VERSION}/user-manual/agents/agent-connection.'
                              f'html to obtain more information on registering and connecting agents'
               },
        1708: {'message': 'There is an agent with the same ID',
               'remediation': 'Please choose another ID'
               },
        1709: {'message': 'Too short key size',
               'remediation': 'The necessary size for the key is 64 characters at least'
               },
        1710: {'message': 'The group does not exist',
               'remediation': 'Please, use `GET /agents/groups` to find all available groups'
               },
        1711: {'message': 'The group already exists',
               'remediation': 'Please, use another group ID'
               },
        1712: {'message': 'Default group is not deletable',
               'remediation': f'Please, visit the official documentation (https://documentation.wazuh.com/'
                              f'{DOCU_VERSION}/user-manual/agents/grouping-agents.html)'
                              'to get more information'
               },
        1722: {'message': 'Incorrect format for group_id',
               'remediation': 'Characters supported  a-z, A-Z, 0-9, ., _ and -. Max length is 255'
               },
        1723: 'Hash algorithm not available',
        1724: {'message': 'Not a valid select field',
               'remediation': 'Please, use only allowed select fields'
               },
        1725: {'message': 'Error registering a new agent',
               'remediation': 'Please check all data fields and try again'
               },
        1726: {'message': 'Wazuh authd is not running',
               'remediation': 'Please enable authd or check if there is any error'
               },
        1727: {'message': 'Error listing group files',
               'remediation': 'Please, use `GET /agents/groups/:group_id/files` to get all available group files'
               },
        1728: {'message': 'Invalid node type',
               'remediation': f'Valid types are `master` and `worker`. Please, visit https://documentation.wazuh.com/'
                              f'{DOCU_VERSION}/user-manual/configuring-cluster/index.html '
                              'to get more information about cluster configuration'},
        1730: {'message': 'Node does not exist',
               'remediation': 'Make sure the name is correct and that the node is up. You can check it using '
                              f'`cluster_control -l` (https://documentation.wazuh.com/{DOCU_VERSION}/user-manual/'
                              f'reference/tools/cluster_control.html#get-connected-nodes)'},

        1731: {'message': 'Agent is not eligible for the action to be performed',
               'remediation': 'Please, make sure the agent meets the requirements.'},
        1734: {'message': 'Error removing agent from group',
               'remediation': f'Agent does not belong to specified group, to assign the agent to a group follow: '
                              f'https://documentation.wazuh.com/{DOCU_VERSION}/user-manual/agents/grouping-agents.html'
               },
        1735: {'message': 'Agent version is not compatible with this feature',
               'remediation': 'Please update the agent, in case the problem persists contact us at: https://github.com'
                              '/wazuh/wazuh/issues'
               },
        1737: {'message': f"Maximum number of groups per multigroup is {max_groups_per_multigroup}",
               'remediation': 'Please choose another group or remove an agent from the target group'
               },
        1738: {'message': 'Agent name is too long',
               'remediation': f'Max length allowed for agent name is {AGENT_NAME_LEN_LIMIT}'
               },
        1740: {'message': 'Action only available for active agents',
               'remediation': 'Please activate the agent to synchronize it'
               },
        1743: 'Error running Wazuh syntax validator',
        1745: "Agent only belongs to 'default' and it cannot be unassigned from this group.",
        1750: {'message': 'Could not send restart command, active-response is disabled in the agent',
               'remediation': "You can activate it in agents' `WAZUH_HOME/etc/ossec.conf`"},
        1751: {'message': 'Could not assign agent to group',
               'remediation': 'Agent already belongs to specified group, please select another agent'},
        1752: {'message': 'Could not force single group for the agent'},
        1757: {'message': 'Error deleting an agent',
               'remediation': 'Please check all data fields and try again'
               },
        1760: {'message': 'Feature only available for older agent versions, it doesn\'t apply for more recent ones.'
               },

        # CDB List: 1800 - 1899
        1800: {'message': 'Bad format in CDB list {path}'},
        1801: {'message': 'Wrong \'path\' parameter',
               'remediation': 'Please, provide a correct path'},
        1802: {'message': 'Lists file not found',
               'remediation': 'Please, use `GET /lists/files` to find all available lists'},
        1803: {'message': 'Error reading lists file',
               'remediation': 'Please, make sure you have read permissions over the file'
               },
        1804: {'message': 'Error reading lists file',
               'remediation': 'Please, make sure you provide a correct filepath'
               },
        1805: {'message': 'File with the same name already exists in a subdirectory.',
               'remediation': 'Please, make sure to use a name which is not repeated. '
               },
        1806: {'message': 'Error trying to create CDB list file.'
               },
        1810: {'message': 'Upgrade module\'s reserved exception IDs (1810-1899). '
                          'The error message will be the output of upgrade module'},

        # Manager:
        1901: {'message': '\'execq\' socket has not been created'
               },
        1902: {'message': 'Connection to \'execq\' socket failed'
               },
        1904: {'message': 'Bad data from \'wcom\''
               },
        1905: {'message': 'File could not be updated, it already exists',
               'remediation': 'Please, provide a different file or set overwrite=True to overwrite actual file'
               },
        1906: {'message': 'File does not exist',
               'remediation': 'Please, provide a different file or make sure provided file path is correct'
               },
        1907: {'message': 'File could not be deleted',
               'remediation': 'Please, ensure you have the right file permissions'
               },
        1908: {'message': 'Error validating configuration',
               'remediation': 'Please, fix the corrupted files'
               },
        1910: {'message': 'Content-type header is mandatory',
               'remediation': f'Please, visit the official documentation (https://documentation.wazuh.com/'
                              f'{DOCU_VERSION}/user-manual/api/reference.html#operation/api.controllers.'
                              f'cluster_controller.put_files_node)'
                              ' to get more information about how to configure a cluster'},
        1911: {'message': 'Error parsing body request to UTF-8',
               'remediation': 'Please, check if the file content is valid UTF-8'},
        1912: {'message': 'Body is empty',
               'remediation': 'Please, check the content of the file to be uploaded'},
        1913: {'message': 'Error getting manager status, directory /proc is not found or permissions to see its status '
                          'are not granted',
               'remediation': 'Please, ensure /proc exists and permissions are granted'},

        # Database:
        2000: {'message': 'No such database file'},
        2001: {'message': 'Incompatible version of SQLite'},
        2002: {'message': 'Maximum attempts exceeded for sqlite3 execute'},
        2003: {'message': 'Error in wazuhdb request',
               'remediation': 'Make sure the request is correct'},
        2004: {'message': 'Database query not valid'},
        2005: {'message': 'Could not connect to wdb socket'},
        2006: {'message': 'Received JSON from Wazuh DB is not correctly formatted'},
        2007: {'message': 'Error retrieving data from Wazuh DB'},
        2008: {'message': 'Corrupted RBAC database',
               'remediation': 'Restart the Wazuh service to restore the RBAC database to default'},
        2009: {'message': 'Pagination error. Response from wazuh-db was over the maximum socket buffer size'},

        # Cluster
        3000: 'Cluster',
        3001: 'Error creating zip file',
        3002: {'message': 'Error creating PID file'},
        3004: {'message': 'Error in cluster configuration',
               'remediation': f'Please, visit the official documentation (https://documentation.wazuh.com/'
                              f'{DOCU_VERSION}/user-manual/configuring-cluster/index.html)'
                              ' to get more information about how to configure a cluster'},
        3005: 'Error reading cluster JSON file',
        3006: {'message': 'Error reading cluster configuration',
               'remediation': f'Please, visit the official documentation (https://documentation.wazuh.com/'
                              f'{DOCU_VERSION}/user-manual/configuring-cluster/index.html)'
                              ' to get more information about how to configure a cluster'},
        3007: 'Client.keys file received in master node',
        3009: {'message': 'Error executing distributed API request',
               'remediation': ''},
        3012: 'Cluster is not running',
        3013: {'message': 'Cluster is not running, it might be disabled in `WAZUH_HOME/etc/ossec.conf`',
               'remediation': f'Please, visit the official documentation (https://documentation.wazuh.com/'
                              f'{DOCU_VERSION}/user-manual/configuring-cluster/index.html)'
                              ' to get more information about how to configure a cluster'
               },
        3015: 'Cannot access directory',
        3016: 'Received an error response',
        3018: 'Error sending request',
        3019: 'Wazuh is running in cluster mode: {EXECUTABLE_NAME} is not available in worker nodes. Please, '
              'try again in the master node: {MASTER_IP}',
        3020: {'message': 'Timeout sending request',
               'remediation': 'Please, try to make the request again'},
        3021: 'Timeout executing API request',
        3022: {'message': 'Unknown node ID',
               'remediation': 'Check the name of the node'},
        3023: {'message': 'Worker node is not connected to master',
               'remediation': 'Check the cluster.log located at WAZUH_HOME/logs/cluster.log file to see if there are '
                              'connection errors. Restart the `wazuh-manager` service.'},
        3024: "Length of command exceeds limit defined in wazuh.cluster.common.Handler.cmd_len.",
        3025: {'message': "Could not decrypt message",
               'remediation': "Check the cluster key is correct in the worker's "
                              f"[ossec.conf](https://documentation.wazuh.com/{DOCU_VERSION}/user-manual/reference/"
                              f"ossec-conf/cluster.html#key)"
                              ", ensure it is the same that the master's."},
        3026: "Error sending request: Memory error. Request chunk size divided by 2.",
        3027: "Unknown received task name",
        3028: {'message': "Worker node ID already exists",
               'remediation': f"Check and fix [worker names](https://documentation.wazuh.com/{DOCU_VERSION}/"
                              f"user-manual/reference/ossec-conf/cluster.html#node-name)"
                              " and restart the `wazuh-manager` service."},
        3029: {"message": "Connected worker with same name as the master",
               "remediation": f"Check and fix the [worker name](https://documentation.wazuh.com/{DOCU_VERSION}/"
                              f"user-manual/reference/ossec-conf/cluster.html#node-name)"
                              " and restart the `wazuh-manager` service in the node"},
        3030: {'message': 'Worker does not belong to the same cluster',
               'remediation': f"Change the [cluster name](https://documentation.wazuh.com/{DOCU_VERSION}/"
                              f"user-manual/reference/ossec-conf/cluster.html#name)"
                              " in the worker configuration to match the master's and restart the `wazuh-manager` "
                              "service"},
        3031: {'message': "Worker and master versions are not the same",
               'remediation': f"[Update](https://documentation.wazuh.com/{DOCU_VERSION}/upgrade-guide/index.html)"
                              " master and workers to the same version."},
        3032: "Could not forward DAPI request. Connection not available.",
        3034: "Error sending file. File not found.",
        3035: "String couldn't be found",
        3036: "JSON couldn't be loaded",
        3037: 'Error while processing Agent-info chunks',
        3038: "Error while processing extra-valid files",
        3039: "Timeout while waiting to receive a file",

        # RBAC exceptions
        # The messages of these exceptions are provisional until the RBAC documentation is published.
        4000: {'message': "Permission denied",
               'remediation': "Please, make sure you have permissions to execute the current request. "
                              f"For more information on how to set up permissions, please visit https://documentation."
                              f"wazuh.com/{DOCU_VERSION}/user-manual/api/rbac/configuration.html"},
        4001: {'message': 'The body of the request is empty, you must specify what you want to modify'},
        4002: {'message': 'The specified role does not exist',
               'remediation': 'Please, create the specified role with the endpoint POST /security/roles'},
        4003: {'message': 'The specified rule is invalid',
               'remediation': "The rule must be in JSON format."},
        4005: {'message': 'The specified name or rule already exists'},
        4006: {'message': 'The specified policy is invalid',
               'remediation': 'The policy must be in JSON format and its keys must be "actions", "resources" and'
                              ' "effect". The actions and resources must be split by ":". Example: agent:id:001'},
        4007: {'message': 'The specified policy does not exist',
               'remediation': 'Please, create the specified policy with the endpoint POST /security/policies'},
        4008: {'message': 'The specified resource is required for a correct Wazuh\'s functionality'},
        4009: {'message': 'The specified name or policy already exists'},
        4010: {'message': 'The specified role-policy relation does not exist',
               'remediation': 'Please, create the specified role-policy relation with the endpoint '
                              'POST /security/roles/{role_id}/policies'},
        4011: {'message': 'The specified role-policy link already exist'},
        4013: {'message': 'The specified name already exists'},
        4015: {'message': 'Permission denied, could not remove agents from group before deleting it',
               'remediation': 'Please, make sure you have the right permissions for actions: agent:modify_group and '
                              'group:modify_assignments before attempting to delete the group'},
        4016: {'message': 'The specified user-role relation does not exist',
               'remediation': 'Please, create the specified user-role relation with the endpoint '
                              'POST /security/user/{username}/roles'},
        4017: {'message': 'The specified user-role relation already exists'},
        4018: {'message': 'Level cannot be a negative number'},
        4019: {'message': 'Invalid resource specified',
               'remediation': f'Please, check the current RBAC resources, for more information please visit https:/'
                              f'/documentation.wazuh.com/{DOCU_VERSION}/user-manual/api/rbac/configuration.html'},
        4020: {'message': 'Invalid endpoint specified',
               'remediation': 'Valid endpoints are: '},
        4021: 'Error reading security configuration',
        4022: {'message': 'The specified security rule does not exist',
               'remediation': 'Please, create the specified security rule with the endpoint POST /security/rules'},
        4023: {'message': 'The specified role-rule relation already exist'},
        4024: {'message': 'The specified role-rule relation does not exist',
               'remediation': 'Please, create the specified role-rules relation with the endpoint '
                              'POST /security/roles/{role_id}/rules'},
        4025: {'message': 'The specify relationship could not be removed'},
        4500: {'message': 'The specified resources are invalid',
               'remediation': 'Please, make sure permissions are properly defined, '
                              f'for more information on setting up permissions please visit https://documentation.'
                              f'wazuh.com/{DOCU_VERSION}/user-manual/api/rbac/configuration.html'},

        # User management
        5000: {'message': 'The user could not be created',
               'remediation': 'Please check that the user does not exist, '
                              'to do this you can use the `GET /security/users` call'},
        5001: {'message': 'The user does not exist',
               'remediation': 'The user can be created with the endpoint POST /security/users'},
        5004: {'message': 'The user could not be removed or updated',
               'remediation': 'Administrator users cannot be removed or updated'},
        5007: {'message': 'Insecure user password provided',
               'remediation': 'The password must contain at least one upper and lower case letter, a number and a '
                              'symbol.'},
        5008: {'message': 'The current user cannot be deleted',
               'remediation': 'You can delete this user with the administrator user (wazuh) or '
                              'any other user with the necessary permissions'},
        5009: {'message': 'Insecure user password provided',
               'remediation': 'The password must contain a length between 8 and 64 characters.'},
        5010: {'message': 'The value of the parameter allow_run_as is invalid',
               'remediation': 'The value of the allow_run_as parameter must be true (enabled authentication through '
                              'authorization context) or false (disabled authentication through authorization context).'
               },

        # Security issues
        6000: {'message': 'Limit of login attempts reached. '
                          'The current IP has been blocked due to a high number of login attempts'},
        6001: {'message': 'Maximum number of requests per minute reached',
               'remediation': f'This limit can be changed in api.yaml file. More information here: https:/'
                              f'/documentation.wazuh.com/{DOCU_VERSION}/user-manual/api/configuration.html#'
                              f'configuration-file'},
        6002: {'message': 'The body type is not the one specified in the content-type'},
        6003: {'message': 'Error trying to load the JWT secret',
               'remediation': 'Make sure you have the right permissions: WAZUH_PATH/api/configuration/security/'
                              'jwt_secret'},
        6004: {'message': 'The current user does not have authentication enabled through authorization context',
               'remediation': f'You can enable it using the following endpoint: https://documentation.wazuh.com/'
                              f'{DOCU_VERSION}/user-manual/api/reference.html#operation/api.controllers.'
                              f'security_controller.edit_run_as'},

        # Logtest
        7000: {'message': 'Error trying to get logtest response'},
        7001: {'message': 'Error trying to read logtest session token',
               'remediation': 'Make sure you introduce the token within the field "token"'}

        # > 9000: Authd
    }

    # Reserve agent upgrade custom errors
    ERRORS.update({key: {'message': 'Upgrade module\'s reserved exception IDs (1810-1899). '
                                    'The error message will be the output of upgrade module'}
                   for key in range(1811, 1900)})

    def __init__(self, code, extra_message=None, extra_remediation=None, cmd_error=False, dapi_errors=None, title=None,
                 type=None):
        """
        Creates a Wazuh Exception.

        :param code: Exception code.
        :param extra_message: Adds an extra message to the error description.
        :param extra_remediation: Adds an extra description to remediation
        :param cmd_error: If it is a custom error code (i.e. ossec commands), the error description will be the message.
        :param dapi_errors: dict with details about node and logfile. I.e.:
                            {'master-node': {'error': 'Wazuh Internal error',
                                             'logfile': WAZUH_HOME/logs/api.log}
                            }
        :param title: Name of the exception to be shown
        """
        self._type = type if type else 'about:blank'
        self._title = title if title else self.__class__.__name__
        self._code = code
        self._extra_message = extra_message
        self._extra_remediation = extra_remediation
        self._cmd_error = cmd_error
        self._dapi_errors = {} if dapi_errors is None else deepcopy(dapi_errors)

        error_details = self.ERRORS[self._code] if not cmd_error else extra_message
        if isinstance(error_details, dict):
            code_message, code_remediation = error_details.get('message', ''), error_details.get('remediation', None)
        else:
            code_message, code_remediation = error_details, None

        if not cmd_error:
            if extra_message:
                if isinstance(extra_message, dict):
                    self._message = code_message.format(**extra_message)
                else:
                    self._message = "{0}: {1}".format(code_message, extra_message)
            else:
                self._message = code_message
        else:
            self._message = extra_message

        self._remediation = code_remediation if extra_remediation is None \
            else f"{code_remediation}: {extra_remediation}"

    def __str__(self):
        return "Error {0} - {1}".format(self._code, self._message)

    def __repr__(self):
        return repr(self.to_dict())

    def __eq__(self, other):
        if not isinstance(other, WazuhException):
            return NotImplemented
        return (self._type,
                self._title,
                self._code,
                self._extra_message,
                self._extra_remediation,
                self._cmd_error) == (other._type,
                                     other._title,
                                     other._code,
                                     other._extra_message,
                                     other._extra_remediation,
                                     other._cmd_error)

    def __hash__(self):
        return hash(
            (self._type, self._title, self._code, self._extra_message, self._extra_remediation, self._cmd_error))

    def __or__(self, other):
        if isinstance(other, WazuhException):
            result = self.__class__(**self.to_dict())
            result.dapi_errors = {**self._dapi_errors, **other.dapi_errors}
        else:
            result = other | self
        return result

    def __deepcopy__(self, memodict=None):
        obj = self.__class__(self.code)
        obj.__dict__ = deepcopy(dict(self.__dict__))
        return obj

    def to_dict(self):
        return {'type': self._type,
                'title': self._title,
                'code': self._code,
                'extra_message': self._extra_message,
                'extra_remediation': self._extra_remediation,
                'cmd_error': self._cmd_error,
                'dapi_errors': self._dapi_errors
                }

    @property
    def type(self):
        return self._type

    @property
    def title(self):
        return self._title

    @property
    def message(self):
        return self._message

    @property
    def remediation(self):
        return self._remediation

    @property
    def dapi_errors(self):
        return self._dapi_errors

    @dapi_errors.setter
    def dapi_errors(self, value):
        self._dapi_errors = value

    @property
    def code(self):
        return self._code

    @classmethod
    def from_dict(cls, dct):
        return cls(**dct)


class WazuhInternalError(WazuhException):
    """
    This type of exception is raised when an unexpected error in framework code occurs,
    which means an internal error could not be handled
    """
    _default_type = "about:blank"
    _default_title = "Wazuh Internal Error"

    def __init__(self, code, extra_message=None, extra_remediation=None, cmd_error=False, dapi_errors=None, ids=None,
                 title=None, type=None):
        """Creates a WazuhInternalError exception.

        :param code: Exception code.
        :param extra_message: Adds an extra message to the error description.
        :param extra_remediation: Adds an extra description to remediation
        :param cmd_error: If it is a custom error code (i.e. ossec commands), the error description will be the message.
        :param dapi_errors: dict with details about node and logfile. I.e.:
                            {'master-node': {'error': 'Wazuh Internal error',
                                             'logfile': WAZUH_HOME/logs/api.log}
                            }
        :param ids: List or set with the ids involved in the exception
        """

        super().__init__(code, extra_message=extra_message,
                         extra_remediation=extra_remediation,
                         cmd_error=cmd_error,
                         dapi_errors=dapi_errors,
                         title=title if title else self._default_title,
                         type=type if type else self._default_type
                         )
        self._ids = set() if ids is None else set(ids)


class WazuhError(WazuhException):
    """
    This type of exception is raised as a controlled response to a bad request from user
    that cannot be performed properly
    """
    _default_type = "about:blank"
    _default_title = "Bad Request"

    def __init__(self, code, extra_message=None, extra_remediation=None, cmd_error=False, dapi_errors=None, ids=None,
                 title=None, type=None):
        """Creates a WazuhError exception.

        :param code: Exception code.
        :param extra_message: Adds an extra message to the error description.
        :param extra_remediation: Adds an extra description to remediation
        :param cmd_error: If it is a custom error code (i.e. ossec commands), the error description will be the message.
        :param dapi_errors: dict with details about node and logfile. I.e.:
                            {'master-node': {'error': 'Wazuh Internal error',
                                             'logfile': WAZUH_HOME/logs/api.log}
                            }
        :param ids: List or set with the ids involved in the exception
        """

        super().__init__(code, extra_message=extra_message,
                         extra_remediation=extra_remediation,
                         cmd_error=cmd_error,
                         dapi_errors=dapi_errors,
                         title=title if title else self._default_title,
                         type=type if type else self._default_type
                         )
        self._ids = set() if ids is None else set(ids)

    @property
    def ids(self):
        return self._ids

    def __or__(self, other):
        result: WazuhError = super().__or__(other)
        if isinstance(result, WazuhError):
            if hasattr(other, 'ids'):
                result._ids = self.ids | other.ids
        return result

    def to_dict(self):
        result = super().to_dict()
        result['ids'] = list(self.ids)

        return result


class WazuhPermissionError(WazuhError):
    """
    This type of exception is raised as a controlled response to a permission denied accessing a resource.
    """
    _default_type = "about:blank"
    _default_title = "Permission Denied"


class WazuhClusterError(WazuhError):
    """
    This type of exception is raised inside the cluster.
    """
    _default_type = "about:blank"
    _default_title = "Wazuh Cluster Error"


class WazuhResourceNotFound(WazuhError):
    """
    This type of exception is raised as a controlled response to a not found resource.
    """
    _default_type = "about:blank"
    _default_title = "Resource Not Found"


class WazuhTooManyRequests(WazuhError):
    """
    This type of exception is raised as a controlled response to too many requests.
    """
    _default_type = "about:blank"
    _default_title = "Too Many Requests"


class WazuhNotAcceptable(WazuhError):
    """
    This type of exception is raised as a controlled response to a not acceptable request
    """
    _default_type = "about:blank"
    _default_title = "Not Acceptable"<|MERGE_RESOLUTION|>--- conflicted
+++ resolved
@@ -4,12 +4,8 @@
 
 
 from copy import deepcopy
-<<<<<<< HEAD
 from wazuh.core.common import MAX_SOCKET_BUFFER_SIZE, wazuh_version as wazuh_full_version, agent_name_len_limit, \
     max_groups_per_multigroup
-=======
-from wazuh.core.common import MAX_SOCKET_BUFFER_SIZE, WAZUH_VERSION, AGENT_NAME_LEN_LIMIT
->>>>>>> 8e3eadde
 
 GENERIC_ERROR_MSG = "Wazuh Internal Error. See log for more detail"
 DOCU_VERSION = 'current' if WAZUH_VERSION == '' else '.'.join(WAZUH_VERSION.split('.')[:2]).lstrip('v')
