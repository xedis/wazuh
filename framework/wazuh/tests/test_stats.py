--- conflicted
+++ resolved
@@ -1,7 +1,3 @@
-<<<<<<< HEAD
-#!/usr/bin/env python
-=======
->>>>>>> 6df80d87
 # Copyright (C) 2015-2020, Wazuh Inc.
 # Created by Wazuh, Inc. <info@wazuh.com>.
 # This program is free software; you can redistribute it and/or modify it under the terms of GPLv2
