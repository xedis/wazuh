/*
 * Wazuh SQLite integration
 * Copyright (C) 2015, Wazuh Inc.
 * December 12, 2018.
 *
 * This program is free software; you can redistribute it
 * and/or modify it under the terms of the GNU General Public
 * License (version 2) as published by the FSF - Free Software
 * Foundation.
 */


#include "wdb.h"

// This function performs those data migrations between
// updates that cannot be resolved with queries
static int wdb_adjust_upgrade(wdb_t *wdb, int upgrade_step);
static int wdb_adjust_global_upgrade(wdb_t *wdb, int upgrade_step);

// Migrate to the fourth version of the database:
// - The attributes field of the fim_entry table is decoded
static int wdb_adjust_v4(wdb_t *wdb);

/* SQL statements used for the global.db upgrade */
typedef enum wdb_stmt_global {
    WDB_STMT_GLOBAL_CHECK_MANAGER_KEEPALIVE,
} wdb_stmt_metadata;

static const char *SQL_GLOBAL_STMT[] = {
    "SELECT COUNT(*) FROM agent WHERE id=0 AND last_keepalive=253402300799;",
};

// Upgrade agent database to last version
wdb_t * wdb_upgrade(wdb_t *wdb) {
    const char *UPDATES[] = { schema_upgrade_v1_sql, schema_upgrade_v2_sql,
                              schema_upgrade_v3_sql, schema_upgrade_v4_sql,
                              schema_upgrade_v5_sql, schema_upgrade_v6_sql,
                              schema_upgrade_v7_sql, schema_upgrade_v8_sql };

    char db_version[OS_SIZE_256];
    int version = 0;

    int ret = wdb_metadata_get_entry(wdb, "db_version", db_version);
    if (ret == OS_SUCCESS || ret == OS_NOTFOUND) {
        version = atoi(db_version);

        if (version < 0) {
            merror("DB(%s): Incorrect database version: %d", wdb->id, version);
            return wdb;
        }

        for (unsigned i = version; i < sizeof(UPDATES) / sizeof(char *); i++) {
            mdebug2("Updating database '%s' to version %d", wdb->id, i + 1);

            if (wdb_sql_exec(wdb, UPDATES[i]) == -1 ||
                wdb_adjust_upgrade(wdb, i)) {
                wdb = wdb_backup(wdb, version);
                break;
            }
        }
    }

    return wdb;
}

wdb_t * wdb_upgrade_global(wdb_t *wdb) {
<<<<<<< HEAD
    const char *UPDATES[] = { schema_global_upgrade_v1_sql,
                              schema_global_upgrade_v2_sql,
                              schema_global_upgrade_v3_sql,
                              schema_global_upgrade_v4_sql };
=======
    const char * UPDATES[] = {
        schema_global_upgrade_v1_sql,
        schema_global_upgrade_v2_sql,
        schema_global_upgrade_v3_sql,
        schema_global_upgrade_v4_sql
    };
>>>>>>> 76ddc134

    char output[OS_MAXSTR + 1] = { 0 };
    char db_version[OS_SIZE_256 + 2];
    int version = 0;
    int updates_length = (int)(sizeof(UPDATES) / sizeof(char *));

    int count = 0;
    if (wdb_count_tables_with_name(wdb, "metadata", &count) == OS_SUCCESS) {
        if (0 < count) {
            if (wdb_metadata_get_entry(wdb, "db_version", db_version) == OS_SUCCESS) {
                version = atoi(db_version);
            }
            else {
                /**
                 * We can't determine if the database should be upgraded. If we
                 * allow the usage, we could have many errors because of an
                 * operation over an old database version. We should block the
                 * usage until determine whether we should upgrade or not.
                 */
                mwarn("DB(%s): Error trying to get DB version", wdb->id);
                wdb->enabled = false;
                return wdb;
            }
        }
        else {
            /*
             * The table does not exist which could mean that we have and old
             * version of the db. If we have an older version than 3.10 we can
             * recreate the global.db database and not lose critical data.
             */
            if (wdb_is_older_than_v310(wdb)) {
                if (OS_SUCCESS != wdb_global_create_backup(wdb, output, "-pre_upgrade")) {
                    merror("Creating pre-upgrade Global DB snapshot failed: %s", output);
                    wdb->enabled = false;
                }
                else {
                    wdb = wdb_recreate_global(wdb);
                }
                return wdb;
            }
        }
    }
    else {
        /*
         * An error occurred trying to get the table count and so we can't
         * determine if the database should be upgraded. If we allow the
         * database usage, we could have many errors because of an operation
         * over an old or corrupted database. If we recreate the database, we
         * have the risk of loosing data of the newer database versions. Instead
         * we block the usage until we can determine whether we should upgrade
         * or not.
         */
        merror("DB(%s) Error trying to find metadata table", wdb->id);
        wdb->enabled = false;
        return wdb;
    }

    if (version < updates_length) {
        if (OS_SUCCESS != wdb_global_create_backup(wdb, output, "-pre_upgrade")) {
            merror("Creating pre-upgrade Global DB snapshot failed: %s", output);
            wdb->enabled = false;
        }
        else {
            for (int i = version; i < updates_length; i++) {
                mdebug2("Updating database '%s' to version %d", wdb->id, i + 1);
                if (wdb_sql_exec(wdb, UPDATES[i]) == OS_INVALID ||
                    wdb_adjust_global_upgrade(wdb, i)) {
                    if (OS_INVALID != wdb_global_restore_backup(&wdb, NULL, false, output)) {
                        merror("Failed to update global.db to version %d. The global.db was "
                               "restored to the original state.",
                               i + 1);
                    }
                    else {
                        merror("Failed to update global.db to version %d.", i + 1);
                        wdb->enabled = false;
                    }
                    break;
                }
            }
        }
    }

    return wdb;
}

// Create backup and generate an empty DB
wdb_t * wdb_backup(wdb_t *wdb, int version) {
    char path[PATH_MAX];
    char * sagent_id;
    wdb_t * new_wdb = NULL;
    sqlite3 * db;

    os_strdup(wdb->id, sagent_id),
    snprintf(path, PATH_MAX, "%s/%s.db", WDB2_DIR, sagent_id);

    if (wdb_close(wdb, TRUE) != -1) {
        if (wdb_create_backup(sagent_id, version) != -1) {
            mwarn("Creating DB backup and create clear DB for agent: '%s'", sagent_id);
            unlink(path);

            //Recreate DB
            if (wdb_create_agent_db2(sagent_id) < 0) {
                merror("Couldn't create SQLite database for agent '%s'", sagent_id);
                free(sagent_id);
                return NULL;
            }

            if (sqlite3_open_v2(path, &db, SQLITE_OPEN_READWRITE, NULL)) {
                merror("Can't open SQLite backup database '%s': %s", path, sqlite3_errmsg(db));
                sqlite3_close_v2(db);
                free(sagent_id);
                return NULL;
            }

            new_wdb = wdb_init(db, sagent_id);
            wdb_pool_append(new_wdb);
        }
    } else {
        merror("Couldn't create SQLite database backup for agent '%s'", sagent_id);
    }

    free(sagent_id);
    return new_wdb;
}

wdb_t * wdb_recreate_global(wdb_t *wdb) {
    char path[PATH_MAX];
    wdb_t * new_wdb = NULL;
    sqlite3 * db;

    snprintf(path, PATH_MAX, "%s/%s.db", WDB2_DIR, WDB_GLOB_NAME);

    wdb_leave(wdb);
    if (wdb_close(wdb, TRUE) != OS_INVALID) {
        unlink(path);

        if (OS_SUCCESS != wdb_create_global(path)) {
            merror("Couldn't create SQLite database '%s'", path);
            return NULL;
        }

        if (sqlite3_open_v2(path, &db, SQLITE_OPEN_READWRITE, NULL)) {
            merror("Can't open SQLite backup database '%s': %s", path, sqlite3_errmsg(db));
            sqlite3_close_v2(db);
            return NULL;
        }

        new_wdb = wdb_init(db, WDB_GLOB_NAME);
        wdb_pool_append(new_wdb);
        w_mutex_lock(&new_wdb->mutex);
        new_wdb->refcount++;
    }

    return new_wdb;
}

/* Create backup for agent. Returns 0 on success or -1 on error. */
int wdb_create_backup(const char * agent_id, int version) {
    char path[OS_FLSIZE + 1];
    char buffer[4096];
    FILE *source;
    FILE *dest;
    size_t nbytes;
    int result = 0;

    snprintf(path, OS_FLSIZE, "%s/%s.db", WDB2_DIR, agent_id);

    if (!(source = fopen(path, "r"))) {
        merror("Couldn't open source '%s': %s (%d)", path, strerror(errno), errno);
        return -1;
    }

    snprintf(path, OS_FLSIZE, "%s/%s.db-oldv%d-%lu", WDB2_DIR, agent_id, version, (unsigned long)time(NULL));

    if (!(dest = fopen(path, "w"))) {
        merror("Couldn't open dest '%s': %s (%d)", path, strerror(errno), errno);
        fclose(source);
        return -1;
    }

    while (nbytes = fread(buffer, 1, 4096, source), nbytes) {
        if (fwrite(buffer, 1, nbytes, dest) != nbytes) {
            unlink(path);
            result = -1;
            break;
        }
    }

    fclose(source);
    if (fclose(dest) == -1) {
        merror("Couldn't create file %s completely ", path);
        return -1;
    }

    if (result < 0) {
        unlink(path);
        return -1;
    }

    if (chmod(path, 0640) < 0) {
        merror(CHMOD_ERROR, path, errno, strerror(errno));
        unlink(path);
        return -1;
    }

    return 0;
}

int wdb_adjust_upgrade(wdb_t *wdb, int upgrade_step) {
    switch (upgrade_step) {
        case 3:
            return wdb_adjust_v4(wdb);
        default:
            return 0;
    }
}

int wdb_adjust_global_upgrade(wdb_t *wdb, int upgrade_step) {
    switch (upgrade_step) {
        case 3:
            return wdb_global_adjust_v4(wdb);
        default:
            return 0;
    }
}

int wdb_adjust_v4(wdb_t *wdb) {

    if (wdb_begin2(wdb) < 0) {
        merror("DB(%s) The begin statement could not be executed.", wdb->id);
        return -1;
    }

    if (wdb_stmt_cache(wdb, WDB_STMT_FIM_GET_ATTRIBUTES) < 0) {
        merror("DB(%s) Can't cache statement: get_attributes.", wdb->id);
        return -1;
    }

    sqlite3_stmt *get_stmt = wdb->stmt[WDB_STMT_FIM_GET_ATTRIBUTES];
    char decoded_attrs[OS_SIZE_256];

    while (sqlite3_step(get_stmt) == SQLITE_ROW) {
        const char *file = (char *) sqlite3_column_text(get_stmt, 0);
        const char *attrs = (char *) sqlite3_column_text(get_stmt, 1);

        if (!file || !attrs || !isdigit(*attrs)) {
            continue;
        }

        decode_win_attributes(decoded_attrs, (unsigned int) atoi(attrs));

        if (wdb_stmt_cache(wdb, WDB_STMT_FIM_UPDATE_ATTRIBUTES) < 0) {
            merror("DB(%s) Can't cache statement: update_attributes.", wdb->id);
            return -1;
        }

        sqlite3_stmt *update_stmt = wdb->stmt[WDB_STMT_FIM_UPDATE_ATTRIBUTES];

        sqlite3_bind_text(update_stmt, 1, decoded_attrs, -1, NULL);
        sqlite3_bind_text(update_stmt, 2, file, -1, NULL);

        if (sqlite3_step(update_stmt) != SQLITE_DONE) {
            mdebug1("DB(%s) The attribute coded as %s could not be updated.", wdb->id, attrs);
        }
    }

    if (wdb_commit2(wdb) < 0) {
        merror("DB(%s) The commit statement could not be executed.", wdb->id);
        return -1;
    }

    return 0;
}

bool wdb_is_older_than_v310(wdb_t *wdb) {
    sqlite3_stmt *stmt = NULL;
    int result = OS_INVALID;

    if (sqlite3_prepare_v2(wdb->db, SQL_GLOBAL_STMT[WDB_STMT_GLOBAL_CHECK_MANAGER_KEEPALIVE], -1, &stmt, NULL) !=
        SQLITE_OK) {
        merror("DB(%s) sqlite3_prepare_v2(): %s", wdb->id, sqlite3_errmsg(wdb->db));
    }
    else {
        switch (sqlite3_step(stmt)) {
            case SQLITE_ROW: {
                result = sqlite3_column_int(stmt, 0);
                break;
            }
            case SQLITE_DONE: {
                result = OS_SUCCESS;
                break;
            }
            default: {
                result = OS_INVALID;
                break;
            }
        }
        sqlite3_finalize(stmt);
    }

    return (result != 1);
}<|MERGE_RESOLUTION|>--- conflicted
+++ resolved
@@ -64,19 +64,12 @@
 }
 
 wdb_t * wdb_upgrade_global(wdb_t *wdb) {
-<<<<<<< HEAD
-    const char *UPDATES[] = { schema_global_upgrade_v1_sql,
-                              schema_global_upgrade_v2_sql,
-                              schema_global_upgrade_v3_sql,
-                              schema_global_upgrade_v4_sql };
-=======
     const char * UPDATES[] = {
         schema_global_upgrade_v1_sql,
         schema_global_upgrade_v2_sql,
         schema_global_upgrade_v3_sql,
         schema_global_upgrade_v4_sql
     };
->>>>>>> 76ddc134
 
     char output[OS_MAXSTR + 1] = { 0 };
     char db_version[OS_SIZE_256 + 2];
