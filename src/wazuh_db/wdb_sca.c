--- conflicted
+++ resolved
@@ -118,15 +118,11 @@
 
     switch (sqlite3_step(stmt)) {
         case SQLITE_ROW:
-<<<<<<< HEAD
             snprintf(output, OS_MAXSTR - WDB_RESPONSE_BEGIN_SIZE, "%s", sqlite3_column_text(stmt, 1));
-=======
-            snprintf(output,OS_MAXSTR,"%s",sqlite3_column_text(stmt, 1));
 
             if (strcmp(output, "failed") && strcmp(output,"passed")) {
-                snprintf(output,OS_MAXSTR,"%s",sqlite3_column_text(stmt, 2));
+                snprintf(output, OS_MAXSTR - WDB_RESPONSE_BEGIN_SIZE, "%s", sqlite3_column_text(stmt, 2));
             }
->>>>>>> b8c20a6e
             return 1;
             break;
         case SQLITE_DONE:
