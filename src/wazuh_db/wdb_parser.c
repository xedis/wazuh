/*
 * Wazuh Database Daemon
 * Copyright (C) 2015, Wazuh Inc.
 * January 16, 2018.
 *
 * This program is free software; you can redistribute it
 * and/or modify it under the terms of the GNU General Public
 * License (version 2) as published by the FSF - Free Software
 * Foundation.
 */

#include "wazuhdb_op.h"
#include "wdb.h"
#include "wdb_agents.h"
#include "external/cJSON/cJSON.h"
#include "wdb_state.h"

#define HOTFIXES_FIELD_COUNT 3
static struct column_list const TABLE_HOTFIXES[HOTFIXES_FIELD_COUNT+1] = {
    { .value = {FIELD_INTEGER, 1, true, false, NULL, "scan_id", {.integer = 0}, true}, .next = &TABLE_HOTFIXES[1] },
    { .value = {FIELD_TEXT, 2, false, false, NULL,"scan_time", {.text = ""}, true}, .next = &TABLE_HOTFIXES[2] },
    { .value = {FIELD_TEXT, 3, false, true, NULL,"hotfix", {.text = ""}, true}, .next = &TABLE_HOTFIXES[3] },
    { .value = {FIELD_TEXT, 4, false, false, NULL,"checksum", {.text = ""}, false}, .next = NULL },
};

#define PROCESSES_FIELD_COUNT 30
static struct column_list const TABLE_PROCESSES[PROCESSES_FIELD_COUNT+1] = {
    { .value = { FIELD_INTEGER, 1, true, false, NULL, "scan_id", {.integer = 0}, true}, .next = &TABLE_PROCESSES[1] },
    { .value = { FIELD_TEXT, 2, false, false, NULL,"scan_time", {.text = ""}, true}, .next = &TABLE_PROCESSES[2] },
    { .value = { FIELD_TEXT, 3, false, true, NULL, "pid", {.text = ""}, true}, .next = &TABLE_PROCESSES[3] },
    { .value = { FIELD_TEXT, 4, false, false, NULL, "name", {.text = ""}, true}, .next = &TABLE_PROCESSES[4] },
    { .value = { FIELD_TEXT, 5, false, false, NULL, "state", {.text = ""}, true}, .next = &TABLE_PROCESSES[5] },
    { .value = { FIELD_INTEGER, 6, false, false, NULL, "ppid", {.integer = 0}, true}, .next = &TABLE_PROCESSES[6] },
    { .value = { FIELD_INTEGER, 7, false, false, NULL, "utime", {.integer = 0}, true}, .next = &TABLE_PROCESSES[7] },
    { .value = { FIELD_INTEGER, 8, false, false, NULL, "stime", {.integer = 0}, true}, .next = &TABLE_PROCESSES[8] },
    { .value = { FIELD_TEXT, 9, false, false, NULL, "cmd", {.text = ""}, true}, .next = &TABLE_PROCESSES[9] },
    { .value = { FIELD_TEXT, 10, false, false, NULL, "argvs", {.text = ""}, true}, .next = &TABLE_PROCESSES[10] },
    { .value = { FIELD_TEXT, 11, false, false, NULL, "euser", {.text = ""}, true}, .next = &TABLE_PROCESSES[11] },
    { .value = { FIELD_TEXT, 12, false, false, NULL, "ruser", {.text = ""}, true}, .next = &TABLE_PROCESSES[12] },
    { .value = { FIELD_TEXT, 13, false, false, NULL, "suser", {.text = ""}, true}, .next = &TABLE_PROCESSES[13] },
    { .value = { FIELD_TEXT, 14, false, false, NULL, "egroup", {.text = ""}, true}, .next = &TABLE_PROCESSES[14] },
    { .value = { FIELD_TEXT, 15, false, false, NULL, "rgroup", {.text = ""}, true}, .next = &TABLE_PROCESSES[15] },
    { .value = { FIELD_TEXT, 16, false, false, NULL, "sgroup", {.text = ""}, true}, .next = &TABLE_PROCESSES[16] },
    { .value = { FIELD_TEXT, 17, false, false, NULL, "fgroup", {.text = ""}, true}, .next = &TABLE_PROCESSES[17] },
    { .value = { FIELD_INTEGER, 18, false, false, NULL, "priority", {.integer = 0}, true}, .next = &TABLE_PROCESSES[18] },
    { .value = { FIELD_INTEGER, 19, false, false, NULL, "nice", {.integer = 0}, true}, .next = &TABLE_PROCESSES[19] },
    { .value = { FIELD_INTEGER, 20, false, false, NULL, "size", {.integer = 0}, true}, .next = &TABLE_PROCESSES[20] },
    { .value = { FIELD_INTEGER, 21, false, false, NULL, "vm_size", {.integer = 0}, true}, .next = &TABLE_PROCESSES[21] },
    { .value = { FIELD_INTEGER, 22, false, false, NULL, "resident", {.integer = 0}, true}, .next = &TABLE_PROCESSES[22] },
    { .value = { FIELD_INTEGER, 23, false, false, NULL, "share", {.integer = 0}, true}, .next = &TABLE_PROCESSES[23] },
    { .value = { FIELD_INTEGER_LONG, 24, false, false, NULL, "start_time", {.integer_long = 0LL}, true}, .next = &TABLE_PROCESSES[24] },
    { .value = { FIELD_INTEGER, 25, false, false, NULL, "pgrp", {.integer = 0}, true}, .next = &TABLE_PROCESSES[25] },
    { .value = { FIELD_INTEGER, 26, false, false, NULL, "session", {.integer = 0}, true}, .next = &TABLE_PROCESSES[26] },
    { .value = { FIELD_INTEGER, 27, false, false, NULL, "nlwp", {.integer = 0}, true}, .next = &TABLE_PROCESSES[27] },
    { .value = { FIELD_INTEGER, 28, false, false, NULL, "tgid", {.integer = 0}, true}, .next = &TABLE_PROCESSES[28] },
    { .value = { FIELD_INTEGER, 29, false, false, NULL, "tty", {.integer = 0}, true}, .next = &TABLE_PROCESSES[29] },
    { .value = { FIELD_INTEGER, 30, false, false, NULL, "processor", {.integer = 0}, true}, .next = &TABLE_PROCESSES[30] },
    { .value = { FIELD_TEXT, 31, false, false, NULL, "checksum", {.text = ""}, false}, .next = NULL }
};

#define NETIFACE_FIELD_COUNT 17
static struct column_list const TABLE_NETIFACE[NETIFACE_FIELD_COUNT+1] = {
    { .value = { FIELD_INTEGER, 1, true, false, NULL, "scan_id", {.integer = 0}, true}, .next = &TABLE_NETIFACE[1] },
    { .value = { FIELD_TEXT, 2, false, false, NULL, "scan_time", {.text = ""}, true}, .next = &TABLE_NETIFACE[2] },
    { .value = { FIELD_TEXT, 3, false, true, NULL, "name", {.text = ""}, true}, .next = &TABLE_NETIFACE[3] },
    { .value = { FIELD_TEXT, 4, false, false, NULL, "adapter", {.text = ""}, true}, .next = &TABLE_NETIFACE[4] },
    { .value = { FIELD_TEXT, 5, false, false, NULL, "type", {.text = ""}, true}, .next = &TABLE_NETIFACE[5] },
    { .value = { FIELD_TEXT, 6, false, false, NULL, "state", {.text = ""}, true}, .next = &TABLE_NETIFACE[6] },
    { .value = { FIELD_INTEGER, 7, false, false, NULL, "mtu", {.integer = 0}, true}, .next = &TABLE_NETIFACE[7] },
    { .value = { FIELD_TEXT, 8, false, false, NULL, "mac", {.text = ""}, true}, .next = &TABLE_NETIFACE[8] },
    { .value = { FIELD_INTEGER, 9, false, false, NULL, "tx_packets", {.integer = 0}, true}, .next = &TABLE_NETIFACE[9] },
    { .value = { FIELD_INTEGER, 10, false, false, NULL, "rx_packets", {.integer = 0}, true}, .next = &TABLE_NETIFACE[10] },
    { .value = { FIELD_INTEGER, 11, false, false, NULL, "tx_bytes", {.integer = 0}, true}, .next = &TABLE_NETIFACE[11] },
    { .value = { FIELD_INTEGER, 12, false, false, NULL, "rx_bytes", {.integer = 0}, true}, .next = &TABLE_NETIFACE[12] },
    { .value = { FIELD_INTEGER, 13, false, false, NULL, "tx_errors", {.integer = 0}, true}, .next = &TABLE_NETIFACE[13] },
    { .value = { FIELD_INTEGER, 14, false, false, NULL, "rx_errors", {.integer = 0}, true}, .next = &TABLE_NETIFACE[14] },
    { .value = { FIELD_INTEGER, 15, false, false, NULL, "tx_dropped", {.integer = 0}, true}, .next = &TABLE_NETIFACE[15] },
    { .value = { FIELD_INTEGER, 16, false, false, NULL, "rx_dropped", {.integer = 0}, true}, .next = &TABLE_NETIFACE[16] },
    { .value = { FIELD_TEXT, 17, false, false, NULL, "checksum", {.text = ""}, false}, .next = &TABLE_NETIFACE[17] },
    { .value = { FIELD_TEXT, 18, false, false, NULL, "item_id", {.text = ""}, true}, .next = NULL }
};

#define NETPROTO_FIELD_COUNT 7
static struct column_list const TABLE_NETPROTO[NETPROTO_FIELD_COUNT+1] = {
    { .value = { FIELD_INTEGER, 1, true, false, NULL, "scan_id", {.integer = 0}, true}, .next = &TABLE_NETPROTO[1]},
    { .value = { FIELD_TEXT, 2, false, true, NULL, "iface", {.text = ""}, true}, .next = &TABLE_NETPROTO[2]},
    { .value = { FIELD_TEXT, 3, false, true, NULL, "type", {.text = ""}, true}, .next = &TABLE_NETPROTO[3]},
    { .value = { FIELD_TEXT, 4, false, false, NULL, "gateway", {.text = ""}, true}, .next = &TABLE_NETPROTO[4]},
    { .value = { FIELD_TEXT, 5, false, false, NULL, "dhcp", {.text = ""}, false}, .next = &TABLE_NETPROTO[5]},
    { .value = { FIELD_INTEGER, 6, false, false, NULL, "metric", {.integer = 0}, true}, .next = &TABLE_NETPROTO[6]},
    { .value = { FIELD_TEXT, 7, false, false, NULL, "checksum", {.text = ""}, false}, .next = &TABLE_NETPROTO[7]},
    { .value = { FIELD_TEXT, 8, false, false, NULL, "item_id", {.text = ""}, true}, .next = NULL }
};

#define NETADDR_FIELD_COUNT 7
static struct column_list const TABLE_NETADDR[NETADDR_FIELD_COUNT+1] = {
    { .value = { FIELD_INTEGER, 1, true, false, NULL, "scan_id", {.integer = 0}, true}, .next = &TABLE_NETADDR[1]},
    { .value = { FIELD_TEXT, 2, false, true, NULL, "iface", {.text = ""}, true}, .next = &TABLE_NETADDR[2]},
    { .value = { FIELD_TEXT, 3, false, true, NULL, "proto", {.text = ""}, true}, .next = &TABLE_NETADDR[3]},
    { .value = { FIELD_TEXT, 4, false, true, NULL, "address", {.text = ""}, true}, .next = &TABLE_NETADDR[4]},
    { .value = { FIELD_TEXT, 5, false, false, NULL, "netmask", {.text = ""}, true}, .next = &TABLE_NETADDR[5]},
    { .value = { FIELD_TEXT, 6, false, false, NULL, "broadcast", {.text = ""}, true}, .next = &TABLE_NETADDR[6]},
    { .value = { FIELD_TEXT, 7, false, false, NULL, "checksum", {.text = ""}, false}, .next = &TABLE_NETADDR[7]},
    { .value = { FIELD_TEXT, 8, false, false, NULL, "item_id", {.text = ""}, true}, .next = NULL},
};

#define PORTS_FIELD_COUNT 14
static struct column_list const TABLE_PORTS[PORTS_FIELD_COUNT+1] = {
    { .value = { FIELD_INTEGER, 1, true, false, NULL, "scan_id", {.integer = 0}, true}, .next = &TABLE_PORTS[1]},
    { .value = { FIELD_TEXT, 2, false, false, NULL, "scan_time", {.text = ""}, true}, .next = &TABLE_PORTS[2]},
    { .value = { FIELD_TEXT, 3, false, true, NULL, "protocol", {.text = ""}, true}, .next = &TABLE_PORTS[3]},
    { .value = { FIELD_TEXT, 4, false, true, NULL, "local_ip", {.text = ""}, true}, .next = &TABLE_PORTS[4]},
    { .value = { FIELD_INTEGER, 5, false, true, NULL, "local_port", {.integer = 0}, true}, .next = &TABLE_PORTS[5]},
    { .value = { FIELD_TEXT, 6, false, false, NULL, "remote_ip", {.text = ""}, true}, .next = &TABLE_PORTS[6]},
    { .value = { FIELD_INTEGER, 7, false, false, NULL, "remote_port", {.integer = 0}, true}, .next = &TABLE_PORTS[7]},
    { .value = { FIELD_INTEGER, 8, false, false, NULL, "tx_queue", {.integer = 0}, true}, .next = &TABLE_PORTS[8]},
    { .value = { FIELD_INTEGER, 9, false, false, NULL, "rx_queue", {.integer = 0}, true}, .next = &TABLE_PORTS[9]},
    { .value = { FIELD_INTEGER_LONG, 10, false, true, NULL, "inode", {.integer_long = 0LL}, true}, .next = &TABLE_PORTS[10]},
    { .value = { FIELD_TEXT, 11, false, false, NULL, "state", {.text = ""}, true}, .next = &TABLE_PORTS[11]},
    { .value = { FIELD_INTEGER, 12, false, false, "pid", "PID", {.integer = 0}, true}, .next = &TABLE_PORTS[12]},
    { .value = { FIELD_TEXT, 13, false, false, NULL, "process", {.text = ""}, true}, .next = &TABLE_PORTS[13]},
    { .value = { FIELD_TEXT, 14, false, false, NULL, "checksum", {.text = ""}, false}, .next = &TABLE_PORTS[14]},
    { .value = { FIELD_TEXT, 15, false, false, NULL, "item_id", {.text = ""}, true}, .next = NULL},
};

#define PACKAGES_FIELD_COUNT 18
static struct column_list const TABLE_PACKAGES[PACKAGES_FIELD_COUNT+1] = {
    { .value = { FIELD_INTEGER, 1, true, false, NULL, "scan_id", {.integer = 0}, true}, .next = &TABLE_PACKAGES[1] },
    { .value = { FIELD_TEXT, 2, false, false, NULL, "scan_time", {.text = ""}, true}, .next = &TABLE_PACKAGES[2] },
    { .value = { FIELD_TEXT, 3, false, true, NULL, "format", {.text = ""}, false}, .next = &TABLE_PACKAGES[3] },
    { .value = { FIELD_TEXT, 4, false, true, NULL, "name", {.text = ""}, true}, .next = &TABLE_PACKAGES[4] },
    { .value = { FIELD_TEXT, 5, false, false, NULL, "priority", {.text = ""}, true}, .next = &TABLE_PACKAGES[5] },
    { .value = { FIELD_TEXT, 6, false, false, "groups", "section", {.text = ""}, true}, .next = &TABLE_PACKAGES[6] },
    { .value = { FIELD_INTEGER, 7, false, false, NULL, "size", {.integer = 0}, true}, .next = &TABLE_PACKAGES[7] },
    { .value = { FIELD_TEXT, 8, false, false, NULL, "vendor", {.text = ""}, true}, .next = &TABLE_PACKAGES[8] },
    { .value = { FIELD_TEXT, 9, false, false, NULL, "install_time", {.text = ""}, true}, .next = &TABLE_PACKAGES[9] },
    { .value = { FIELD_TEXT, 10, false, true, NULL, "version", {.text = ""}, true}, .next = &TABLE_PACKAGES[10] },
    { .value = { FIELD_TEXT, 11, false, true, NULL, "architecture", {.text = ""}, true}, .next = &TABLE_PACKAGES[11] },
    { .value = { FIELD_TEXT, 12, false, false, NULL, "multiarch", {.text = ""}, true}, .next = &TABLE_PACKAGES[12] },
    { .value = { FIELD_TEXT, 13, false, false, NULL, "source", {.text = ""}, true}, .next = &TABLE_PACKAGES[13] },
    { .value = { FIELD_TEXT, 14, false, false, NULL, "description", {.text = ""}, true}, .next = &TABLE_PACKAGES[14] },
    { .value = { FIELD_TEXT, 15, false, true, NULL, "location", {.text = ""}, false}, .next = &TABLE_PACKAGES[15] },
    { .value = { FIELD_TEXT, 16, true, false, NULL, "cpe", {.text = ""}, true}, .next = &TABLE_PACKAGES[16] },
    { .value = { FIELD_TEXT, 17, true, false, NULL, "msu_name", {.text = ""}, true}, .next = &TABLE_PACKAGES[17] },
    { .value = { FIELD_TEXT, 18, false, false, NULL, "checksum", {.text = ""}, false}, .next = &TABLE_PACKAGES[18] },
    { .value = { FIELD_TEXT, 19, false, false, NULL, "item_id", {.text = ""}, true}, .next = NULL },
};

#define OS_FIELD_COUNT 18
static struct column_list const TABLE_OS[OS_FIELD_COUNT+1] = {
    { .value = { FIELD_INTEGER, 1, true, false, NULL, "scan_id", {.integer = 0}, true}, .next = &TABLE_OS[1] },
    { .value = { FIELD_TEXT, 2, false, false, NULL, "scan_time", {.text = ""}, true}, .next = &TABLE_OS[2] },
    { .value = { FIELD_TEXT, 3, false, false, NULL, "hostname", {.text = ""}, true}, .next = &TABLE_OS[3] },
    { .value = { FIELD_TEXT, 4, false, false, NULL, "architecture", {.text = ""}, true}, .next = &TABLE_OS[4] },
    { .value = { FIELD_TEXT, 5, false, true, NULL, "os_name", {.text = ""}, true}, .next = &TABLE_OS[5] },
    { .value = { FIELD_TEXT, 6, false, false, NULL, "os_version", {.text = ""}, true}, .next = &TABLE_OS[6] },
    { .value = { FIELD_TEXT, 7, false, false, NULL, "os_codename", {.text = ""}, true}, .next = &TABLE_OS[7] },
    { .value = { FIELD_TEXT, 8, false, false, NULL, "os_major", {.text = ""}, true}, .next = &TABLE_OS[8] },
    { .value = { FIELD_TEXT, 9, false, false, NULL, "os_minor", {.text = ""}, true}, .next = &TABLE_OS[9] },
    { .value = { FIELD_TEXT, 10, false, false, NULL, "os_patch", {.text = ""}, true}, .next = &TABLE_OS[10] },
    { .value = { FIELD_TEXT, 11, false, false, NULL, "os_build", {.text = ""}, true}, .next = &TABLE_OS[11] },
    { .value = { FIELD_TEXT, 12, false, false, NULL, "os_platform", {.text = ""}, true}, .next = &TABLE_OS[12] },
    { .value = { FIELD_TEXT, 13, false, false, NULL, "sysname", {.text = ""}, true}, .next = &TABLE_OS[13] },
    { .value = { FIELD_TEXT, 14, false, false, NULL, "release", {.text = ""}, true}, .next = &TABLE_OS[14] },
    { .value = { FIELD_TEXT, 15, false, false, NULL, "version", {.text = ""}, true}, .next = &TABLE_OS[15] },
    { .value = { FIELD_TEXT, 16, false, false, NULL, "os_release", {.text = ""}, true}, .next = &TABLE_OS[16] },
    { .value = { FIELD_TEXT, 17, false, false, NULL, "checksum", {.text = ""}, false}, .next = &TABLE_OS[17] },
    { .value = { FIELD_TEXT, 18, false, false, NULL, "os_display_version", {.text = ""}, true}, .next = &TABLE_OS[18] },
    { .value = { FIELD_TEXT, 19, true, false, NULL, "reference", {.text = ""}, false}, .next = NULL },
};

#define HARDWARE_FIELD_COUNT 9
static struct column_list const TABLE_HARDWARE[HARDWARE_FIELD_COUNT+1] = {
    { .value = { FIELD_INTEGER, 1, true, false, NULL, "scan_id", {.integer = 0}, true}, .next = &TABLE_HARDWARE[1] },
    { .value = { FIELD_TEXT, 2, false, false, NULL, "scan_time", {.text = ""}, true}, .next = &TABLE_HARDWARE[2] },
    { .value = { FIELD_TEXT, 3, false, true, NULL, "board_serial", {.text = ""}, true}, .next = &TABLE_HARDWARE[3] },
    { .value = { FIELD_TEXT, 4, false, false, NULL, "cpu_name", {.text = ""}, true}, .next = &TABLE_HARDWARE[4] },
    { .value = { FIELD_INTEGER, 5, false, false, NULL, "cpu_cores", {.integer = 0}, true}, .next = &TABLE_HARDWARE[5] },
    { .value = { FIELD_REAL, 6, false, false, NULL, "cpu_mhz", {.real = 0.0}, true}, .next = &TABLE_HARDWARE[6] },
    { .value = { FIELD_INTEGER, 7, false, false, NULL, "ram_total", {.integer = 0}, true}, .next = &TABLE_HARDWARE[7] },
    { .value = { FIELD_INTEGER, 8, false, false, NULL, "ram_free", {.integer = 0}, true}, .next = &TABLE_HARDWARE[8] },
    { .value = { FIELD_INTEGER, 9, false, false, NULL, "ram_usage", {.integer = 0}, true}, .next = &TABLE_HARDWARE[9] },
    { .value = { FIELD_TEXT, 10, false, false, NULL, "checksum", {.text = ""}, false}, .next = NULL }
};

static struct kv_list const TABLE_MAP[] = {
    { .current = { "network_iface", "sys_netiface", false, TABLE_NETIFACE, NETIFACE_FIELD_COUNT }, .next = &TABLE_MAP[1]},
    { .current = { "network_protocol", "sys_netproto", false, TABLE_NETPROTO, NETPROTO_FIELD_COUNT }, .next = &TABLE_MAP[2]},
    { .current = { "network_address", "sys_netaddr", false, TABLE_NETADDR, NETADDR_FIELD_COUNT }, .next = &TABLE_MAP[3]},
    { .current = { "osinfo", "sys_osinfo", false, TABLE_OS, OS_FIELD_COUNT }, .next = &TABLE_MAP[4]},
    { .current = { "hwinfo", "sys_hwinfo", false, TABLE_HARDWARE, HARDWARE_FIELD_COUNT }, .next = &TABLE_MAP[5]},
    { .current = { "ports", "sys_ports", false, TABLE_PORTS, PORTS_FIELD_COUNT }, .next = &TABLE_MAP[6]},
    { .current = { "packages", "sys_programs", false, TABLE_PACKAGES, PACKAGES_FIELD_COUNT }, .next = &TABLE_MAP[7]},
    { .current = { "hotfixes", "sys_hotfixes",  false, TABLE_HOTFIXES, HOTFIXES_FIELD_COUNT }, .next = &TABLE_MAP[8]},
    { .current = { "processes", "sys_processes",  false, TABLE_PROCESSES, PROCESSES_FIELD_COUNT }, .next = NULL},
};

int wdb_parse(char * input, char * output, int peer) {
    char * actor;
    char * id;
    char * query;
    char * sql;
    char * next;
    char path[PATH_MAX + 1];
    int agent_id = 0;
    char sagent_id[64] = "000";
    wdb_t * wdb;
    wdb_t * wdb_global;
    cJSON * data;
    char * out;
    int result = 0;
    struct timeval begin;
    struct timeval end;
    struct timeval diff;

    w_inc_queries_total();

    if (!input) {
        mdebug1("Empty input query.");
        return OS_INVALID;
    }

    // Clean string
    while (*input == ' ' || *input == '\n') {
        input++;
    }

    if (next = wstr_chr(input, ' '), !next) {
        mdebug1("Invalid DB query syntax.");
        mdebug2("DB query: %s", input);
        snprintf(output, OS_MAXSTR + 1, "err Invalid DB query syntax, near '%.32s'", input);
        return OS_INVALID;
    }

    actor = input;
    *next++ = '\0';

    if (strcmp(actor, "agent") == 0) {
        id = next;

        w_inc_agent();

        if (next = wstr_chr(id, ' '), !next) {
            mdebug1("Invalid DB query syntax.");
            mdebug2("DB query error near: %s", id);
            snprintf(output, OS_MAXSTR + 1, "err Invalid DB query syntax, near '%.32s'", id);
            return OS_INVALID;
        }

        *next++ = '\0';
        query = next;

        if (agent_id = strtol(id, &next, 10), *next) {
            mdebug1("Invalid agent ID '%s'", id);
            snprintf(output, OS_MAXSTR + 1, "err Invalid agent ID '%.32s'", id);
            return OS_INVALID;
        }

        snprintf(sagent_id, sizeof(sagent_id), "%03d", agent_id);

        mdebug2("Agent %s query: %s", sagent_id, query);

        // Don't perform this check if it's a manager.
        if (agent_id != 0) {
            if (wdb_global = wdb_open_global(), !wdb_global) {
                mdebug2("Couldn't open DB global: %s/%s.db", WDB2_DIR, WDB_GLOB_NAME);
                snprintf(output, OS_MAXSTR + 1, "err Couldn't open DB global");
                return OS_INVALID;
            } else if (!wdb_global->enabled) {
                mdebug2("Database disabled: %s/%s.db.", WDB2_DIR, WDB_GLOB_NAME);
                snprintf(output, OS_MAXSTR + 1, "err DB global disabled.");
                wdb_pool_leave(wdb_global);
                return OS_INVALID;
            }

            if (wdb_global_agent_exists(wdb_global, agent_id) <= 0) {
                mdebug2("No agent with id %s found.", sagent_id);
                snprintf(output, OS_MAXSTR + 1, "err Agent not found");
                wdb_pool_leave(wdb_global);
                return OS_INVALID;
            }
            wdb_pool_leave(wdb_global);
        }

        gettimeofday(&begin, 0);
        if (wdb = wdb_open_agent2(agent_id), !wdb) {
            merror("Couldn't open DB for agent '%s'", sagent_id);
            snprintf(output, OS_MAXSTR + 1, "err Couldn't open DB for agent %d", agent_id);
            gettimeofday(&end, 0);
            timersub(&end, &begin, &diff);
            w_inc_agent_open_time(diff);
            return OS_INVALID;
        }
        gettimeofday(&end, 0);
        timersub(&end, &begin, &diff);
        w_inc_agent_open_time(diff);
        // Add the current peer to wdb structure
        wdb->peer = peer;

        if (next = wstr_chr(query, ' '), next) {
            *next++ = '\0';
        }

        if (strcmp(query, "syscheck") == 0) {
            w_inc_agent_syscheck();
            if (!next) {
                mdebug1("DB(%s) Invalid FIM query syntax.", sagent_id);
                mdebug2("DB(%s) FIM query error near: %s", sagent_id, query);
                snprintf(output, OS_MAXSTR + 1, "err Invalid Syscheck query syntax, near '%.32s'", query);
                result = OS_INVALID;
            } else {
                gettimeofday(&begin, 0);
                result = wdb_parse_syscheck(wdb, WDB_FIM, next, output);
                gettimeofday(&end, 0);
                timersub(&end, &begin, &diff);
                w_inc_agent_syscheck_time(diff);
            }
        } else if (strcmp(query, "fim_file") == 0) {
            w_inc_agent_fim_file();
            if (!next) {
                mdebug1("DB(%s) Invalid FIM file query syntax.", sagent_id);
                mdebug2("DB(%s) FIM file query error near: %s", sagent_id, query);
                snprintf(output, OS_MAXSTR + 1, "err Invalid Syscheck query syntax, near '%.32s'", query);
                result = OS_INVALID;
            } else {
                gettimeofday(&begin, 0);
                result = wdb_parse_syscheck(wdb, WDB_FIM_FILE, next, output);
                gettimeofday(&end, 0);
                timersub(&end, &begin, &diff);
                w_inc_agent_fim_file_time(diff);
            }
        } else if (strcmp(query, "fim_registry") == 0) {
            w_inc_agent_fim_registry();
            if (!next) {
                mdebug1("DB(%s) Invalid FIM registry query syntax.", sagent_id);
                mdebug2("DB(%s) FIM registry query error near: %s", sagent_id, query);
                snprintf(output, OS_MAXSTR + 1, "err Invalid Syscheck query syntax, near '%.32s'", query);
                result = OS_INVALID;
            } else {
                gettimeofday(&begin, 0);
                result = wdb_parse_syscheck(wdb, WDB_FIM_REGISTRY, next, output);
                gettimeofday(&end, 0);
                timersub(&end, &begin, &diff);
                w_inc_agent_fim_registry_time(diff);
            }
        } else if (strcmp(query, "fim_registry_key") == 0) {
            w_inc_agent_fim_registry_key();
            if (!next) {
                mdebug1("DB(%s) Invalid FIM registry key query syntax.", sagent_id);
                mdebug2("DB(%s) FIM registry key query error near: %s", sagent_id, query);
                snprintf(output, OS_MAXSTR + 1, "err Invalid Syscheck query syntax, near '%.32s'", query);
                result = -1;
            } else {
                gettimeofday(&begin, 0);
                result = wdb_parse_syscheck(wdb, WDB_FIM_REGISTRY_KEY, next, output);
                gettimeofday(&end, 0);
                timersub(&end, &begin, &diff);
                w_inc_agent_fim_registry_key_time(diff);
            }
        } else if (strcmp(query, "fim_registry_value") == 0) {
            w_inc_agent_fim_registry_value();
            if (!next) {
                mdebug1("DB(%s) Invalid FIM registry value query syntax.", sagent_id);
                mdebug2("DB(%s) FIM registry value query error near: %s", sagent_id, query);
                snprintf(output, OS_MAXSTR + 1, "err Invalid Syscheck query syntax, near '%.32s'", query);
                result = -1;
            } else {
                gettimeofday(&begin, 0);
                result = wdb_parse_syscheck(wdb, WDB_FIM_REGISTRY_VALUE, next, output);
                gettimeofday(&end, 0);
                timersub(&end, &begin, &diff);
                w_inc_agent_fim_registry_value_time(diff);
            }
        } else if (strcmp(query, "sca") == 0) {
            w_inc_agent_sca();
            if (!next) {
                mdebug1("Invalid DB query syntax.");
                mdebug2("DB query error near: %s", query);
                snprintf(output, OS_MAXSTR + 1, "err Invalid DB query syntax, near '%.32s'", query);
                result = OS_INVALID;
            } else {
                gettimeofday(&begin, 0);
                result = wdb_parse_sca(wdb, next, output);
                gettimeofday(&end, 0);
                timersub(&end, &begin, &diff);
                w_inc_agent_sca_time(diff);
            }
        } else if (strcmp(query, "netinfo") == 0) {
            w_inc_agent_syscollector_deprecated_network_info();
            if (!next) {
                mdebug1("DB(%s) Invalid DB query syntax.", sagent_id);
                mdebug2("DB(%s) query error near: %s", sagent_id, query);
                snprintf(output, OS_MAXSTR + 1, "err Invalid DB query syntax, near '%.32s'", query);
                result = OS_INVALID;
            } else {
                gettimeofday(&begin, 0);
                result = wdb_parse_netinfo(wdb, next, output);
                gettimeofday(&end, 0);
                timersub(&end, &begin, &diff);
                w_inc_agent_syscollector_deprecated_network_info_time(diff);
            }
        } else if (strcmp(query, "netproto") == 0) {
            w_inc_agent_syscollector_deprecated_network_protocol();
            if (!next) {
                mdebug1("DB(%s) Invalid DB query syntax.", sagent_id);
                mdebug2("DB(%s) query error near: %s", sagent_id, query);
                snprintf(output, OS_MAXSTR + 1, "err Invalid DB query syntax, near '%.32s'", query);
                result = OS_INVALID;
            } else {
                gettimeofday(&begin, 0);
                result = wdb_parse_netproto(wdb, next, output);
                gettimeofday(&end, 0);
                timersub(&end, &begin, &diff);
                w_inc_agent_syscollector_deprecated_network_protocol_time(diff);
            }
        } else if (strcmp(query, "netaddr") == 0) {
            w_inc_agent_syscollector_deprecated_network_address();
            if (!next) {
                mdebug1("DB(%s) Invalid DB query syntax.", sagent_id);
                mdebug2("DB(%s) query error near: %s", sagent_id, query);
                snprintf(output, OS_MAXSTR + 1, "err Invalid DB query syntax, near '%.32s'", query);
                result = OS_INVALID;
            } else {
                gettimeofday(&begin, 0);
                result = wdb_parse_netaddr(wdb, next, output);
                gettimeofday(&end, 0);
                timersub(&end, &begin, &diff);
                w_inc_agent_syscollector_deprecated_network_address_time(diff);
            }
        } else if (strcmp(query, "osinfo") == 0) {
            w_inc_agent_syscollector_deprecated_osinfo();
            if (!next) {
                mdebug1("DB(%s) Invalid DB query syntax.", sagent_id);
                mdebug2("DB(%s) query error near: %s", sagent_id, query);
                snprintf(output, OS_MAXSTR + 1, "err Invalid DB query syntax, near '%.32s'", query);
                result = OS_INVALID;
            } else {
                gettimeofday(&begin, 0);
                result = wdb_parse_osinfo(wdb, next, output);
                gettimeofday(&end, 0);
                timersub(&end, &begin, &diff);
                w_inc_agent_syscollector_deprecated_osinfo_time(diff);
            }
        } else if (strcmp(query, "hardware") == 0) {
            w_inc_agent_syscollector_deprecated_hardware();
            if (!next) {
                mdebug1("DB(%s) Invalid DB query syntax.", sagent_id);
                mdebug2("DB(%s) query error near: %s", sagent_id, query);
                snprintf(output, OS_MAXSTR + 1, "err Invalid DB query syntax, near '%.32s'", query);
                result = OS_INVALID;
            } else {
                gettimeofday(&begin, 0);
                result = wdb_parse_hardware(wdb, next, output);
                gettimeofday(&end, 0);
                timersub(&end, &begin, &diff);
                w_inc_agent_syscollector_deprecated_hardware_time(diff);
            }
        } else if (strcmp(query, "port") == 0) {
            w_inc_agent_syscollector_deprecated_ports();
            if (!next) {
                mdebug1("DB(%s) Invalid DB query syntax.", sagent_id);
                mdebug2("DB(%s) query error near: %s", sagent_id, query);
                snprintf(output, OS_MAXSTR + 1, "err Invalid DB query syntax, near '%.32s'", query);
                result = OS_INVALID;
            } else {
                gettimeofday(&begin, 0);
                result = wdb_parse_ports(wdb, next, output);
                gettimeofday(&end, 0);
                timersub(&end, &begin, &diff);
                w_inc_agent_syscollector_deprecated_ports_time(diff);
            }
        } else if (strcmp(query, "package") == 0) {
            w_inc_agent_syscollector_deprecated_packages();
            if (!next) {
                mdebug1("DB(%s) Invalid DB query syntax.", sagent_id);
                mdebug2("DB(%s) query error near: %s", sagent_id, query);
                snprintf(output, OS_MAXSTR + 1, "err Invalid DB query syntax, near '%.32s'", query);
                result = OS_INVALID;
            } else {
                gettimeofday(&begin, 0);
                result = wdb_parse_packages(wdb, next, output);
                gettimeofday(&end, 0);
                timersub(&end, &begin, &diff);
                w_inc_agent_syscollector_deprecated_packages_time(diff);
            }
        } else if (strcmp(query, "hotfix") == 0) {
            w_inc_agent_syscollector_deprecated_hotfixes();
            if (!next) {
                mdebug1("DB(%s) Invalid DB query syntax.", sagent_id);
                mdebug2("DB(%s) query error near: %s", sagent_id, query);
                snprintf(output, OS_MAXSTR + 1, "err Invalid DB query syntax, near '%.32s'", query);
                result = OS_INVALID;
            } else {
                gettimeofday(&begin, 0);
                result = wdb_parse_hotfixes(wdb, next, output);
                gettimeofday(&end, 0);
                timersub(&end, &begin, &diff);
                w_inc_agent_syscollector_deprecated_hotfixes_time(diff);
            }
        } else if (strcmp(query, "process") == 0) {
            w_inc_agent_syscollector_deprecated_process();
            if (!next) {
                mdebug1("DB(%s) Invalid DB query syntax.", sagent_id);
                mdebug2("DB(%s) query error near: %s", sagent_id, query);
                snprintf(output, OS_MAXSTR + 1, "err Invalid DB query syntax, near '%.32s'", query);
                result = OS_INVALID;
            } else {
                gettimeofday(&begin, 0);
                result = wdb_parse_processes(wdb, next, output);
                gettimeofday(&end, 0);
                timersub(&end, &begin, &diff);
                w_inc_agent_syscollector_deprecated_process_time(diff);
            }
        } else if (strcmp(query, "dbsync") == 0) {
            w_inc_agent_dbsync();
            if (!next) {
                mdebug1("DB(%s) Invalid DB query syntax.", sagent_id);
                mdebug2("DB(%s) query error near: %s", sagent_id, query);
                snprintf(output, OS_MAXSTR + 1, "err Invalid DB query syntax, near '%.32s'", query);
                result = OS_INVALID;
            } else {
                gettimeofday(&begin, 0);
                result = wdb_parse_dbsync(wdb, next, output);
                gettimeofday(&end, 0);
                timersub(&end, &begin, &diff);
                w_inc_agent_dbsync_time(diff);
            }
        } else if (strcmp(query, "ciscat") == 0) {
            w_inc_agent_ciscat();
            if (!next) {
                mdebug1("DB(%s) Invalid DB query syntax.", sagent_id);
                mdebug2("DB(%s) query error near: %s", sagent_id, query);
                snprintf(output, OS_MAXSTR + 1, "err Invalid DB query syntax, near '%.32s'", query);
                result = OS_INVALID;
            } else {
                gettimeofday(&begin, 0);
                result = wdb_parse_ciscat(wdb, next, output);
                gettimeofday(&end, 0);
                timersub(&end, &begin, &diff);
                w_inc_agent_ciscat_time(diff);
            }
        } else if (strcmp(query, "rootcheck") == 0) {
            w_inc_agent_rootcheck();
            if (!next) {
                mdebug1("DB(%s) Invalid rootcheck query syntax.", sagent_id);
                mdebug2("DB(%s) rootcheck query error near: %s", sagent_id, query);
                snprintf(output, OS_MAXSTR + 1, "err Invalid Rootcheck query syntax, near '%.32s'", query);
                result = OS_INVALID;
            } else {
                gettimeofday(&begin, 0);
                result = wdb_parse_rootcheck(wdb, next, output);
                gettimeofday(&end, 0);
                timersub(&end, &begin, &diff);
                w_inc_agent_rootcheck_time(diff);
            }
        } else if (strcmp(query, "sql") == 0) {
            w_inc_agent_sql();
            if (!next) {
                mdebug1("DB(%s) Invalid DB query syntax.", sagent_id);
                mdebug2("DB(%s) query error near: %s", sagent_id, query);
                snprintf(output, OS_MAXSTR + 1, "err Invalid DB query syntax, near '%.32s'", query);
                result = OS_INVALID;
            } else {
                sql = next;

                gettimeofday(&begin, 0);
                data = wdb_exec(wdb->db, sql);
                gettimeofday(&end, 0);
                timersub(&end, &begin, &diff);
                w_inc_agent_sql_time(diff);
                if (data) {
                    out = cJSON_PrintUnformatted(data);
                    snprintf(output, OS_MAXSTR + 1, "ok %s", out);
                    os_free(out);
                    cJSON_Delete(data);
                } else {
                    mdebug1("DB(%s) Cannot execute SQL query.", sagent_id);
                    mdebug2("DB(%s) SQL query: %s", sagent_id, sql);
                    snprintf(output, OS_MAXSTR + 1, "err Cannot execute SQL query");
                    result = OS_INVALID;
                }
            }
        } else if (strcmp(query, "remove") == 0) {
            w_inc_agent_remove();
            snprintf(output, OS_MAXSTR + 1, "ok");

            gettimeofday(&begin, 0);
            if (wdb_close(wdb, FALSE) < 0) {
                mdebug1("DB(%s) Cannot close database.", sagent_id);
                snprintf(output, OS_MAXSTR + 1, "err Cannot close database");
                result = OS_INVALID;
            }

            wdb_pool_leave(wdb);

            if (wdb_remove_database(sagent_id) < 0) {
                snprintf(output, OS_MAXSTR + 1, "err Cannot remove database");
                result = OS_INVALID;
            }
            gettimeofday(&end, 0);
            timersub(&end, &begin, &diff);
            w_inc_agent_remove_time(diff);

            return result;
        } else if (strcmp(query, "begin") == 0) {
            w_inc_agent_begin();
            gettimeofday(&begin, 0);
            if (wdb_begin2(wdb) < 0) {
                mdebug1("DB(%s) Cannot begin transaction.", sagent_id);
                snprintf(output, OS_MAXSTR + 1, "err Cannot begin transaction");
                result = OS_INVALID;
            } else {
                snprintf(output, OS_MAXSTR + 1, "ok");
            }
            gettimeofday(&end, 0);
            timersub(&end, &begin, &diff);
            w_inc_agent_begin_time(diff);
        } else if (strcmp(query, "commit") == 0) {
            w_inc_agent_commit();
            gettimeofday(&begin, 0);
            if (wdb_commit2(wdb) < 0) {
                mdebug1("DB(%s) Cannot end transaction.", sagent_id);
                snprintf(output, OS_MAXSTR + 1, "err Cannot end transaction");
                result = OS_INVALID;
            } else {
                snprintf(output, OS_MAXSTR + 1, "ok");
            }
            gettimeofday(&end, 0);
            timersub(&end, &begin, &diff);
            w_inc_agent_commit_time(diff);
        } else if (strcmp(query, "close") == 0) {
            w_inc_agent_close();
            snprintf(output, OS_MAXSTR + 1, "ok");

            gettimeofday(&begin, 0);
            if (wdb_close(wdb, TRUE) < 0) {
                mdebug1("DB(%s) Cannot close database.", sagent_id);
                snprintf(output, OS_MAXSTR + 1, "err Cannot close database");
                result = OS_INVALID;
            }
            wdb_pool_leave(wdb);
            gettimeofday(&end, 0);
            timersub(&end, &begin, &diff);
            w_inc_agent_close_time(diff);

            return result;
        } else if (strncmp(query, "syscollector_", 7) == 0) {
            if (!next) {
                mdebug1("DB(%s) Invalid Syscollector query syntax.", sagent_id);
                mdebug2("DB(%s) Syscollector query error near: %s", sagent_id, query);
                snprintf(output, OS_MAXSTR + 1, "err Invalid Syscollector query syntax, near '%.32s'", query);
                result = OS_INVALID;
            } else {
                gettimeofday(&begin, 0);
                result = wdb_parse_syscollector(wdb, query, next, output);
                gettimeofday(&end, 0);
                timersub(&end, &begin, &diff);
                w_inc_agent_syscollector_times(diff, result);
            }
        } else if (strcmp(query, "vacuum") == 0) {
            w_inc_agent_vacuum();
            gettimeofday(&begin, 0);
            if (wdb_commit2(wdb) < 0) {
                mdebug1("DB(%s) Cannot end transaction.", sagent_id);
                snprintf(output, OS_MAXSTR + 1, "err Cannot end transaction");
                result = -1;
            }

            wdb_finalize_all_statements(wdb);

            if (result != -1) {
                if (wdb_vacuum(wdb) < 0) {
                    mdebug1("DB(%s) Cannot vacuum database.", sagent_id);
                    snprintf(output, OS_MAXSTR + 1, "err Cannot vacuum database");
                    result = -1;
                } else {
                    int fragmentation_after_vacuum;

                    // save fragmentation after vacuum
                    if (fragmentation_after_vacuum = wdb_get_db_state(wdb), fragmentation_after_vacuum == OS_INVALID) {
                        mdebug1("DB(%s) Couldn't get fragmentation after vacuum for the database.", wdb->id);
                        snprintf(output, OS_MAXSTR + 1, "err Vacuum performed, but couldn't get fragmentation information after vacuum");
                        result = -1;
                    } else {
                        char str_vacuum_time[OS_SIZE_128] = { '\0' };
                        char str_vacuum_value[OS_SIZE_128] = { '\0' };

                        snprintf(str_vacuum_time, OS_SIZE_128, "%ld", time(0));
                        snprintf(str_vacuum_value, OS_SIZE_128, "%d", fragmentation_after_vacuum);
                        if (wdb_update_last_vacuum_data(wdb, str_vacuum_time, str_vacuum_value) != OS_SUCCESS) {
                            mdebug1("DB(%s) Couldn't update last vacuum info for the database.", wdb->id);
                            snprintf(output, OS_MAXSTR + 1, "err Vacuum performed, but last vacuum information couldn't be updated in the metadata table");
                            result = -1;
                        } else {
                            cJSON *json_fragmentation = cJSON_CreateObject();
                            cJSON_AddNumberToObject(json_fragmentation, "fragmentation_after_vacuum", fragmentation_after_vacuum);
                            char *out = cJSON_PrintUnformatted(json_fragmentation);
                            snprintf(output, OS_MAXSTR + 1, "ok %s", out);

                            os_free(out);
                            cJSON_Delete(json_fragmentation);
                            result = 0;
                        }
                    }
                }
            }
            gettimeofday(&end, 0);
            timersub(&end, &begin, &diff);
            w_inc_agent_vacuum_time(diff);
        } else if (strcmp(query, "get_fragmentation") == 0) {
            w_inc_agent_get_fragmentation();
            gettimeofday(&begin, 0);
            int state = wdb_get_db_state(wdb);
            int free_pages = wdb_get_db_free_pages_percentage(wdb);
            if (state < 0 || free_pages < 0) {
                mdebug1("DB(%s) Cannot get database fragmentation.", sagent_id);
                snprintf(output, OS_MAXSTR + 1, "err Cannot get database fragmentation");
                result = -1;
            } else {
                cJSON *json_fragmentation = cJSON_CreateObject();
                cJSON_AddNumberToObject(json_fragmentation, "fragmentation", state);
                cJSON_AddNumberToObject(json_fragmentation, "free_pages_percentage", free_pages);
                char *out = cJSON_PrintUnformatted(json_fragmentation);
                snprintf(output, OS_MAXSTR + 1, "ok %s", out);

                os_free(out);
                cJSON_Delete(json_fragmentation);
                result = 0;
            }
            gettimeofday(&end, 0);
            timersub(&end, &begin, &diff);
            w_inc_agent_get_fragmentation_time(diff);
        } else if (strcmp(query, "sleep") == 0) {
            unsigned long delay_ms;
            w_inc_agent_sleep();
            gettimeofday(&begin, 0);
            if (!next || (delay_ms = strtoul(next, NULL, 10)) == ULONG_MAX) {
                mdebug1("DB(%s) Invalid DB query syntax.", sagent_id);
                mdebug2("DB(%s) query error near: %s", sagent_id, query);
                snprintf(output, OS_MAXSTR + 1, "err Invalid DB query syntax, near '%.32s'", query);
                result = OS_INVALID;
            } else {
                w_time_delay(delay_ms);
                snprintf(output, OS_MAXSTR + 1, "ok ");
            }
            gettimeofday(&end, 0);
            timersub(&end, &begin, &diff);
            w_inc_agent_sleep_time(diff);
        } else {
            mdebug1("DB(%s) Invalid DB query syntax.", sagent_id);
            mdebug2("DB(%s) query error near: %s", sagent_id, query);
            snprintf(output, OS_MAXSTR + 1, "err Invalid DB query syntax, near '%.32s'", query);
            result = OS_INVALID;
        }
<<<<<<< HEAD
        wdb_leave(wdb);
        if (result == OS_INVALID) {
            snprintf(path, sizeof(path), "%s/%s.db", WDB2_DIR, wdb->id);
            if (!w_is_file(path)) {
                mwarn("DB(%s) not found. This behavior is unexpected, the database will be recreated.", path);
                rwlock_lock_write(&pool_mutex);
                wdb_close(wdb, FALSE);
                rwlock_unlock(&pool_mutex);
            }
        }
=======
        wdb_pool_leave(wdb);
>>>>>>> c6cceb94
        return result;
    } else if (strcmp(actor, "wazuhdb") == 0) {
        query = next;

        w_inc_wazuhdb();

        if (next = wstr_chr(query, ' '), !next) {
            mdebug1("Invalid DB query syntax.");
            mdebug2("DB query error near: %s", query);
            snprintf(output, OS_MAXSTR + 1, "err Invalid DB query syntax, near '%.32s'", query);
            return OS_INVALID;
        }
        *next++ = '\0';

        if (strcmp(query, "remove") == 0) {
            w_inc_wazuhdb_remove();
            gettimeofday(&begin, 0);
            data = wdb_remove_multiple_agents(next);
            gettimeofday(&end, 0);
            timersub(&end, &begin, &diff);
            w_inc_wazuhdb_remove_time(diff);
            out = cJSON_PrintUnformatted(data);
            snprintf(output, OS_MAXSTR + 1, "ok %s", out);
            os_free(out);
            cJSON_Delete(data);
        } else {
            mdebug1("Invalid DB query syntax.");
            mdebug2("DB query error near: %s", query);
            snprintf(output, OS_MAXSTR + 1, "err No agents id provided");
            result = OS_INVALID;
        }
        return result;
    } else if (strcmp(actor, "mitre") == 0) {
        query = next;

        w_inc_mitre();

        mdebug2("Mitre query: %s", query);

        if (wdb = wdb_open_mitre(), !wdb) {
            mdebug2("Couldn't open DB mitre: %s/%s.db", WDB_DIR, WDB_MITRE_NAME);
            snprintf(output, OS_MAXSTR + 1, "err Couldn't open DB mitre");
            return OS_INVALID;
        }
        // Add the current peer to wdb structure
        wdb->peer = peer;

        if (next = wstr_chr(query, ' '), !next) {
            mdebug1("Invalid DB query syntax.");
            mdebug2("DB query error near: %s", query);
            snprintf(output, OS_MAXSTR + 1, "err Invalid DB query syntax, near '%.32s'", query);
            wdb_pool_leave(wdb);
            return OS_INVALID;
        }
        *next++ = '\0';

        if (strcmp(query, "sql") == 0) {
            w_inc_mitre_sql();
            if (!next) {
                mdebug1("Mitre DB Invalid DB query syntax.");
                mdebug2("Mitre DB query error near: %s", query);
                snprintf(output, OS_MAXSTR + 1, "err Invalid DB query syntax, near '%.32s'", query);
                result = OS_INVALID;
            } else {
                sql = next;

                gettimeofday(&begin, 0);
                data = wdb_exec(wdb->db, sql);
                gettimeofday(&end, 0);
                timersub(&end, &begin, &diff);
                w_inc_mitre_sql_time(diff);
                if (data) {
                    out = cJSON_PrintUnformatted(data);
                    snprintf(output, OS_MAXSTR + 1, "ok %s", out);
                    os_free(out);
                    cJSON_Delete(data);
                } else {
                    mdebug1("Mitre DB Cannot execute SQL query; err database %s/%s.db: %s", WDB_DIR, WDB_MITRE_NAME, sqlite3_errmsg(wdb->db));
                    mdebug2("Mitre DB SQL query: %s", sql);
                    snprintf(output, OS_MAXSTR + 1, "err Cannot execute Mitre database query; %s", sqlite3_errmsg(wdb->db));
                    result = OS_INVALID;
                }
            }
        } else {
            mdebug1("Invalid DB query syntax.");
            mdebug2("DB query error near: %s", query);
            snprintf(output, OS_MAXSTR + 1, "err Invalid DB query syntax, near '%.32s'", query);
            result = OS_INVALID;
        }
        wdb_pool_leave(wdb);
        return result;
    } else if (strcmp(actor, "global") == 0) {
        query = next;

        w_inc_global();

        mdebug2("Global query: %s", query);

        gettimeofday(&begin, 0);
        if (wdb = wdb_open_global(), !wdb) {
            mdebug2("Couldn't open DB global: %s/%s.db", WDB2_DIR, WDB_GLOB_NAME);
            snprintf(output, OS_MAXSTR + 1, "err Couldn't open DB global");
            gettimeofday(&end, 0);
            timersub(&end, &begin, &diff);
            w_inc_global_open_time(diff);
            return OS_INVALID;
        } else if (!wdb->enabled) {
            mdebug2("Database disabled: %s/%s.db.", WDB2_DIR, WDB_GLOB_NAME);
            snprintf(output, OS_MAXSTR + 1, "err DB global disabled.");
            wdb_pool_leave(wdb);
            gettimeofday(&end, 0);
            timersub(&end, &begin, &diff);
            w_inc_global_open_time(diff);
            return OS_INVALID;
        }
        gettimeofday(&end, 0);
        timersub(&end, &begin, &diff);
        w_inc_global_open_time(diff);
        // Add the current peer to wdb structure
        wdb->peer = peer;

        if (next = wstr_chr(query, ' '), next) {
            *next++ = '\0';
        }

        if (strcmp(query, "sql") == 0) {
            w_inc_global_sql();
            if (!next) {
                mdebug1("Global DB Invalid DB query syntax.");
                mdebug2("Global DB query error near: %s", query);
                snprintf(output, OS_MAXSTR + 1, "err Invalid DB query syntax, near '%.32s'", query);
                result = OS_INVALID;
            } else {
                sql = next;

                gettimeofday(&begin, 0);
                data = wdb_exec(wdb->db, sql);
                gettimeofday(&end, 0);
                timersub(&end, &begin, &diff);
                w_inc_global_sql_time(diff);
                if (data) {
                    out = cJSON_PrintUnformatted(data);
                    snprintf(output, OS_MAXSTR + 1, "ok %s", out);
                    os_free(out);
                    cJSON_Delete(data);
                } else {
                    mdebug1("Global DB Cannot execute SQL query; err database %s/%s.db: %s", WDB2_DIR, WDB_GLOB_NAME, sqlite3_errmsg(wdb->db));
                    mdebug2("Global DB SQL query: %s", next);
                    snprintf(output, OS_MAXSTR + 1, "err Cannot execute Global database query; %s", sqlite3_errmsg(wdb->db));
                    result = OS_INVALID;
                }
            }
        } else if (strcmp(query, "insert-agent") == 0) {
            w_inc_global_agent_insert_agent();
            if (!next) {
                mdebug1("Global DB Invalid DB query syntax for insert-agent.");
                mdebug2("Global DB query error near: %s", query);
                snprintf(output, OS_MAXSTR + 1, "err Invalid DB query syntax, near '%.32s'", query);
                result = OS_INVALID;
            } else {
                gettimeofday(&begin, 0);
                result = wdb_parse_global_insert_agent(wdb, next, output);
                gettimeofday(&end, 0);
                timersub(&end, &begin, &diff);
                w_inc_global_agent_insert_agent_time(diff);
            }
        } else if (strcmp(query, "update-agent-name") == 0) {
            w_inc_global_agent_update_agent_name();
            if (!next) {
                mdebug1("Global DB Invalid DB query syntax for update-agent-name.");
                mdebug2("Global DB query error near: %s", query);
                snprintf(output, OS_MAXSTR + 1, "err Invalid DB query syntax, near '%.32s'", query);
                result = OS_INVALID;
            } else {
                gettimeofday(&begin, 0);
                result = wdb_parse_global_update_agent_name(wdb, next, output);
                gettimeofday(&end, 0);
                timersub(&end, &begin, &diff);
                w_inc_global_agent_update_agent_name_time(diff);
            }
        } else if (strcmp(query, "update-agent-data") == 0) {
            w_inc_global_agent_update_agent_data();
            if (!next) {
                mdebug1("Global DB Invalid DB query syntax for update-agent-data.");
                mdebug2("Global DB query error near: %s", query);
                snprintf(output, OS_MAXSTR + 1, "err Invalid DB query syntax, near '%.32s'", query);
                result = OS_INVALID;
            } else {
                gettimeofday(&begin, 0);
                result = wdb_parse_global_update_agent_data(wdb, next, output);
                gettimeofday(&end, 0);
                timersub(&end, &begin, &diff);
                w_inc_global_agent_update_agent_data_time(diff);
            }
        } else if (strcmp(query, "get-labels") == 0) {
            w_inc_global_labels_get_labels();
            if (!next) {
                mdebug1("Global DB Invalid DB query syntax for get-labels.");
                mdebug2("Global DB query error near: %s", query);
                snprintf(output, OS_MAXSTR + 1, "err Invalid DB query syntax, near '%.32s'", query);
                result = OS_INVALID;
            } else {
                gettimeofday(&begin, 0);
                result = wdb_parse_global_get_agent_labels(wdb, next, output);
                gettimeofday(&end, 0);
                timersub(&end, &begin, &diff);
                w_inc_global_labels_get_labels_time(diff);
            }
        } else if (strcmp(query, "update-keepalive") == 0) {
            w_inc_global_agent_update_keepalive();
            if (!next) {
                mdebug1("Global DB Invalid DB query syntax for update-keepalive.");
                mdebug2("Global DB query error near: %s", query);
                snprintf(output, OS_MAXSTR + 1, "err Invalid DB query syntax, near '%.32s'", query);
                result = OS_INVALID;
            } else {
                gettimeofday(&begin, 0);
                result = wdb_parse_global_update_agent_keepalive(wdb, next, output);
                gettimeofday(&end, 0);
                timersub(&end, &begin, &diff);
                w_inc_global_agent_update_keepalive_time(diff);
            }
        } else if (strcmp(query, "update-connection-status") == 0) {
            w_inc_global_agent_update_connection_status();
            if (!next) {
                mdebug1("Global DB Invalid DB query syntax for update-connection-status.");
                mdebug2("Global DB query error near: %s", query);
                snprintf(output, OS_MAXSTR + 1, "err Invalid DB query syntax, near '%.32s'", query);
                result = OS_INVALID;
            } else {
                gettimeofday(&begin, 0);
                result = wdb_parse_global_update_connection_status(wdb, next, output);
                gettimeofday(&end, 0);
                timersub(&end, &begin, &diff);
                w_inc_global_agent_update_connection_status_time(diff);
            }
        } else if (strcmp(query, "update-status-code") == 0) {
            w_inc_global_agent_update_status_code();
            if (!next) {
                mdebug1("Global DB Invalid DB query syntax for update-status-code.");
                mdebug2("Global DB query error near: %s", query);
                snprintf(output, OS_MAXSTR + 1, "err Invalid DB query syntax, near '%.32s'", query);
                result = OS_INVALID;
            } else {
                gettimeofday(&begin, 0);
                result = wdb_parse_global_update_status_code(wdb, next, output);
                gettimeofday(&end, 0);
                timersub(&end, &begin, &diff);
                w_inc_global_agent_update_status_code_time(diff);
            }
        } else if (strcmp(query, "delete-agent") == 0) {
            w_inc_global_agent_delete_agent();
            if (!next) {
                mdebug1("Global DB Invalid DB query syntax for delete-agent.");
                mdebug2("Global DB query error near: %s", query);
                snprintf(output, OS_MAXSTR + 1, "err Invalid DB query syntax, near '%.32s'", query);
                result = OS_INVALID;
            } else {
                gettimeofday(&begin, 0);
                result = wdb_parse_global_delete_agent(wdb, next, output);
                gettimeofday(&end, 0);
                timersub(&end, &begin, &diff);
                w_inc_global_agent_delete_agent_time(diff);
            }
        } else if (strcmp(query, "select-agent-name") == 0) {
            w_inc_global_agent_select_agent_name();
            if (!next) {
                mdebug1("Global DB Invalid DB query syntax for select-agent-name.");
                mdebug2("Global DB query error near: %s", query);
                snprintf(output, OS_MAXSTR + 1, "err Invalid DB query syntax, near '%.32s'", query);
                result = OS_INVALID;
            } else {
                gettimeofday(&begin, 0);
                result = wdb_parse_global_select_agent_name(wdb, next, output);
                gettimeofday(&end, 0);
                timersub(&end, &begin, &diff);
                w_inc_global_agent_select_agent_name_time(diff);
            }
        } else if (strcmp(query, "select-agent-group") == 0) {
            w_inc_global_agent_select_agent_group();
            if (!next) {
                mdebug1("Global DB Invalid DB query syntax for select-agent-group.");
                mdebug2("Global DB query error near: %s", query);
                snprintf(output, OS_MAXSTR + 1, "err Invalid DB query syntax, near '%.32s'", query);
                result = OS_INVALID;
            } else {
                gettimeofday(&begin, 0);
                result = wdb_parse_global_select_agent_group(wdb, next, output);
                gettimeofday(&end, 0);
                timersub(&end, &begin, &diff);
                w_inc_global_agent_select_agent_group_time(diff);
            }
        } else if (strcmp(query, "find-agent") == 0) {
            w_inc_global_agent_find_agent();
            if (!next) {
                mdebug1("Global DB Invalid DB query syntax for find-agent.");
                mdebug2("Global DB query error near: %s", query);
                snprintf(output, OS_MAXSTR + 1, "err Invalid DB query syntax, near '%.32s'", query);
                result = OS_INVALID;
            } else {
                gettimeofday(&begin, 0);
                result = wdb_parse_global_find_agent(wdb, next, output);
                gettimeofday(&end, 0);
                timersub(&end, &begin, &diff);
                w_inc_global_agent_find_agent_time(diff);
            }
        } else if (strcmp(query, "find-group") == 0) {
            w_inc_global_group_find_group();
            if (!next) {
                mdebug1("Global DB Invalid DB query syntax for find-group.");
                mdebug2("Global DB query error near: %s", query);
                snprintf(output, OS_MAXSTR + 1, "err Invalid DB query syntax, near '%.32s'", query);
                result = OS_INVALID;
            } else {
                gettimeofday(&begin, 0);
                result = wdb_parse_global_find_group(wdb, next, output);
                gettimeofday(&end, 0);
                timersub(&end, &begin, &diff);
                w_inc_global_group_find_group_time(diff);
            }
        } else if (strcmp(query, "insert-agent-group") == 0) {
            w_inc_global_group_insert_agent_group();
            if (!next) {
                mdebug1("Global DB Invalid DB query syntax for insert-agent-group.");
                mdebug2("Global DB query error near: %s", query);
                snprintf(output, OS_MAXSTR + 1, "err Invalid DB query syntax, near '%.32s'", query);
                result = OS_INVALID;
            } else {
                gettimeofday(&begin, 0);
                result = wdb_parse_global_insert_agent_group(wdb, next, output);
                gettimeofday(&end, 0);
                timersub(&end, &begin, &diff);
                w_inc_global_group_insert_agent_group_time(diff);
            }
        } else if (strcmp(query, "select-group-belong") == 0) {
            w_inc_global_belongs_select_group_belong();
            if (!next) {
                mdebug1("Global DB Invalid DB query syntax for select-group-belong.");
                mdebug2("Global DB query error near: %s", query);
                snprintf(output, OS_MAXSTR + 1, "err Invalid DB query syntax, near '%.32s'", query);
                result = OS_INVALID;
            } else {
                gettimeofday(&begin, 0);
                result = wdb_parse_global_select_group_belong(wdb, next, output);
                gettimeofday(&end, 0);
                timersub(&end, &begin, &diff);
                w_inc_global_belongs_select_group_belong_time(diff);
            }
        } else if (strcmp(query, "get-group-agents") == 0) {
            w_inc_global_belongs_get_group_agent();
            if (!next) {
                mdebug1("Global DB Invalid DB query syntax for get-group-agents.");
                mdebug2("Global DB query error near: %s", query);
                snprintf(output, OS_MAXSTR + 1, "err Invalid DB query syntax, near '%.32s'", query);
                result = OS_INVALID;
            } else {
                gettimeofday(&begin, 0);
                result = wdb_parse_global_get_group_agents(wdb, next, output);
                gettimeofday(&end, 0);
                timersub(&end, &begin, &diff);
                w_inc_global_belongs_get_group_agent_time(diff);
            }
        } else if (strcmp(query, "delete-group") == 0) {
            w_inc_global_group_delete_group();
            if (!next) {
                mdebug1("Global DB Invalid DB query syntax for delete-group.");
                mdebug2("Global DB query error near: %s", query);
                snprintf(output, OS_MAXSTR + 1, "err Invalid DB query syntax, near '%.32s'", query);
                result = OS_INVALID;
            } else {
                gettimeofday(&begin, 0);
                if (wdb_commit2(wdb) < 0) {
                    snprintf(output, OS_MAXSTR + 1, "err Cannot commit current transaction to continue");
                    result = OS_INVALID;
                } else {
                    result = wdb_parse_global_delete_group(wdb, next, output);
                    if (result == OS_INVALID && wdb_rollback2(wdb) < 0) {
                        mdebug1("Global DB Cannot rollback transaction.");
                    }
                }
                gettimeofday(&end, 0);
                timersub(&end, &begin, &diff);
                w_inc_global_group_delete_group_time(diff);
            }
        } else if (strcmp(query, "select-groups") == 0) {
            w_inc_global_group_select_groups();
            gettimeofday(&begin, 0);
            result = wdb_parse_global_select_groups(wdb, output);
            gettimeofday(&end, 0);
            timersub(&end, &begin, &diff);
            w_inc_global_group_select_groups_time(diff);
        } else if (strcmp(query, "sync-agent-groups-get") == 0) {
            w_inc_global_agent_sync_agent_groups_get();
            if (!next) {
                mdebug1("Global DB Invalid DB query syntax for sync-agent-groups-get.");
                mdebug2("Global DB query error near: %s", query);
                snprintf(output, OS_MAXSTR + 1, "err Invalid DB query syntax, near '%.32s'", query);
                result = OS_INVALID;
            } else {
                gettimeofday(&begin, 0);
                result = wdb_parse_global_sync_agent_groups_get(wdb, next, output);
                gettimeofday(&end, 0);
                timersub(&end, &begin, &diff);
                w_inc_global_agent_sync_agent_groups_get_time(diff);
            }
        } else if (strcmp(query, "set-agent-groups") == 0) {
            w_inc_global_agent_set_agent_groups();
            if (!next) {
                mdebug1("Global DB Invalid DB query syntax for set-agent-groups.");
                mdebug2("Global DB query error near: %s", query);
                snprintf(output, OS_MAXSTR + 1, "err Invalid DB query syntax, near '%.32s'", query);
                result = OS_INVALID;
            } else {
                gettimeofday(&begin, 0);
                if (wdb_commit2(wdb) < 0) {
                    snprintf(output, OS_MAXSTR + 1, "err Cannot commit current transaction to continue");
                    result = OS_INVALID;
                } else {
                    result = wdb_parse_global_set_agent_groups(wdb, next, output);
                    if (result == OS_INVALID && wdb_rollback2(wdb) < 0) {
                        mdebug1("Global DB Cannot rollback transaction.");
                    }
                }
                gettimeofday(&end, 0);
                timersub(&end, &begin, &diff);
                w_inc_global_agent_set_agent_groups_time(diff);
            }
        } else if (strcmp(query, "sync-agent-info-get") == 0) {
            w_inc_global_agent_sync_agent_info_get();
            gettimeofday(&begin, 0);
            result = wdb_parse_global_sync_agent_info_get(wdb, next, output);
            gettimeofday(&end, 0);
            timersub(&end, &begin, &diff);
            w_inc_global_agent_sync_agent_info_get_time(diff);
        } else if (strcmp(query, "sync-agent-info-set") == 0) {
            w_inc_global_agent_sync_agent_info_set();
            if (!next) {
                mdebug1("Global DB Invalid DB query syntax for sync-agent-info-set.");
                mdebug2("Global DB query error near: %s", query);
                snprintf(output, OS_MAXSTR + 1, "err Invalid DB query syntax, near '%.32s'", query);
                result = OS_INVALID;
            } else {
                gettimeofday(&begin, 0);
                result = wdb_parse_global_sync_agent_info_set(wdb, next, output);
                gettimeofday(&end, 0);
                timersub(&end, &begin, &diff);
                w_inc_global_agent_sync_agent_info_set_time(diff);
            }
        } else if (strcmp(query, "get-groups-integrity") == 0) {
            w_inc_global_agent_get_groups_integrity();
            if (!next) {
                mdebug1("Global DB Invalid DB query syntax for get-groups-integrity.");
                mdebug2("Global DB query error near: %s", query);
                snprintf(output, OS_MAXSTR + 1, "err Invalid DB query syntax, near '%.32s'", query);
                result = OS_INVALID;
            } else {
                gettimeofday(&begin, 0);
                result = wdb_parse_get_groups_integrity(wdb, next, output);
                gettimeofday(&end, 0);
                timersub(&end, &begin, &diff);
                w_inc_global_agent_get_groups_integrity_time(diff);
            }
        } else if (strcmp(query, "disconnect-agents") == 0) {
            w_inc_global_agent_disconnect_agents();
            if (!next) {
                mdebug1("Global DB Invalid DB query syntax for disconnect-agents.");
                mdebug2("Global DB query error near: %s", query);
                snprintf(output, OS_MAXSTR + 1, "err Invalid DB query syntax, near '%.32s'", query);
                result = OS_INVALID;
            } else {
                gettimeofday(&begin, 0);
                result = wdb_parse_global_disconnect_agents(wdb, next, output);
                gettimeofday(&end, 0);
                timersub(&end, &begin, &diff);
                w_inc_global_agent_disconnect_agents_time(diff);
            }
        } else if (strcmp(query, "get-all-agents") == 0) {
            w_inc_global_agent_get_all_agents();
            if (!next) {
                mdebug1("Global DB Invalid DB query syntax for get-all-agents.");
                mdebug2("Global DB query error near: %s", query);
                snprintf(output, OS_MAXSTR + 1, "err Invalid DB query syntax, near '%.32s'", query);
                result = OS_INVALID;
            } else {
                gettimeofday(&begin, 0);
                result = wdb_parse_global_get_all_agents(wdb, next, output);
                gettimeofday(&end, 0);
                timersub(&end, &begin, &diff);
                w_inc_global_agent_get_all_agents_time(diff);
            }
        } else if (strcmp(query, "get-distinct-groups") == 0) {
            w_inc_global_agent_get_distinct_groups();
            gettimeofday(&begin, 0);
            result = wdb_parse_global_get_distinct_agent_groups(wdb, next, output);
            gettimeofday(&end, 0);
            timersub(&end, &begin, &diff);
            w_inc_global_agent_get_distinct_groups_time(diff);
        } else if (strcmp(query, "get-agent-info") == 0) {
            w_inc_global_agent_get_agent_info();
            if (!next) {
                mdebug1("Global DB Invalid DB query syntax for get-agent-info.");
                mdebug2("Global DB query error near: %s", query);
                snprintf(output, OS_MAXSTR + 1, "err Invalid DB query syntax, near '%.32s'", query);
                result = OS_INVALID;
            } else {
                gettimeofday(&begin, 0);
                result = wdb_parse_global_get_agent_info(wdb, next, output);
                gettimeofday(&end, 0);
                timersub(&end, &begin, &diff);
                w_inc_global_agent_get_agent_info_time(diff);
            }
        } else if (strcmp(query, "reset-agents-connection") == 0) {
            w_inc_global_agent_reset_agents_connection();
            if (!next) {
                mdebug1("Global DB Invalid DB query syntax for reset-agents-connection.");
                mdebug2("Global DB query error near: %s", query);
                snprintf(output, OS_MAXSTR + 1, "err Invalid DB query syntax, near '%.32s'", query);
                result = OS_INVALID;
            } else {
                gettimeofday(&begin, 0);
                result = wdb_parse_reset_agents_connection(wdb, next, output);
                gettimeofday(&end, 0);
                timersub(&end, &begin, &diff);
                w_inc_global_agent_reset_agents_connection_time(diff);
            }
        } else if (strcmp(query, "get-agents-by-connection-status") == 0) {
            w_inc_global_agent_get_agents_by_connection_status();
            if (!next) {
                mdebug1("Global DB Invalid DB query syntax for get-agents-by-connection-status.");
                mdebug2("Global DB query error near: %s", query);
                snprintf(output, OS_MAXSTR + 1, "err Invalid DB query syntax, near '%.32s'", query);
                result = OS_INVALID;
            } else {
                gettimeofday(&begin, 0);
                result = wdb_parse_global_get_agents_by_connection_status(wdb, next, output);
                gettimeofday(&end, 0);
                timersub(&end, &begin, &diff);
                w_inc_global_agent_get_agents_by_connection_status_time(diff);
            }
        } else if (strcmp(query, "backup") == 0) {
            w_inc_global_backup();
            if (!next) {
                mdebug1("Global DB Invalid DB query syntax for backup.");
                mdebug2("Global DB query error near: %s", query);
                snprintf(output, OS_MAXSTR + 1, "err Invalid DB query syntax, near '%.32s'", query);
                result = OS_INVALID;
            } else {
                // The "backup restore" command takes the pool_mutex to remove the wdb pointer
                gettimeofday(&begin, 0);
                result = wdb_parse_global_backup(&wdb, next, output);
                gettimeofday(&end, 0);
                timersub(&end, &begin, &diff);
                w_inc_global_backup_time(diff);
            }
        } else if (strcmp(query, "vacuum") == 0) {
            w_inc_global_vacuum();
            gettimeofday(&begin, 0);
            if (wdb_commit2(wdb) < 0) {
                mdebug1("Global DB Cannot end transaction.");
                snprintf(output, OS_MAXSTR + 1, "err Cannot end transaction");
                result = -1;
            }

            wdb_finalize_all_statements(wdb);

            if (result != -1) {
                if (wdb_vacuum(wdb) < 0) {
                    mdebug1("Global DB Cannot vacuum database.");
                    snprintf(output, OS_MAXSTR + 1, "err Cannot vacuum database");
                    result = -1;
                } else {
                    int fragmentation_after_vacuum;

                    // save fragmentation after vacuum
                    if (fragmentation_after_vacuum = wdb_get_db_state(wdb), fragmentation_after_vacuum == OS_INVALID) {
                        mdebug1("Global DB Couldn't get fragmentation after vacuum for the database.");
                        snprintf(output, OS_MAXSTR + 1, "err Vacuum performed, but couldn't get fragmentation information after vacuum");
                        result = -1;
                    } else {
                        char str_vacuum_time[OS_SIZE_128] = { '\0' };
                        char str_vacuum_value[OS_SIZE_128] = { '\0' };

                        snprintf(str_vacuum_time, OS_SIZE_128, "%ld", time(0));
                        snprintf(str_vacuum_value, OS_SIZE_128, "%d", fragmentation_after_vacuum);
                        if (wdb_update_last_vacuum_data(wdb, str_vacuum_time, str_vacuum_value) != OS_SUCCESS) {
                            mdebug1("Global DB Couldn't update last vacuum info for the database.");
                            snprintf(output, OS_MAXSTR + 1, "err Vacuum performed, but last vacuum information couldn't be updated in the metadata table");
                            result = -1;
                        } else {
                            cJSON *json_fragmentation = cJSON_CreateObject();
                            cJSON_AddNumberToObject(json_fragmentation, "fragmentation_after_vacuum", fragmentation_after_vacuum);
                            char *out = cJSON_PrintUnformatted(json_fragmentation);
                            snprintf(output, OS_MAXSTR + 1, "ok %s", out);

                            os_free(out);
                            cJSON_Delete(json_fragmentation);
                            result = 0;
                        }
                    }
                }
            }
            gettimeofday(&end, 0);
            timersub(&end, &begin, &diff);
            w_inc_global_vacuum_time(diff);
        } else if (strcmp(query, "get_fragmentation") == 0) {
            w_inc_global_get_fragmentation();
            gettimeofday(&begin, 0);
            int state = wdb_get_db_state(wdb);
            int free_pages = wdb_get_db_free_pages_percentage(wdb);
            if (state < 0 || free_pages < 0) {
                mdebug1("Global DB Cannot get database fragmentation.");
                snprintf(output, OS_MAXSTR + 1, "err Cannot get database fragmentation");
                result = -1;
            } else {
                cJSON *json_fragmentation = cJSON_CreateObject();
                cJSON_AddNumberToObject(json_fragmentation, "fragmentation", state);
                cJSON_AddNumberToObject(json_fragmentation, "free_pages_percentage", free_pages);
                char *out = cJSON_PrintUnformatted(json_fragmentation);
                snprintf(output, OS_MAXSTR + 1, "ok %s", out);

                os_free(out);
                cJSON_Delete(json_fragmentation);
                result = 0;
            }
            gettimeofday(&end, 0);
            timersub(&end, &begin, &diff);
            w_inc_global_get_fragmentation_time(diff);
        } else if (strcmp(query, "sleep") == 0) {
            unsigned long delay_ms;
            w_inc_global_sleep();
            gettimeofday(&begin, 0);
            if (!next || (delay_ms = strtoul(next, NULL, 10)) == ULONG_MAX) {
                mdebug1("Global DB Invalid DB query syntax.");
                mdebug2("Global DB query error near: %s", query);
                snprintf(output, OS_MAXSTR + 1, "err Invalid DB query syntax, near '%.32s'", query);
                result = OS_INVALID;
            } else {
                w_time_delay(delay_ms);
                snprintf(output, OS_MAXSTR + 1, "ok ");
            }
            gettimeofday(&end, 0);
            timersub(&end, &begin, &diff);
            w_inc_global_sleep_time(diff);
        } else {
            mdebug1("Invalid DB query syntax.");
            mdebug2("Global DB query error near: %s", query);
            snprintf(output, OS_MAXSTR + 1, "err Invalid DB query syntax, near '%.32s'", query);
            result = OS_INVALID;
        }
<<<<<<< HEAD
        wdb_leave(wdb);
        if (result == OS_INVALID) {
            snprintf(path, sizeof(path), "%s/%s.db", WDB2_DIR, WDB_GLOB_NAME);
            if (!w_is_file(path)) {
                mwarn("DB(%s) not found. This behavior is unexpected, the database will be recreated.", path);
                rwlock_lock_write(&pool_mutex);
                wdb_close(wdb, FALSE);
                rwlock_unlock(&pool_mutex);
            }
        }
=======
        wdb_pool_leave(wdb);
>>>>>>> c6cceb94
        return result;
    } else if (strcmp(actor, "task") == 0) {
        cJSON *parameters_json = NULL;
        const char *json_err;
        query = next;

        w_inc_task();

        mdebug2("Task query: %s", query);

        if (wdb = wdb_open_tasks(), !wdb) {
            mdebug2("Couldn't open DB task: %s/%s.db", WDB_TASK_DIR, WDB_TASK_NAME);
            snprintf(output, OS_MAXSTR + 1, "err Couldn't open DB task");
            return OS_INVALID;
        }
        // Add the current peer to wdb structure
        wdb->peer = peer;

        if (next = wstr_chr(query, ' '), !next) {
            mdebug1("Invalid DB query syntax.");
            mdebug2("DB query error near: %s", query);
            snprintf(output, OS_MAXSTR + 1, "err Invalid DB query syntax, near '%.32s'", query);
            wdb_pool_leave(wdb);
            return OS_INVALID;
        }

        *next++ = '\0';

        if (!strcmp("upgrade", query)) {
            w_inc_task_upgrade();
            if (!next) {
                mdebug1("Task DB Invalid DB query syntax.");
                mdebug2("Task DB query error near: %s", query);
                snprintf(output, OS_MAXSTR + 1, "err Invalid DB query syntax, near '%.32s'", query);
                wdb_pool_leave(wdb);
                return OS_INVALID;
            }

            // Detect parameters
            if (parameters_json = cJSON_ParseWithOpts(next, &json_err, 0), !parameters_json) {
                snprintf(output, OS_MAXSTR + 1, "err Invalid command parameters, near '%.32s'", next);
                wdb_pool_leave(wdb);
                return OS_INVALID;
            }

            gettimeofday(&begin, 0);
            result = wdb_parse_task_upgrade(wdb, parameters_json, "upgrade", output);
            gettimeofday(&end, 0);
            timersub(&end, &begin, &diff);
            w_inc_task_upgrade_time(diff);
            cJSON_Delete(parameters_json);

        } else if (!strcmp("upgrade_custom", query)) {
            w_inc_task_upgrade_custom();
            if (!next) {
                mdebug1("Task DB Invalid DB query syntax.");
                mdebug2("Task DB query error near: %s", query);
                snprintf(output, OS_MAXSTR + 1, "err Invalid DB query syntax, near '%.32s'", query);
                wdb_pool_leave(wdb);
                return OS_INVALID;
            }

            // Detect parameters
            if (parameters_json = cJSON_ParseWithOpts(next, &json_err, 0), !parameters_json) {
                snprintf(output, OS_MAXSTR + 1, "err Invalid command parameters, near '%.32s'", next);
                wdb_pool_leave(wdb);
                return OS_INVALID;
            }

            gettimeofday(&begin, 0);
            result = wdb_parse_task_upgrade(wdb, parameters_json, "upgrade_custom", output);
            gettimeofday(&end, 0);
            timersub(&end, &begin, &diff);
            w_inc_task_upgrade_custom_time(diff);
            cJSON_Delete(parameters_json);

        } else if (!strcmp("upgrade_get_status", query)) {
            w_inc_task_upgrade_get_status();
            if (!next) {
                mdebug1("Task DB Invalid DB query syntax.");
                mdebug2("Task DB query error near: %s", query);
                snprintf(output, OS_MAXSTR + 1, "err Invalid DB query syntax, near '%.32s'", query);
                wdb_pool_leave(wdb);
                return OS_INVALID;
            }

            // Detect parameters
            if (parameters_json = cJSON_ParseWithOpts(next, &json_err, 0), !parameters_json) {
                snprintf(output, OS_MAXSTR + 1, "err Invalid command parameters, near '%.32s'", next);
                wdb_pool_leave(wdb);
                return OS_INVALID;
            }

            gettimeofday(&begin, 0);
            result = wdb_parse_task_upgrade_get_status(wdb, parameters_json, output);
            gettimeofday(&end, 0);
            timersub(&end, &begin, &diff);
            w_inc_task_upgrade_get_status_time(diff);
            cJSON_Delete(parameters_json);

        } else if (!strcmp("upgrade_update_status", query)) {
            w_inc_task_upgrade_update_status();
            if (!next) {
                mdebug1("Task DB Invalid DB query syntax.");
                mdebug2("Task DB query error near: %s", query);
                snprintf(output, OS_MAXSTR + 1, "err Invalid DB query syntax, near '%.32s'", query);
                wdb_pool_leave(wdb);
                return OS_INVALID;
            }

            // Detect parameters
            if (parameters_json = cJSON_ParseWithOpts(next, &json_err, 0), !parameters_json) {
                snprintf(output, OS_MAXSTR + 1, "err Invalid command parameters, near '%.32s'", next);
                wdb_pool_leave(wdb);
                return OS_INVALID;
            }

            gettimeofday(&begin, 0);
            result = wdb_parse_task_upgrade_update_status(wdb, parameters_json, output);
            gettimeofday(&end, 0);
            timersub(&end, &begin, &diff);
            w_inc_task_upgrade_update_status_time(diff);
            cJSON_Delete(parameters_json);

        } else if (!strcmp("upgrade_result", query)) {
            w_inc_task_upgrade_result();
            if (!next) {
                mdebug1("Task DB Invalid DB query syntax.");
                mdebug2("Task DB query error near: %s", query);
                snprintf(output, OS_MAXSTR + 1, "err Invalid DB query syntax, near '%.32s'", query);
                wdb_pool_leave(wdb);
                return OS_INVALID;
            }

            // Detect parameters
            if (parameters_json = cJSON_ParseWithOpts(next, &json_err, 0), !parameters_json) {
                snprintf(output, OS_MAXSTR + 1, "err Invalid command parameters, near '%.32s'", next);
                wdb_pool_leave(wdb);
                return OS_INVALID;
            }

            gettimeofday(&begin, 0);
            result = wdb_parse_task_upgrade_result(wdb, parameters_json, output);
            gettimeofday(&end, 0);
            timersub(&end, &begin, &diff);
            w_inc_task_upgrade_result_time(diff);
            cJSON_Delete(parameters_json);

        } else if (!strcmp("upgrade_cancel_tasks", query)) {
            w_inc_task_upgrade_cancel_tasks();
            if (!next) {
                mdebug1("Task DB Invalid DB query syntax.");
                mdebug2("Task DB query error near: %s", query);
                snprintf(output, OS_MAXSTR + 1, "err Invalid DB query syntax, near '%.32s'", query);
                wdb_pool_leave(wdb);
                return OS_INVALID;
            }

            // Detect parameters
            if (parameters_json = cJSON_ParseWithOpts(next, &json_err, 0), !parameters_json) {
                snprintf(output, OS_MAXSTR + 1, "err Invalid command parameters, near '%.32s'", next);
                wdb_pool_leave(wdb);
                return OS_INVALID;
            }

            gettimeofday(&begin, 0);
            result = wdb_parse_task_upgrade_cancel_tasks(wdb, parameters_json, output);
            gettimeofday(&end, 0);
            timersub(&end, &begin, &diff);
            w_inc_task_upgrade_cancel_tasks_time(diff);
            cJSON_Delete(parameters_json);

        } else if (!strcmp("set_timeout", query)) {
            w_inc_task_set_timeout();
            if (!next) {
                mdebug1("Task DB Invalid DB query syntax.");
                mdebug2("Task DB query error near: %s", query);
                snprintf(output, OS_MAXSTR + 1, "err Invalid DB query syntax, near '%.32s'", query);
                wdb_pool_leave(wdb);
                return OS_INVALID;
            }

            // Detect parameters
            if (parameters_json = cJSON_ParseWithOpts(next, &json_err, 0), !parameters_json) {
                snprintf(output, OS_MAXSTR + 1, "err Invalid command parameters, near '%.32s'", next);
                wdb_pool_leave(wdb);
                return OS_INVALID;
            }

            gettimeofday(&begin, 0);
            result = wdb_parse_task_set_timeout(wdb, parameters_json, output);
            gettimeofday(&end, 0);
            timersub(&end, &begin, &diff);
            w_inc_task_set_timeout_time(diff);
            cJSON_Delete(parameters_json);

        } else if (!strcmp("delete_old", query)) {
            w_inc_task_delete_old();
            if (!next) {
                mdebug1("Task DB Invalid DB query syntax.");
                mdebug2("Task DB query error near: %s", query);
                snprintf(output, OS_MAXSTR + 1, "err Invalid DB query syntax, near '%.32s'", query);
                wdb_pool_leave(wdb);
                return OS_INVALID;
            }

            // Detect parameters
            if (parameters_json = cJSON_ParseWithOpts(next, &json_err, 0), !parameters_json) {
                snprintf(output, OS_MAXSTR + 1, "err Invalid command parameters, near '%.32s'", next);
                wdb_pool_leave(wdb);
                return OS_INVALID;
            }

            gettimeofday(&begin, 0);
            result = wdb_parse_task_delete_old(wdb, parameters_json, output);
            gettimeofday(&end, 0);
            timersub(&end, &begin, &diff);
            w_inc_task_delete_old_time(diff);
            cJSON_Delete(parameters_json);

        } else if (!strcmp("sql", query)) {
            w_inc_task_sql();
            if (!next) {
                mdebug1("Task DB Invalid DB query syntax.");
                mdebug2("Task DB query error near: %s", query);
                snprintf(output, OS_MAXSTR + 1, "err Invalid DB query syntax, near '%.32s'", query);
                result = OS_INVALID;
            } else {
                sql = next;

                gettimeofday(&begin, 0);
                data = wdb_exec(wdb->db, sql);
                gettimeofday(&end, 0);
                timersub(&end, &begin, &diff);
                w_inc_task_sql_time(diff);
                if (data) {
                    out = cJSON_PrintUnformatted(data);
                    snprintf(output, OS_MAXSTR + 1, "ok %s", out);
                    os_free(out);
                    cJSON_Delete(data);
                } else {
                    mdebug1("Tasks DB Cannot execute SQL query; err database %s/%s.db: %s", WDB_TASK_DIR, WDB_TASK_NAME, sqlite3_errmsg(wdb->db));
                    mdebug2("Tasks DB SQL query: %s", sql);
                    snprintf(output, OS_MAXSTR + 1, "err Cannot execute Tasks database query; %s", sqlite3_errmsg(wdb->db));
                    result = OS_INVALID;
                }
            }
        } else {
            mdebug1("Invalid DB query syntax.");
            mdebug2("Task DB query error near: %s", query);
            snprintf(output, OS_MAXSTR + 1, "err Invalid DB query syntax, near '%.32s'", query);
            result = OS_INVALID;
        }
        wdb_pool_leave(wdb);
        return result;
    } else {
        mdebug1("DB(%s) Invalid DB query actor: %s", sagent_id, actor);
        snprintf(output, OS_MAXSTR + 1, "err Invalid DB query actor: '%.32s'", actor);
        return OS_INVALID;
    }
}

int wdb_parse_syscheck(wdb_t * wdb, wdb_component_t component, char * input, char * output) {
    char * curr;
    char * next;
    char * checksum;
    char buffer[OS_MAXSTR - WDB_RESPONSE_BEGIN_SIZE];
    int ftype;
    int result;
    long ts;

    if (next = wstr_chr(input, ' '), !next) {
        mdebug2("DB(%s) Invalid FIM query syntax: %s", wdb->id, input);
        snprintf(output, OS_MAXSTR + 1, "err Invalid FIM query syntax, near '%.32s'", input);
        return OS_INVALID;
    }

    curr = input;
    *next++ = '\0';

    if (strcmp(curr, "scan_info_get") == 0) {
        if (result = wdb_scan_info_get(wdb, "fim", next, &ts), result < 0) {
            mdebug1("DB(%s) Cannot get FIM scan info.", wdb->id);
            snprintf(output, OS_MAXSTR + 1, "err Cannot get fim scan info.");
        } else {
            snprintf(output, OS_MAXSTR + 1, "ok %ld", ts);
        }

        return result;
    } else if (strcmp(curr, "updatedate") == 0) {
        if (result = wdb_fim_update_date_entry(wdb, next), result < 0) {
            mdebug1("DB(%s) Cannot update fim date field.", wdb->id);
            snprintf(output, OS_MAXSTR + 1, "err Cannot update fim date field.");
        } else {
            snprintf(output, OS_MAXSTR + 1, "ok");
        }

        return result;
    } else if (strcmp(curr, "cleandb") == 0) {
        if (result = wdb_fim_clean_old_entries(wdb), result < 0) {
            mdebug1("DB(%s) Cannot clean fim database.", wdb->id);
            snprintf(output, OS_MAXSTR + 1, "err Cannot clean fim database.");
        } else {
            snprintf(output, OS_MAXSTR + 1, "ok");
        }

        return result;
    } else if (strcmp(curr, "scan_info_update") == 0) {
        curr = next;

        if (next = wstr_chr(curr, ' '), !next) {
            mdebug1("DB(%s) Invalid scan_info fim query syntax.", wdb->id);
            snprintf(output, OS_MAXSTR + 1, "err Invalid Syscheck query syntax, near '%.32s'", curr);
            return OS_INVALID;
        }

        *next++ = '\0';
        ts = atol(next);
        if (result = wdb_scan_info_update(wdb, "fim", curr, ts), result < 0) {
            mdebug1("DB(%s) Cannot save fim control message.", wdb->id);
            snprintf(output, OS_MAXSTR + 1, "err Cannot save fim control message");
        } else {
            snprintf(output, OS_MAXSTR + 1, "ok");
        }

        return result;
    } else if (strcmp(curr, "control") == 0) {
        if (result = wdb_scan_info_fim_checks_control(wdb, next), result < 0) {
            mdebug1("DB(%s) Cannot save fim check_control message.", wdb->id);
            snprintf(output, OS_MAXSTR + 1, "err Cannot save fim control message");
        } else {
            snprintf(output, OS_MAXSTR + 1, "ok");
        }

        return result;
    } else if (strcmp(curr, "load") == 0) {
        if (result = wdb_syscheck_load(wdb, next, buffer, sizeof(buffer)), result < 0) {
            mdebug1("DB(%s) Cannot load FIM.", wdb->id);
            snprintf(output, OS_MAXSTR + 1, "err Cannot load Syscheck");
        } else {
            snprintf(output, OS_MAXSTR + 1, "ok %s", buffer);
        }

        return result;
    } else if (strcmp(curr, "delete") == 0) {
        if (result = wdb_fim_delete(wdb, next), result < 0) {
            mdebug1("DB(%s) Cannot delete FIM entry.", wdb->id);
            snprintf(output, OS_MAXSTR + 1, "err Cannot delete Syscheck");
        } else {
            snprintf(output, OS_MAXSTR + 1, "ok");
        }

        return result;
    } else if (strcmp(curr, "save") == 0) {
        curr = next;

        if (next = wstr_chr(curr, ' '), !next) {
            mdebug1("DB(%s) Invalid FIM query syntax.", wdb->id);
            mdebug2("DB(%s) FIM query: %s", wdb->id, curr);
            snprintf(output, OS_MAXSTR + 1, "err Invalid Syscheck query syntax, near '%.32s'", curr);
            return OS_INVALID;
        }

        *next++ = '\0';

        if (strcmp(curr, "file") == 0) {
            ftype = WDB_FILE_TYPE_FILE;
        } else if (strcmp(curr, "registry") == 0) {
            ftype = WDB_FILE_TYPE_REGISTRY;
        } else {
            mdebug1("DB(%s) Invalid FIM query syntax.", wdb->id);
            mdebug2("DB(%s) FIM query: %s", wdb->id, curr);
            snprintf(output, OS_MAXSTR + 1, "err Invalid Syscheck query syntax, near '%.32s'", curr);
            return OS_INVALID;
        }

        checksum = next;

        if (next = wstr_chr(checksum, ' '), !next) {
            mdebug1("DB(%s) Invalid FIM query syntax.", wdb->id);
            mdebug2("FIM query: %s", checksum);
            snprintf(output, OS_MAXSTR + 1, "err Invalid Syscheck query syntax, near '%.32s'", checksum);
            return OS_INVALID;
        }

        *next++ = '\0';

        // Only the part before '!' has been escaped
        char *mark = strchr(checksum, '!');
        if (mark) *mark = '\0';
        char *unsc_checksum = wstr_replace(checksum, "\\ ", " ");
        if (mark) {
            *mark = '!';
            size_t unsc_size = strlen(unsc_checksum);
            size_t mark_size = strlen(mark);
            os_realloc(unsc_checksum, unsc_size + mark_size + 1, unsc_checksum);
            strncpy(unsc_checksum + unsc_size, mark, mark_size + 1);
            unsc_checksum[unsc_size + mark_size] = '\0';
        }

        if (result = wdb_syscheck_save(wdb, ftype, unsc_checksum, next), result < 0) {
            mdebug1("DB(%s) Cannot save FIM.", wdb->id);
            snprintf(output, OS_MAXSTR + 1, "err Cannot save Syscheck");
        } else {
            snprintf(output, OS_MAXSTR + 1, "ok");
        }
        free(unsc_checksum);

        return result;
    } else if (strcmp(curr, "save2") == 0) {
        if (wdb_syscheck_save2(wdb, next) == OS_INVALID) {
            mdebug1("DB(%s) Cannot save FIM.", wdb->id);
            snprintf(output, OS_MAXSTR + 1, "err Cannot save Syscheck");
            return OS_INVALID;
        }

        snprintf(output, OS_MAXSTR + 1, "ok");
        return 0;
    } else if (strncmp(curr, "integrity_check_", 16) == 0) {
        dbsync_msg action = INTEGRITY_CLEAR;
        if (0 == strcmp(curr, INTEGRITY_COMMANDS[INTEGRITY_CHECK_GLOBAL])) {
            action = INTEGRITY_CHECK_GLOBAL;
        } else if (0 == strcmp(curr, INTEGRITY_COMMANDS[INTEGRITY_CHECK_LEFT])) {
            action = INTEGRITY_CHECK_LEFT;
        } else if (0 == strcmp(curr, INTEGRITY_COMMANDS[INTEGRITY_CHECK_RIGHT])) {
            action = INTEGRITY_CHECK_RIGHT;
        }

        switch (wdbi_query_checksum(wdb, component, action, next)) {
        case INTEGRITY_SYNC_ERR:
            mdebug1("DB(%s) Cannot query FIM range checksum.", wdb->id);
            snprintf(output, OS_MAXSTR + 1, "err Cannot perform range checksum");
            return OS_INVALID;

        case INTEGRITY_SYNC_NO_DATA:
            snprintf(output, OS_MAXSTR + 1, "ok no_data");
            break;

        case INTEGRITY_SYNC_CKS_FAIL:
            snprintf(output, OS_MAXSTR + 1, "ok checksum_fail");
            break;

        default:
            snprintf(output, OS_MAXSTR + 1, "ok ");
        }

        return 0;
    } else if (strcmp(curr, "integrity_clear") == 0) {
        switch (wdbi_query_clear(wdb, component, next)) {
        case OS_INVALID:
            mdebug1("DB(%s) Cannot query FIM range checksum.", wdb->id);
            snprintf(output, OS_MAXSTR + 1, "err Cannot perform range checksum");
            return OS_INVALID;

        default:
            snprintf(output, OS_MAXSTR + 1, "ok ");
        }

        return 0;
    } else {
        mdebug1("DB(%s) Invalid FIM query syntax.", wdb->id);
        mdebug2("DB query error near: %s", curr);
        snprintf(output, OS_MAXSTR + 1, "err Invalid Syscheck query syntax, near '%.32s'", curr);
        return OS_INVALID;
    }
}

int wdb_parse_syscollector(wdb_t * wdb, const char * query, char * input, char * output) {
    char * curr;
    char * next;
    wdb_component_t component;

    if (strcmp(query, "syscollector_processes") == 0)
    {
        w_inc_agent_syscollector_processes();
        component = WDB_SYSCOLLECTOR_PROCESSES;
        mdebug2("DB(%s) syscollector_processes Syscollector query. ", wdb->id);
    }
    else if (strcmp(query, "syscollector_packages") == 0)
    {
        w_inc_agent_syscollector_packages();
        component = WDB_SYSCOLLECTOR_PACKAGES;
        mdebug2("DB(%s) syscollector_packages Syscollector query. ", wdb->id);
    }
    else if (strcmp(query, "syscollector_hotfixes") == 0)
    {
        w_inc_agent_syscollector_hotfixes();
        component = WDB_SYSCOLLECTOR_HOTFIXES;
        mdebug2("DB(%s) syscollector_hotfixes Syscollector query. ", wdb->id);
    }
    else if (strcmp(query, "syscollector_ports") == 0)
    {
        w_inc_agent_syscollector_ports();
        component = WDB_SYSCOLLECTOR_PORTS;
        mdebug2("DB(%s) syscollector_ports Syscollector query. ", wdb->id);
    }
    else if (strcmp(query, "syscollector_network_protocol") == 0)
    {
        w_inc_agent_syscollector_network_protocol();
        component = WDB_SYSCOLLECTOR_NETPROTO;
        mdebug2("DB(%s) syscollector_network_protocol Syscollector query. ", wdb->id);
    }
    else if (strcmp(query, "syscollector_network_address") == 0)
    {
        w_inc_agent_syscollector_network_address();
        component = WDB_SYSCOLLECTOR_NETADDRESS;
        mdebug2("DB(%s) syscollector_network_address Syscollector query. ", wdb->id);
    }
    else if (strcmp(query, "syscollector_network_iface") == 0)
    {
        w_inc_agent_syscollector_network_iface();
        component = WDB_SYSCOLLECTOR_NETINFO;
        mdebug2("DB(%s) syscollector_network_iface Syscollector query. ", wdb->id);
    }
    else if (strcmp(query, "syscollector_hwinfo") == 0)
    {
        w_inc_agent_syscollector_hwinfo();
        component = WDB_SYSCOLLECTOR_HWINFO;
        mdebug2("DB(%s) syscollector_hwinfo Syscollector query. ", wdb->id);
    }
    else if (strcmp(query, "syscollector_osinfo") == 0)
    {
        w_inc_agent_syscollector_osinfo();
        component = WDB_SYSCOLLECTOR_OSINFO;
        mdebug2("DB(%s) syscollector_osinfo Syscollector query. ", wdb->id);
    }
    else
    {
        mdebug2("DB(%s) Invalid Syscollector query : %s", wdb->id, query);
        snprintf(output, OS_MAXSTR + 1, "err Invalid Syscollector query syntax, near '%.32s'", query);
        return OS_INVALID;
    }

    if (next = wstr_chr(input, ' '), !next) {
        mdebug2("DB(%s) Invalid Syscollector query syntax: %s", wdb->id, input);
        snprintf(output, OS_MAXSTR + 1, "err Invalid Syscollector query syntax, near '%.32s'", input);
        return OS_INVALID;
    }

    curr = input;
    *next++ = '\0';
    if (strcmp(curr, "save2") == 0) {
        if (wdb_syscollector_save2(wdb, component, next) == OS_INVALID) {
            mdebug1("DB(%s) Cannot save Syscollector.", wdb->id);
            snprintf(output, OS_MAXSTR + 1, "err Cannot save Syscollector");
            return OS_INVALID;
        }

        snprintf(output, OS_MAXSTR + 1, "ok");
        return component;
    }
    if (strncmp(curr, "integrity_check_", 16) == 0) {
        dbsync_msg action = INTEGRITY_CLEAR;
        if (0 == strcmp(curr, INTEGRITY_COMMANDS[INTEGRITY_CHECK_GLOBAL])) {
            action = INTEGRITY_CHECK_GLOBAL;
        } else if (0 == strcmp(curr, INTEGRITY_COMMANDS[INTEGRITY_CHECK_LEFT])) {
            action = INTEGRITY_CHECK_LEFT;
        } else if (0 == strcmp(curr, INTEGRITY_COMMANDS[INTEGRITY_CHECK_RIGHT])) {
            action = INTEGRITY_CHECK_RIGHT;
        }

        switch (wdbi_query_checksum(wdb, component, action, next)) {
        case INTEGRITY_SYNC_ERR:
            mdebug1("DB(%s) Cannot query Syscollector range checksum.", wdb->id);
            snprintf(output, OS_MAXSTR + 1, "err Cannot perform range checksum");
            return OS_INVALID;

        case INTEGRITY_SYNC_NO_DATA:
            snprintf(output, OS_MAXSTR + 1, "ok no_data");
            break;

        case INTEGRITY_SYNC_CKS_FAIL:
            snprintf(output, OS_MAXSTR + 1, "ok checksum_fail");
            break;

        default:
            snprintf(output, OS_MAXSTR + 1, "ok ");
        }

        return component;
    } else if (strncmp(curr, "integrity_clear", 15) == 0) {
        switch (wdbi_query_clear(wdb, component, next)) {
        case OS_INVALID:
            mdebug1("DB(%s) Cannot query Syscollector range checksum.", wdb->id);
            snprintf(output, OS_MAXSTR + 1, "err Cannot perform range checksum");
            return OS_INVALID;

        default:
            snprintf(output, OS_MAXSTR + 1, "ok ");
        }

        return component;
    } else {
        mdebug1("DB(%s) Invalid Syscollector query syntax.", wdb->id);
        mdebug2("DB query error near: %s", curr);
        snprintf(output, OS_MAXSTR + 1, "err Invalid Syscollector query syntax, near '%.32s'", curr);
        return OS_INVALID;
    }
}

int wdb_parse_sca(wdb_t * wdb, char * input, char * output) {
    char * curr;
    char * next;
    char * result_check; // Pass, failed, or not applicable
    char * reason_check;
    int result;

    if (next = strchr(input, ' '), !next) {
        mdebug1("Invalid Security Configuration Assessment query syntax.");
        mdebug2("Security Configuration Assessment query: %s", input);
        snprintf(output, OS_MAXSTR + 1, "err Invalid Security Configuration Assessment query syntax, near '%.32s'", input);
        return OS_INVALID;
    }

    curr = input;
    *next++ = '\0';

    if (strcmp(curr, "query") == 0) {
        int pm_id;
        char result_found[OS_MAXSTR - WDB_RESPONSE_BEGIN_SIZE] = {0};

        curr = next;
        pm_id = strtol(curr, NULL, 10);

        result = wdb_sca_find(wdb, pm_id, result_found);

        switch (result) {
            case 0:
                snprintf(output, OS_MAXSTR + 1, "ok not found");
                break;
            case 1:
                snprintf(output, OS_MAXSTR + 1, "ok found %s", result_found);
                break;
            default:
                mdebug1("Cannot query Security Configuration Assessment.");
                snprintf(output, OS_MAXSTR + 1, "err Cannot query Security Configuration Assessment");
        }

        return result;
    } else if (strcmp(curr, "update") == 0) {
        int pm_id;
        int scan_id;

        curr = next;
        pm_id = strtol(curr, NULL, 10);

        if (next = strchr(curr, '|'), !next) {
            mdebug1("Invalid Security Configuration Assessment query syntax.");
            mdebug2("Security Configuration Assessment query: %s", curr);
            snprintf(output, OS_MAXSTR + 1, "err Invalid Security Configuration Assessment query syntax, near '%.32s'", curr);
            return OS_INVALID;
        }

        *next++ = '\0';
        result_check = next;

        curr = next;
        if (next = strchr(curr, '|'), !next) {
            mdebug1("Invalid Security Configuration Assessment query syntax.");
            mdebug2("Security Configuration Assessment query: %s", curr);
            snprintf(output, OS_MAXSTR + 1, "err Invalid Security Configuration Assessment query syntax, near '%.32s'", curr);
            return OS_INVALID;
        }

        *next++ = '\0';
        reason_check = next;

        curr = next;
        if (next = strchr(curr, '|'), !next) {
            mdebug1("Invalid Security Configuration Assessment query syntax.");
            mdebug2("Security Configuration Assessment query: %s", curr);
            snprintf(output, OS_MAXSTR + 1, "err Invalid Security Configuration Assessment query syntax, near '%.32s'", curr);
            return OS_INVALID;
        }

        *next++ = '\0';
        curr = next;
        if (!strncmp(curr, "NULL", 4))
            scan_id = OS_INVALID;
        else
            scan_id = strtol(curr, NULL, 10);

        if (result = wdb_sca_update(wdb, result_check, pm_id, scan_id, reason_check), result < 0) {
            mdebug1("Cannot update Security Configuration Assessment information.");
            snprintf(output, OS_MAXSTR + 1, "err Cannot update Security Configuration Assessment information.");
        } else {
            snprintf(output, OS_MAXSTR + 1, "ok");
        }

        return result;
    } else if (strcmp(curr, "insert") == 0) {
        curr = next;
        cJSON *event;
        const char *jsonErrPtr;
        if (event = cJSON_ParseWithOpts(curr, &jsonErrPtr, 0), !event)
        {
            mdebug1("Invalid Security Configuration Assessment query syntax. JSON object not found or invalid");
            snprintf(output, OS_MAXSTR + 1, "err Invalid Security Configuration Assessment query syntax, near '%.32s'", curr);
            return OS_INVALID;
        }

        cJSON *id = NULL;
        cJSON *scan_id = NULL;
        cJSON *title = NULL;
        cJSON *description = NULL;
        cJSON *rationale = NULL;
        cJSON *remediation = NULL;
        cJSON *condition = NULL;
        cJSON *file = NULL;
        cJSON *directory = NULL;
        cJSON *process = NULL;
        cJSON *registry = NULL;
        cJSON *command = NULL;
        cJSON *reference = NULL;
        cJSON *result_check = NULL;
        cJSON *policy_id = NULL;
        cJSON *check = NULL;
        cJSON *reason = NULL;

        if (scan_id = cJSON_GetObjectItem(event, "id"), !scan_id) {
            mdebug1("Invalid Security Configuration Assessment query syntax. JSON object not found or invalid");
            snprintf(output, OS_MAXSTR + 1, "err Invalid Security Configuration Assessment query syntax, near '%.32s'", curr);
            return OS_INVALID;
        }

        if (!scan_id->valueint) {
            mdebug1("Malformed JSON: field 'id' must be a number");
            snprintf(output, OS_MAXSTR + 1, "err Invalid Security Configuration Assessment query syntax, near '%.32s'", curr);
            return OS_INVALID;
        }

        if (policy_id = cJSON_GetObjectItem(event, "policy_id"), !policy_id) {
            mdebug1("Malformed JSON: field 'policy_id' not found");
            snprintf(output, OS_MAXSTR + 1, "err Invalid Security Configuration Assessment query syntax, near '%.32s'", curr);
            return OS_INVALID;
        }

        if (!policy_id->valuestring) {
            mdebug1("Malformed JSON: field 'policy_id' must be a string");
            snprintf(output, OS_MAXSTR + 1, "err Invalid Security Configuration Assessment query syntax, near '%.32s'", curr);
            return OS_INVALID;
        }

        if (check = cJSON_GetObjectItem(event, "check"), !check) {
            mdebug1("Malformed JSON: field 'check' not found");
            return OS_INVALID;

        } else {
            if (id = cJSON_GetObjectItem(check, "id"), !id) {
                mdebug1("Malformed JSON: field 'id' not found");
                return OS_INVALID;
            }

            if (!id->valueint) {
                mdebug1("Malformed JSON: field 'id' must be a string");
                return OS_INVALID;
            }

            if (title = cJSON_GetObjectItem(check, "title"), !title) {
                mdebug1("Malformed JSON: field 'title' not found");
                return OS_INVALID;
            }

            if (!title->valuestring) {
                mdebug1("Malformed JSON: field 'title' must be a string");
                return OS_INVALID;
            }

            description = cJSON_GetObjectItem(check, "description");

            if (description && !description->valuestring) {
                mdebug1("Malformed JSON: field 'description' must be a string");
                return OS_INVALID;
            }

            rationale = cJSON_GetObjectItem(check, "rationale");

            if (rationale && !rationale->valuestring) {
                mdebug1("Malformed JSON: field 'rationale' must be a string");
                return OS_INVALID;
            }

            remediation = cJSON_GetObjectItem(check, "remediation");
            if (remediation && !remediation->valuestring) {
                mdebug1("Malformed JSON: field 'remediation' must be a string");
                return OS_INVALID;
            }

            reference = cJSON_GetObjectItem(check, "references");

            if (reference && !reference->valuestring) {
                mdebug1("Malformed JSON: field 'reference' must be a string");
                return OS_INVALID;
            }

            file = cJSON_GetObjectItem(check, "file");
            if (file && !file->valuestring) {
                mdebug1("Malformed JSON: field 'file' must be a string");
                return OS_INVALID;
            }

            condition = cJSON_GetObjectItem(check, "condition");
            if (condition && !condition->valuestring) {
                mdebug1("Malformed JSON: field 'condition' must be a string");
                return OS_INVALID;
            }

            directory = cJSON_GetObjectItem(check, "directory");
            if (directory && !directory->valuestring) {
                mdebug1("Malformed JSON: field 'directory' must be a string");
                return OS_INVALID;
            }

            process = cJSON_GetObjectItem(check, "process");
            if (process && !process->valuestring) {
                mdebug1("Malformed JSON: field 'process' must be a string");
                return OS_INVALID;
            }

            registry = cJSON_GetObjectItem(check, "registry");
            if (registry && !registry->valuestring) {
                mdebug1("Malformed JSON: field 'registry' must be a string");
                return OS_INVALID;
            }

            command = cJSON_GetObjectItem(check, "command");
            if (command && !command->valuestring) {
                mdebug1("Malformed JSON: field 'command' must be a string");
                return OS_INVALID;
            }

            result_check = cJSON_GetObjectItem(check, "result");
            if (result_check && !result_check->valuestring) {
                mdebug1("Malformed JSON: field 'result' must be a string");
                return OS_INVALID;
            }

            reason = cJSON_GetObjectItem(check, "reason");
            if (reason && !reason->valuestring) {
                mdebug1("Malformed JSON: field 'reason' must be a string");
                return OS_INVALID;
            }
        }

        if (result = wdb_sca_save(wdb, id->valueint, scan_id->valueint, title->valuestring,
                    description ? description->valuestring : NULL,
                    rationale ? rationale->valuestring : NULL,
                    remediation ? remediation->valuestring : NULL,
                    condition ? condition->valuestring : NULL,
                    file ? file->valuestring : NULL,
                    directory ? directory->valuestring : NULL,
                    process ? process->valuestring : NULL,
                    registry ? registry->valuestring : NULL,
                    reference ? reference->valuestring : NULL,
                    result_check ? result_check->valuestring : "not applicable",
                    policy_id->valuestring,
                    command ? command->valuestring : NULL,
                    reason ? reason->valuestring : NULL),
            result < 0)
        {
            mdebug1("Cannot save Security Configuration Assessment information.");
            snprintf(output, OS_MAXSTR + 1, "err Cannot save Security Configuration Assessment information.");
        } else {
            snprintf(output, OS_MAXSTR + 1, "ok");
        }

        cJSON_Delete(event);

        return result;
    } else if (strcmp(curr, "delete_policy") == 0) {
        char *policy_id;

        curr = next;
        policy_id = curr;

        if (result = wdb_sca_policy_delete(wdb, policy_id), result < 0) {
            mdebug1("Cannot delete Security Configuration Assessment information.");
            snprintf(output, OS_MAXSTR + 1, "err Cannot delete Security Configuration Assessment information.");
        } else {
            snprintf(output, OS_MAXSTR + 1, "ok");
        }

        return result;
    } else if (strcmp(curr, "delete_check_distinct") == 0) {
        char *policy_id;
        int scan_id;

        curr = next;
        policy_id = curr;

        if (next = strchr(curr, '|'), !next) {
            mdebug1("Invalid Security Configuration Assessment query syntax.");
            mdebug2("Security Configuration Assessment query: %s", curr);
            snprintf(output, OS_MAXSTR + 1, "err Invalid Security Configuration Assessment query syntax, near '%.32s'", curr);
            return OS_INVALID;
        }

        *next++ = '\0';
        curr = next;
        if (!strncmp(curr, "NULL", 4))
            scan_id = OS_INVALID;
        else
            scan_id = strtol(curr, NULL, 10);

        if (result = wdb_sca_check_delete_distinct(wdb, policy_id, scan_id), result < 0) {
            mdebug1("Cannot delete Security Configuration Assessment checks.");
            snprintf(output, OS_MAXSTR + 1, "err Cannot delete Security Configuration Assessment checks.");
        } else {
            snprintf(output, OS_MAXSTR + 1, "ok");
            wdb_sca_check_compliances_delete(wdb);
            wdb_sca_check_rules_delete(wdb);
        }

        return result;

    } else if (strcmp(curr, "delete_check") == 0) {
        char *policy_id;

        curr = next;
        policy_id = curr;

        if (result = wdb_sca_check_delete(wdb, policy_id), result < 0) {
            mdebug1("Cannot delete Security Configuration Assessment information.");
            snprintf(output, OS_MAXSTR + 1, "err Cannot delete Security Configuration Assessment check information.");
        } else {
            snprintf(output, OS_MAXSTR + 1, "ok");
            wdb_sca_check_compliances_delete(wdb);
            wdb_sca_check_rules_delete(wdb);
        }

        return result;
    } else if (strcmp(curr, "query_results") == 0) {
        char * policy_id;
        char result_found[OS_MAXSTR - WDB_RESPONSE_BEGIN_SIZE] = {0};

        curr = next;
        policy_id = curr;

        result = wdb_sca_checks_get_result(wdb, policy_id, result_found);

        switch (result) {
            case 0:
                snprintf(output, OS_MAXSTR + 1, "ok not found");
                break;
            case 1:
                snprintf(output, OS_MAXSTR + 1, "ok found %s", result_found);
                break;
            default:
                mdebug1("Cannot query Security Configuration Assessment.");
                snprintf(output, OS_MAXSTR + 1, "err Cannot query Security Configuration Assessment global");
        }

        return result;
    } else if (strcmp(curr, "query_scan") == 0) {
        char *policy_id;
        char result_found[OS_MAXSTR - WDB_RESPONSE_BEGIN_SIZE] = {0};

        curr = next;
        policy_id = curr;

        result = wdb_sca_scan_find(wdb, policy_id, result_found);

        switch (result) {
            case 0:
                snprintf(output, OS_MAXSTR + 1, "ok not found");
                break;
            case 1:
                snprintf(output, OS_MAXSTR + 1, "ok found %s", result_found);
                break;
            default:
                mdebug1("Cannot query Security Configuration Assessment.");
                snprintf(output, OS_MAXSTR + 1, "err Cannot query Security Configuration Assessment scan");
        }

        return result;
    } else if (strcmp(curr, "query_policies") == 0) {
        char result_found[OS_MAXSTR - WDB_RESPONSE_BEGIN_SIZE] = {0};

        result = wdb_sca_policy_get_id(wdb, result_found);

        switch (result) {
            case 0:
                snprintf(output, OS_MAXSTR + 1, "ok not found");
                break;
            case 1:
                snprintf(output, OS_MAXSTR + 1, "ok found %s", result_found);
                break;
            default:
                mdebug1("Cannot query Security Configuration Assessment.");
                snprintf(output, OS_MAXSTR + 1, "err Cannot query Security Configuration Assessment scan");
        }

        return result;
    } else if (strcmp(curr, "query_policy") == 0) {
        char *policy;
        char result_found[OS_MAXSTR - WDB_RESPONSE_BEGIN_SIZE] = {0};

        curr = next;
        policy = curr;

        result = wdb_sca_policy_find(wdb, policy, result_found);

        switch (result) {
            case 0:
                snprintf(output, OS_MAXSTR + 1, "ok not found");
                break;
            case 1:
                snprintf(output, OS_MAXSTR + 1, "ok found %s", result_found);
                break;
            default:
                mdebug1("Cannot query Security Configuration Assessment.");
                snprintf(output, OS_MAXSTR + 1, "err Cannot query policy scan");
        }

        return result;
    } else if (strcmp(curr, "query_policy_sha256") == 0) {
        char *policy;
        char result_found[OS_MAXSTR - WDB_RESPONSE_BEGIN_SIZE] = {0};

        curr = next;
        policy = curr;

        result = wdb_sca_policy_sha256(wdb, policy, result_found);
        switch (result) {
            case 0:
                snprintf(output, OS_MAXSTR + 1, "ok not found");
                break;
            case 1:
                snprintf(output, OS_MAXSTR + 1, "ok found %s", result_found);
                break;
            default:
                mdebug1("Cannot query Security Configuration Assessment.");
                snprintf(output, OS_MAXSTR + 1, "err Cannot query policy scan");
        }

        return result;
    } else if (strcmp(curr, "insert_policy") == 0) {
        char *name;
        char *file;
        char *id;
        char *description;
        char *references;
        char *hash_file;

        curr = next;
        if (next = strchr(curr, '|'), !next) {
            mdebug1("Invalid Security Configuration Assessment query syntax.");
            mdebug2("Security Configuration Assessment query: %s", curr);
            snprintf(output, OS_MAXSTR + 1, "err Invalid Security Configuration Assessment query syntax, near '%.32s'", curr);
            return OS_INVALID;
        }

        name = curr;
        *next++ = '\0';

        curr = next;
        if (next = strchr(curr, '|'), !next) {
            mdebug1("Invalid Security Configuration Assessment query syntax.");
            mdebug2("Security Configuration Assessment query: %s", curr);
            snprintf(output, OS_MAXSTR + 1, "err Invalid Security Configuration Assessment query syntax, near '%.32s'", curr);
            return OS_INVALID;
        }

        file = curr;
        *next++ = '\0';

        curr = next;
        if (next = strchr(curr, '|'), !next) {
            mdebug1("Invalid Security Configuration Assessment query syntax.");
            mdebug2("Security Configuration Assessment query: %s", curr);
            snprintf(output, OS_MAXSTR + 1, "err Invalid Security Configuration Assessment query syntax, near '%.32s'", curr);
            return OS_INVALID;
        }

        id = curr;
        *next++ = '\0';

        curr = next;
        if (next = strchr(curr, '|'), !next) {
            mdebug1("Invalid Security Configuration Assessment query syntax.");
            mdebug2("Security Configuration Assessment query: %s", curr);
            snprintf(output, OS_MAXSTR + 1, "err Invalid Security Configuration Assessment query syntax, near '%.32s'", curr);
            return OS_INVALID;
        }

        description = curr;
        *next++ = '\0';

        curr = next;
        if (next = strchr(curr, '|'), !next) {
            mdebug1("Invalid Security Configuration Assessment query syntax.");
            mdebug2("Security Configuration Assessment query: %s", curr);
            snprintf(output, OS_MAXSTR + 1, "err Invalid Security Configuration Assessment query syntax, near '%.32s'", curr);
            return OS_INVALID;
        }

        references = curr;
        *next++ = '\0';

        hash_file = next;
        if (result = wdb_sca_policy_info_save(wdb, name, file, id, description, references, hash_file), result < 0) {
            mdebug1("Cannot save Security Configuration Assessment information.");
            snprintf(output, OS_MAXSTR + 1, "err Cannot save Security Configuration Assessment global information.");
        } else {
            snprintf(output, OS_MAXSTR + 1, "ok");
        }

        return result;

    } else if (strcmp(curr, "insert_rules") == 0) {
        int id_check;
        char *type;
        char *rule;

         curr = next;

         if (next = strchr(curr, '|'), !next) {
            mdebug1("Invalid Security Configuration Assessment query syntax.");
            mdebug2("Security Configuration Assessment query: %s", curr);
            snprintf(output, OS_MAXSTR + 1, "err Invalid Security Configuration Assessment query syntax, near '%.32s'", curr);
            return OS_INVALID;
        }

         id_check = strtol(curr, NULL, 10);
        *next++ = '\0';

         curr = next;
        if (next = strchr(curr, '|'), !next) {
            mdebug1("Invalid Security Configuration Assessment query syntax.");
            mdebug2("Security Configuration Assessment query: %s", curr);
            snprintf(output, OS_MAXSTR + 1, "err Invalid configuration assessment query syntax, near '%.32s'", curr);
            return OS_INVALID;
        }

         type = curr;
        *next++ = '\0';

         rule = next;
        if (result = wdb_sca_rules_save(wdb, id_check, type, rule), result < 0) {
            mdebug1("Cannot save configuration assessment information.");
            snprintf(output, OS_MAXSTR + 1, "err Cannot save configuration assessment global information.");
        } else {
            snprintf(output, OS_MAXSTR + 1, "ok");
        }

         return result;

    } else if (strcmp(curr, "insert_compliance") == 0) {
        int id_check;
        char *key;
        char *value;

        curr = next;

        if (next = strchr(curr, '|'), !next) {
            mdebug1("Invalid Security Configuration Assessment query syntax.");
            mdebug2("Security Configuration Assessment query: %s", curr);
            snprintf(output, OS_MAXSTR + 1, "err Invalid Security Configuration Assessment query syntax, near '%.32s'", curr);
            return OS_INVALID;
        }

        id_check = strtol(curr, NULL, 10);
        *next++ = '\0';

        curr = next;
        if (next = strchr(curr, '|'), !next) {
            mdebug1("Invalid Security Configuration Assessment query syntax.");
            mdebug2("Security Configuration Assessment query: %s", curr);
            snprintf(output, OS_MAXSTR + 1, "err Invalid configuration assessment query syntax, near '%.32s'", curr);
            return OS_INVALID;
        }

        key = curr;
        *next++ = '\0';

        value = next;
        if (result = wdb_sca_compliance_save(wdb, id_check, key, value), result < 0) {
            mdebug1("Cannot save configuration assessment information.");
            snprintf(output, OS_MAXSTR + 1, "err Cannot save configuration assessment global information.");
        } else {
            snprintf(output, OS_MAXSTR + 1, "ok");
        }

        return result;
    } else if (strcmp(curr, "insert_scan_info") == 0) {
        curr = next;

        int pm_start_scan;
        int pm_end_scan;
        int scan_id;
        char * policy_id;
        int pass;
        int fail;
        int invalid;
        int total_checks;
        int score;
        char *hash;

        if (next = strchr(curr, '|'), !next) {
            mdebug1("Invalid configuration assessment query syntax.");
            mdebug2("configuration assessment query: %s", curr);
            snprintf(output, OS_MAXSTR + 1, "err Invalid configuration assessment query syntax, near '%.32s'", curr);
            return OS_INVALID;
        }

        if (!strncmp(curr, "NULL", 4))
            pm_start_scan = OS_INVALID;
        else
            pm_start_scan = strtol(curr, NULL, 10);

        *next++ = '\0';
        curr = next;

        if (next = strchr(curr, '|'), !next) {
            mdebug1("Invalid configuration assessment query syntax.");
            mdebug2("configuration assessment query: %s", curr);
            snprintf(output, OS_MAXSTR + 1, "err Invalid configuration assessment query syntax, near '%.32s'", curr);
            return OS_INVALID;
        }

        if (!strncmp(curr, "NULL", 4))
            pm_end_scan = OS_INVALID;
        else
            pm_end_scan = strtol(curr, NULL, 10);

        *next++ = '\0';
        curr = next;

        if (next = strchr(curr, '|'), !next) {
            mdebug1("Invalid configuration assessment query syntax.");
            mdebug2("configuration assessment query: %s", curr);
            snprintf(output, OS_MAXSTR + 1, "err Invalid configuration assessment query syntax, near '%.32s'", curr);
            return OS_INVALID;
        }

        if (!strncmp(curr, "NULL", 4))
            scan_id = OS_INVALID;
        else
            scan_id = strtol(curr, NULL, 10);

        *next++ = '\0';
        curr = next;

        if (next = strchr(curr, '|'), !next) {
            mdebug1("Invalid configuration assessment query syntax.");
            mdebug2("configuration assessment query: %s", curr);
            snprintf(output, OS_MAXSTR + 1, "err Invalid configuration assessment query syntax, near '%.32s'", curr);
            return OS_INVALID;
        }

        policy_id = curr;
        *next++ = '\0';

        curr = next;
        if (next = strchr(curr, '|'), !next) {
            mdebug1("Invalid configuration assessment query syntax.");
            mdebug2("configuration assessment query: %s", curr);
            snprintf(output, OS_MAXSTR + 1, "err Invalid configuration assessment query syntax, near '%.32s'", curr);
            return OS_INVALID;
        }

        if (!strncmp(curr, "NULL", 4))
            pass = OS_INVALID;
        else
            pass = strtol(curr, NULL, 10);

        *next++ = '\0';
        curr = next;

        if (next = strchr(curr, '|'), !next) {
            mdebug1("Invalid configuration assessment query syntax.");
            mdebug2("configuration assessment query: %s", curr);
            snprintf(output, OS_MAXSTR + 1, "err Invalid configuration assessment query syntax, near '%.32s'", curr);
            return OS_INVALID;
        }

        if (!strncmp(curr, "NULL", 4))
            fail = OS_INVALID;
        else
            fail = strtol(curr, NULL, 10);

        *next++ = '\0';
        curr = next;

        if (next = strchr(curr, '|'), !next) {
            mdebug1("Invalid configuration assessment query syntax.");
            mdebug2("configuration assessment query: %s", curr);
            snprintf(output, OS_MAXSTR + 1, "err Invalid configuration assessment query syntax, near '%.32s'", curr);
            return OS_INVALID;
        }

        if (!strncmp(curr, "NULL", 4))
            invalid = OS_INVALID;
        else
            invalid = strtol(curr, NULL, 10);

        *next++ = '\0';
        curr = next;

        if (next = strchr(curr, '|'), !next) {
            mdebug1("Invalid configuration assessment query syntax.");
            mdebug2("configuration assessment query: %s", curr);
            snprintf(output, OS_MAXSTR + 1, "err Invalid configuration assessment query syntax, near '%.32s'", curr);
            return OS_INVALID;
        }

        if (!strncmp(curr, "NULL", 4))
            total_checks = OS_INVALID;
        else
            total_checks = strtol(curr, NULL, 10);

        *next++ = '\0';
        curr = next;

        if (next = strchr(curr, '|'), !next) {
            mdebug1("Invalid configuration assessment query syntax.");
            mdebug2("configuration assessment query: %s", curr);
            snprintf(output, OS_MAXSTR + 1, "err Invalid configuration assessment query syntax, near '%.32s'", curr);
            return OS_INVALID;
        }

        if (!strncmp(curr, "NULL", 4))
            score = OS_INVALID;
        else
            score = strtol(curr, NULL, 10);

        *next++ = '\0';

        hash = next;
        if (result = wdb_sca_scan_info_save(wdb, pm_start_scan, pm_end_scan, scan_id, policy_id, pass, fail, invalid, total_checks, score, hash), result < 0) {
            mdebug1("Cannot save configuration assessment information.");
            snprintf(output, OS_MAXSTR + 1, "err Cannot save configuration assessment information.");
        } else {
            snprintf(output, OS_MAXSTR + 1, "ok");
        }

        return result;
    } else if (strcmp(curr, "update_scan_info") == 0) {
        curr = next;

        char *module;
        int pm_end_scan;

        if (next = strchr(curr, '|'), !next) {
            mdebug1("Invalid configuration assessment query syntax.");
            mdebug2("configuration assessment query: %s", curr);
            snprintf(output, OS_MAXSTR + 1, "err Invalid configuration assessment query syntax, near '%.32s'", curr);
            return OS_INVALID;
        }

        module = curr;
        *next++ = '\0';

        if (!strcmp(module, "NULL"))
            module = NULL;

        *next++ = '\0';
        curr = next;

        if (!strncmp(curr, "NULL", 4))
            pm_end_scan = OS_INVALID;
        else
            pm_end_scan = strtol(curr, NULL, 10);

        if (result = wdb_sca_scan_info_update(wdb, module, pm_end_scan), result < 0) {
            mdebug1("Cannot save configuration assessment information.");
            snprintf(output, OS_MAXSTR + 1, "err Cannot save configuration assessment information.");
        } else {
            snprintf(output, OS_MAXSTR + 1, "ok");
        }

        return result;
    } else if (strcmp(curr, "update_scan_info_start") == 0) {
        char *policy_id;
        int pm_start_scan;
        int pm_end_scan;
        int scan_id;
        int pass;
        int fail;
        int invalid;
        int total_checks;
        int score;
        char *hash;

        curr = next;
        if (next = strchr(curr, '|'), !next) {
            mdebug1("Invalid configuration assessment query syntax.");
            mdebug2("configuration assessment query: %s", curr);
            snprintf(output, OS_MAXSTR + 1, "err Invalid configuration assessment query syntax, near '%.32s'", curr);
            return OS_INVALID;
        }

        policy_id = curr;

        *next++ = '\0';
        curr = next;

        if (next = strchr(curr, '|'), !next) {
            mdebug1("Invalid configuration assessment query syntax.");
            mdebug2("configuration assessment query: %s", curr);
            snprintf(output, OS_MAXSTR + 1, "err Invalid configuration assessment query syntax, near '%.32s'", curr);
            return OS_INVALID;
        }

        if (!strcmp(policy_id, "NULL"))
            policy_id = NULL;

        *next++ = '\0';
        curr = next;

        if (!strncmp(curr, "NULL", 4))
            pm_start_scan = OS_INVALID;
        else
            pm_start_scan = strtol(curr, NULL, 10);

        curr = next;
        if (next = strchr(curr, '|'), !next) {
            mdebug1("Invalid configuration assessment query syntax.");
            mdebug2("configuration assessment query: %s", curr);
            snprintf(output, OS_MAXSTR + 1, "err Invalid configuration assessment query syntax, near '%.32s'", curr);
            return OS_INVALID;
        }

        if (!strncmp(curr, "NULL", 4))
            pm_end_scan = OS_INVALID;
        else
            pm_end_scan = strtol(curr, NULL, 10);

        *next++ = '\0';
        curr = next;

        if (next = strchr(curr, '|'), !next) {
            mdebug1("Invalid configuration assessment query syntax.");
            mdebug2("configuration assessment query: %s", curr);
            snprintf(output, OS_MAXSTR + 1, "err Invalid configuration assessment query syntax, near '%.32s'", curr);
            return OS_INVALID;
        }

        if (!strncmp(curr, "NULL", 4))
            scan_id = OS_INVALID;
        else
            scan_id = strtol(curr, NULL, 10);

        *next++ = '\0';
        curr = next;

        if (next = strchr(curr, '|'), !next) {
            mdebug1("Invalid configuration assessment query syntax.");
            mdebug2("configuration assessment query: %s", curr);
            snprintf(output, OS_MAXSTR + 1, "err Invalid configuration assessment query syntax, near '%.32s'", curr);
            return OS_INVALID;
        }

        if (!strncmp(curr, "NULL", 4))
            pass = OS_INVALID;
        else
            pass = strtol(curr, NULL, 10);

        *next++ = '\0';
        curr = next;

        if (next = strchr(curr, '|'), !next) {
            mdebug1("Invalid configuration assessment query syntax.");
            mdebug2("configuration assessment query: %s", curr);
            snprintf(output, OS_MAXSTR + 1, "err Invalid configuration assessment query syntax, near '%.32s'", curr);
            return OS_INVALID;
        }

        if (!strncmp(curr, "NULL", 4))
            fail = OS_INVALID;
        else
            fail = strtol(curr, NULL, 10);

        *next++ = '\0';
        curr = next;

        if (next = strchr(curr, '|'), !next) {
            mdebug1("Invalid configuration assessment query syntax.");
            mdebug2("configuration assessment query: %s", curr);
            snprintf(output, OS_MAXSTR + 1, "err Invalid configuration assessment query syntax, near '%.32s'", curr);
            return OS_INVALID;
        }

        if (!strncmp(curr, "NULL", 4))
            invalid = OS_INVALID;
        else
            invalid = strtol(curr, NULL, 10);

        *next++ = '\0';
        curr = next;

        if (next = strchr(curr, '|'), !next) {
            mdebug1("Invalid configuration assessment query syntax.");
            mdebug2("configuration assessment query: %s", curr);
            snprintf(output, OS_MAXSTR + 1, "err Invalid configuration assessment query syntax, near '%.32s'", curr);
            return OS_INVALID;
        }

        if (!strncmp(curr, "NULL", 4))
            total_checks = OS_INVALID;
        else
            total_checks = strtol(curr, NULL, 10);

        *next++ = '\0';
        curr = next;

        if (next = strchr(curr, '|'), !next) {
            mdebug1("Invalid configuration assessment query syntax.");
            mdebug2("configuration assessment query: %s", curr);
            snprintf(output, OS_MAXSTR + 1, "err Invalid configuration assessment query syntax, near '%.32s'", curr);
            return OS_INVALID;
        }

        if (!strncmp(curr, "NULL", 4))
            score = OS_INVALID;
        else
            score = strtol(curr, NULL, 10);

        *next++ = '\0';

        hash = next;

        if (result = wdb_sca_scan_info_update_start(wdb, policy_id, pm_start_scan, pm_end_scan, scan_id, pass, fail, invalid, total_checks, score, hash), result < 0) {
            mdebug1("Cannot save configuration assessment information.");
            snprintf(output, OS_MAXSTR + 1, "err Cannot save configuration assessment information.");
        } else {
            snprintf(output, OS_MAXSTR + 1, "ok");
        }

        return result;
    } else {
        mdebug1("Invalid configuration assessment query syntax.");
        mdebug2("DB query error near: %s", curr);
        snprintf(output, OS_MAXSTR + 1, "err Invalid Rootcheck query syntax, near '%.32s'", curr);
        return OS_INVALID;
    }
}

int wdb_parse_netinfo(wdb_t * wdb, char * input, char * output) {
    char * curr;
    char * next;
    char * scan_id;
    char * scan_time;
    char * name;
    char * adapter;
    char * type;
    char * state;
    int mtu;
    char * mac;
    long tx_packets;
    long rx_packets;
    long tx_bytes;
    long rx_bytes;
    long tx_errors;
    long rx_errors;
    long tx_dropped;
    long rx_dropped;
    long result;

    if (next = strchr(input, ' '), !next) {
        mdebug1("Invalid Network query syntax.");
        mdebug2("Network query: %s", input);
        snprintf(output, OS_MAXSTR + 1, "err Invalid Network query syntax, near '%.32s'", input);
        return OS_INVALID;
    }

    curr = input;
    *next++ = '\0';

    if (strcmp(curr, "save") == 0) {
        curr = next;

        if (next = strchr(curr, '|'), !next) {
            mdebug1("Invalid Network query syntax.");
            mdebug2("Network query: %s", curr);
            snprintf(output, OS_MAXSTR + 1, "err Invalid Network query syntax, near '%.32s'", curr);
            return OS_INVALID;
        }

        scan_id = curr;
        *next++ = '\0';
        curr = next;

        if (!strcmp(scan_id, "NULL"))
            scan_id = NULL;

        if (next = strchr(curr, '|'), !next) {
            mdebug1("Invalid Network query syntax.");
            mdebug2("Network query: %s", curr);
            snprintf(output, OS_MAXSTR + 1, "err Invalid Network query syntax, near '%.32s'", curr);
            return OS_INVALID;
        }

        scan_time = curr;
        *next++ = '\0';
        curr = next;

        if (next = strchr(curr, '|'), !next) {
            mdebug1("Invalid Network query syntax.");
            mdebug2("Network query: %s", scan_time);
            snprintf(output, OS_MAXSTR + 1, "err Invalid Network query syntax, near '%.32s'", scan_time);
            return OS_INVALID;
        }

        if (!strcmp(scan_time, "NULL"))
            scan_time = NULL;

        name = curr;
        *next++ = '\0';
        curr = next;

        if (next = strchr(curr, '|'), !next) {
            mdebug1("Invalid Network query syntax.");
            mdebug2("Network query: %s", name);
            snprintf(output, OS_MAXSTR + 1, "err Invalid Network query syntax, near '%.32s'", name);
            return OS_INVALID;
        }

        if (!strcmp(name, "NULL"))
            name = NULL;

        adapter = curr;
        *next++ = '\0';
        curr = next;

        if (next = strchr(curr, '|'), !next) {
            mdebug1("Invalid Network query syntax.");
            mdebug2("Network query: %s", adapter);
            snprintf(output, OS_MAXSTR + 1, "err Invalid Network query syntax, near '%.32s'", adapter);
            return OS_INVALID;
        }

        if (!strcmp(adapter, "NULL"))
            adapter = NULL;

        type = curr;
        *next++ = '\0';
        curr = next;

        if (next = strchr(curr, '|'), !next) {
            mdebug1("Invalid Network query syntax.");
            mdebug2("Network query: %s", type);
            snprintf(output, OS_MAXSTR + 1, "err Invalid Network query syntax, near '%.32s'", type);
            return OS_INVALID;
        }

        if (!strcmp(type, "NULL"))
            type = NULL;

        state = curr;
        *next++ = '\0';
        curr = next;

        if (next = strchr(curr, '|'), !next) {
            mdebug1("Invalid Network query syntax.");
            mdebug2("Network query: %s", state);
            snprintf(output, OS_MAXSTR + 1, "err Invalid Network query syntax, near '%.32s'", state);
            return OS_INVALID;
        }

        if (!strcmp(state, "NULL"))
            state = NULL;

        if (!strncmp(curr, "NULL", 4))
            mtu = OS_INVALID;
        else
            mtu = strtol(curr, NULL, 10);

        *next++ = '\0';
        curr = next;

        if (next = strchr(curr, '|'), !next) {
            mdebug1("Invalid Network query syntax.");
            mdebug2("Network query: %d", mtu);
            snprintf(output, OS_MAXSTR + 1, "err Invalid Network query syntax, near '%.32s'", curr);
            return OS_INVALID;
        }

        mac = curr;
        *next++ = '\0';
        curr = next;

        if (next = strchr(curr, '|'), !next) {
            mdebug1("Invalid Network query syntax.");
            mdebug2("Network query: %s", mac);
            snprintf(output, OS_MAXSTR + 1, "err Invalid Network query syntax, near '%.32s'", mac);
            return OS_INVALID;
        }

        if (!strcmp(mac, "NULL"))
            mac = NULL;

        if (!strncmp(curr, "NULL", 4))
            tx_packets = OS_INVALID;
        else
            tx_packets = strtol(curr, NULL, 10);

        *next++ = '\0';
        curr = next;

        if (next = strchr(curr, '|'), !next) {
            mdebug1("Invalid Network query syntax.");
            mdebug2("Network query: %ld", tx_packets);
            snprintf(output, OS_MAXSTR + 1, "err Invalid Network query syntax, near '%.32s'", curr);
            return OS_INVALID;
        }

        if (!strncmp(curr, "NULL", 4))
            rx_packets = OS_INVALID;
        else
            rx_packets = strtol(curr, NULL, 10);

        *next++ = '\0';
        curr = next;

        if (next = strchr(curr, '|'), !next) {
            mdebug1("Invalid Network query syntax.");
            mdebug2("Network query: %ld", rx_packets);
            snprintf(output, OS_MAXSTR + 1, "err Invalid Network query syntax, near '%.32s'", curr);
            return OS_INVALID;
        }

        if (!strncmp(curr, "NULL", 4))
            tx_bytes = OS_INVALID;
        else
            tx_bytes = strtol(curr, NULL, 10);

        *next++ = '\0';
        curr = next;

        if (next = strchr(curr, '|'), !next) {
            mdebug1("Invalid Network query syntax.");
            mdebug2("Network query: %ld", tx_bytes);
            snprintf(output, OS_MAXSTR + 1, "err Invalid Network query syntax, near '%.32s'", curr);
            return OS_INVALID;
        }

        if (!strncmp(curr, "NULL", 4))
            rx_bytes = OS_INVALID;
        else
            rx_bytes = strtol(curr, NULL, 10);

        *next++ = '\0';
        curr = next;

        if (next = strchr(curr, '|'), !next) {
            mdebug1("Invalid Network query syntax.");
            mdebug2("Network query: %ld", rx_bytes);
            snprintf(output, OS_MAXSTR + 1, "err Invalid Network query syntax, near '%.32s'", curr);
            return OS_INVALID;
        }

        if (!strncmp(curr, "NULL", 4))
            tx_errors = OS_INVALID;
        else
            tx_errors = strtol(curr, NULL, 10);

        *next++ = '\0';
        curr = next;

        if (next = strchr(curr, '|'), !next) {
            mdebug1("Invalid Network query syntax.");
            mdebug2("Network query: %ld", tx_errors);
            snprintf(output, OS_MAXSTR + 1, "err Invalid Network query syntax, near '%.32s'", curr);
            return OS_INVALID;
        }

        if (!strncmp(curr, "NULL", 4))
            rx_errors = OS_INVALID;
        else
            rx_errors = strtol(curr, NULL, 10);

        *next++ = '\0';
        curr = next;

        if (next = strchr(curr, '|'), !next) {
            mdebug1("Invalid Network query syntax.");
            mdebug2("Network query: %ld", rx_errors);
            snprintf(output, OS_MAXSTR + 1, "err Invalid Network query syntax, near '%.32s'", curr);
            return OS_INVALID;
        }

        if (!strncmp(curr, "NULL", 4))
            tx_dropped = OS_INVALID;
        else
            tx_dropped = strtol(curr, NULL, 10);

        *next++ = '\0';
        if (!strncmp(next, "NULL", 4))
            rx_dropped = OS_INVALID;
        else
            rx_dropped = strtol(next, NULL, 10);

        if (result = wdb_netinfo_save(wdb, scan_id, scan_time, name, adapter, type, state, mtu, mac, tx_packets, rx_packets, tx_bytes, rx_bytes, tx_errors, rx_errors, tx_dropped, rx_dropped, SYSCOLLECTOR_LEGACY_CHECKSUM_VALUE, NULL, FALSE), result < 0) {
            mdebug1("Cannot save Network information.");
            snprintf(output, OS_MAXSTR + 1, "err Cannot save Network information.");
        } else {
            snprintf(output, OS_MAXSTR + 1, "ok");
        }

        return result;

    } else if (strcmp(curr, "del") == 0) {
        if (!strcmp(next, "NULL"))
            scan_id = NULL;
        else
            scan_id = next;

        if (result = wdb_netinfo_delete(wdb, scan_id), result < 0) {
            mdebug1("Cannot delete old network information.");
            snprintf(output, OS_MAXSTR + 1, "err Cannot delete old network information.");
        } else {
            snprintf(output, OS_MAXSTR + 1, "ok");
        }

        return result;

    } else {
        mdebug1("Invalid netinfo query syntax.");
        mdebug2("DB query error near: %s", curr);
        snprintf(output, OS_MAXSTR + 1, "err Invalid netinfo query syntax, near '%.32s'", curr);
        return OS_INVALID;
    }
}

int wdb_parse_netproto(wdb_t * wdb, char * input, char * output) {
    char * curr;
    char * next;
    char * scan_id;
    char * iface;
    int type;
    char * gateway;
    int metric;
    char * dhcp;
    int result;

    if (next = strchr(input, ' '), !next) {
        mdebug1("Invalid netproto query syntax.");
        mdebug2("netproto query: %s", input);
        snprintf(output, OS_MAXSTR + 1, "err Invalid netproto query syntax, near '%.32s'", input);
        return OS_INVALID;
    }

    curr = input;
    *next++ = '\0';

    if (strcmp(curr, "save") == 0) {
        curr = next;

        if (next = strchr(curr, '|'), !next) {
            mdebug1("Invalid netproto query syntax.");
            mdebug2("netproto query: %s", curr);
            snprintf(output, OS_MAXSTR + 1, "err Invalid netproto query syntax, near '%.32s'", curr);
            return OS_INVALID;
        }

        scan_id = curr;
        *next++ = '\0';
        curr = next;

        if (!strcmp(scan_id, "NULL"))
            scan_id = NULL;

        if (next = strchr(curr, '|'), !next) {
            mdebug1("Invalid netproto query syntax.");
            mdebug2("netproto query: %s", curr);
            snprintf(output, OS_MAXSTR + 1, "err Invalid netproto query syntax, near '%.32s'", curr);
            return OS_INVALID;
        }

        iface = curr;
        *next++ = '\0';
        curr = next;

        if (next = strchr(curr, '|'), !next) {
            mdebug1("Invalid netproto query syntax.");
            mdebug2("netproto query: %s", iface);
            snprintf(output, OS_MAXSTR + 1, "err Invalid netproto query syntax, near '%.32s'", iface);
            return OS_INVALID;
        }

        if (!strcmp(iface, "NULL"))
            iface = NULL;

        type = strtol(curr, NULL, 10);

        *next++ = '\0';
        curr = next;

        if (next = strchr(curr, '|'), !next) {
            mdebug1("Invalid Network query syntax.");
            mdebug2("Network query: %d", type);
            snprintf(output, OS_MAXSTR + 1, "err Invalid Network query syntax, near '%.32s'", curr);
            return OS_INVALID;
        }

        gateway = curr;
        *next++ = '\0';
        curr = next;

        if (next = strchr(curr, '|'), !next) {
            mdebug1("Invalid netproto query syntax.");
            mdebug2("netproto query: %s", gateway);
            snprintf(output, OS_MAXSTR + 1, "err Invalid netproto query syntax, near '%.32s'", gateway);
            return OS_INVALID;
        }

        if (!strcmp(gateway, "NULL"))
            gateway = NULL;

        dhcp = curr;
        *next++ = '\0';

        if (!strcmp(dhcp, "NULL"))
            dhcp = NULL;

        if (!strncmp(next, "NULL", 4))
            metric = OS_INVALID;
        else
            metric = strtol(next, NULL, 10);

        if (result = wdb_netproto_save(wdb, scan_id, iface, type, gateway, dhcp, metric, SYSCOLLECTOR_LEGACY_CHECKSUM_VALUE, NULL, FALSE), result < 0) {
            mdebug1("Cannot save netproto information.");
            snprintf(output, OS_MAXSTR + 1, "err Cannot save netproto information.");
        } else {
            snprintf(output, OS_MAXSTR + 1, "ok");
        }

        return result;

    } else {
        mdebug1("Invalid netproto query syntax.");
        mdebug2("DB query error near: %s", curr);
        snprintf(output, OS_MAXSTR + 1, "err Invalid netproto query syntax, near '%.32s'", curr);
        return OS_INVALID;
    }
}

int wdb_parse_netaddr(wdb_t * wdb, char * input, char * output) {
    char * curr;
    char * next;
    char * scan_id;
    int proto;
    char * address;
    char * netmask;
    char * broadcast;
    char * iface;
    int result;

    if (next = strchr(input, ' '), !next) {
        mdebug1("Invalid netaddr query syntax.");
        mdebug2("netaddr query: %s", input);
        snprintf(output, OS_MAXSTR + 1, "err Invalid netaddr query syntax, near '%.32s'", input);
        return OS_INVALID;
    }

    curr = input;
    *next++ = '\0';

    if (strcmp(curr, "save") == 0) {
        curr = next;

        if (next = strchr(curr, '|'), !next) {
            mdebug1("Invalid netaddr query syntax.");
            mdebug2("netaddr query: %s", curr);
            snprintf(output, OS_MAXSTR + 1, "err Invalid netaddr query syntax, near '%.32s'", curr);
            return OS_INVALID;
        }

        scan_id = curr;
        *next++ = '\0';
        curr = next;

        if (!strcmp(scan_id, "NULL"))
            scan_id = NULL;

        if (next = strchr(curr, '|'), !next) {
            mdebug1("Invalid netaddr query syntax.");
            mdebug2("netaddr query: %s", curr);
            snprintf(output, OS_MAXSTR + 1, "err Invalid netaddr query syntax, near '%.32s'", curr);
            return OS_INVALID;
        }

        iface = curr;
        *next++ = '\0';
        curr = next;

        if (next = strchr(curr, '|'), !next) {
            mdebug1("Invalid netaddr query syntax.");
            mdebug2("netaddr query: %s", iface);
            snprintf(output, OS_MAXSTR + 1, "err Invalid netaddr query syntax, near '%.32s'", iface);
            return OS_INVALID;
        }

        if (!strcmp(iface, "NULL"))
            iface = NULL;

        proto = strtol(curr, NULL, 10);

        *next++ = '\0';
        curr = next;

        if (next = strchr(curr, '|'), !next) {
            mdebug1("Invalid Network query syntax.");
            mdebug2("Network query: %d", proto);
            snprintf(output, OS_MAXSTR + 1, "err Invalid Network query syntax, near '%.32s'", curr);
            return OS_INVALID;
        }

        address = curr;
        *next++ = '\0';
        curr = next;

        if (next = strchr(curr, '|'), !next) {
            mdebug1("Invalid netaddr query syntax.");
            mdebug2("netaddr query: %s", address);
            snprintf(output, OS_MAXSTR + 1, "err Invalid netaddr query syntax, near '%.32s'", address);
            return OS_INVALID;
        }

        if (!strcmp(address, "NULL"))
            address = NULL;

        netmask = curr;
        *next++ = '\0';

        if (!strcmp(netmask, "NULL"))
            netmask = NULL;

        if (!strcmp(next, "NULL"))
            broadcast = NULL;
        else
            broadcast = next;

        if (result = wdb_netaddr_save(wdb, scan_id, iface, proto, address, netmask, broadcast, SYSCOLLECTOR_LEGACY_CHECKSUM_VALUE, NULL, FALSE), result < 0) {
            mdebug1("Cannot save netaddr information.");
            snprintf(output, OS_MAXSTR + 1, "err Cannot save netaddr information.");
        } else {
            snprintf(output, OS_MAXSTR + 1, "ok");
        }

        return result;

    } else {
        mdebug1("Invalid netaddr query syntax.");
        mdebug2("DB query error near: %s", curr);
        snprintf(output, OS_MAXSTR + 1, "err Invalid netaddr query syntax, near '%.32s'", curr);
        return OS_INVALID;
    }
}

int wdb_parse_osinfo(wdb_t* wdb, char* input, char* output) {
    int result = OS_INVALID;
    char * next;
    const char delim[] = " ";
    char *tail = NULL;

    next = strtok_r(input, delim, &tail);

    if (!next) {
        snprintf(output, OS_MAXSTR + 1, "err Missing osinfo action");
    }
    else if (strcmp(next, "get") == 0) {
        result = wdb_parse_agents_get_sys_osinfo(wdb, output);
    }
    else if (strcmp(next, "set") == 0) {
        result = wdb_parse_agents_set_sys_osinfo(wdb, tail, output);
    }
    else {
        snprintf(output, OS_MAXSTR + 1, "err Invalid osinfo action: %s", next);
    }

    return result;
}

int wdb_parse_agents_get_sys_osinfo(wdb_t* wdb, char* output) {
    int ret = OS_INVALID;
    cJSON *result = wdb_agents_get_sys_osinfo(wdb);
    if (!result) {
        snprintf(output, OS_MAXSTR + 1, "err Cannot get sys_osinfo database table information; SQL err: %s", sqlite3_errmsg(wdb->db));
    }
    else {
        char *out = cJSON_PrintUnformatted(result);
        snprintf(output, OS_MAXSTR + 1, "ok %s", out);
        os_free(out);
        cJSON_Delete(result);
        ret = OS_SUCCESS;
    }
    return ret;
}

int wdb_parse_agents_set_sys_osinfo(wdb_t * wdb, char * input, char * output) {
    char * curr;
    char * next;
    char * scan_id;
    char * scan_time;
    char * hostname;
    char * architecture;
    char * os_name;
    char * os_version;
    char * os_codename;
    char * os_major;
    char * os_minor;
    char * os_build;
    char * os_platform;
    char * sysname;
    char * release;
    char * version;
    char * os_release;
    char * os_patch;
    char * os_display_version;
    int result;

    curr = input;

    if (next = strchr(curr, '|'), !next) {
        mdebug1("Invalid OS info query syntax.");
        snprintf(output, OS_MAXSTR + 1, "err Invalid OS info query syntax");
        return OS_INVALID;
    }

    scan_id = curr;
    *next++ = '\0';
    curr = next;

    if (!strcmp(scan_id, "NULL"))
        scan_id = NULL;

    if (next = strchr(curr, '|'), !next) {
        mdebug1("Invalid OS info query syntax.");
        snprintf(output, OS_MAXSTR + 1, "err Invalid OS info query syntax");
        return OS_INVALID;
    }

    scan_time = curr;
    *next++ = '\0';
    curr = next;

    if (!strcmp(scan_time, "NULL"))
        scan_time = NULL;

    if (next = strchr(curr, '|'), !next) {
        mdebug1("Invalid OS info query syntax.");
        snprintf(output, OS_MAXSTR + 1, "err Invalid OS info query syntax");
        return OS_INVALID;
    }

    hostname = curr;
    *next++ = '\0';
    curr = next;

    if (!strcmp(hostname, "NULL"))
        hostname = NULL;

    if (next = strchr(curr, '|'), !next) {
        mdebug1("Invalid OS info query syntax.");
        snprintf(output, OS_MAXSTR + 1, "err Invalid OS info query syntax");
        return OS_INVALID;
    }

    architecture = curr;
    *next++ = '\0';
    curr = next;

    if (!strcmp(architecture, "NULL"))
        architecture = NULL;

    if (next = strchr(curr, '|'), !next) {
        mdebug1("Invalid OS info query syntax.");
        snprintf(output, OS_MAXSTR + 1, "err Invalid OS info query syntax");
        return OS_INVALID;
    }

    os_name = curr;
    *next++ = '\0';
    curr = next;

    if (!strcmp(os_name, "NULL"))
        os_name = NULL;

    if (next = strchr(curr, '|'), !next) {
        mdebug1("Invalid OS info query syntax.");
        snprintf(output, OS_MAXSTR + 1, "err Invalid OS info query syntax");
        return OS_INVALID;
    }

    os_version = curr;
    *next++ = '\0';
    curr = next;

    if (!strcmp(os_version, "NULL"))
        os_version = NULL;

    if (next = strchr(curr, '|'), !next) {
        mdebug1("Invalid OS info query syntax.");
        snprintf(output, OS_MAXSTR + 1, "err Invalid OS info query syntax");
        return OS_INVALID;
    }

    os_codename = curr;
    *next++ = '\0';
    curr = next;

    if (!strcmp(os_codename, "NULL"))
        os_codename = NULL;

    if (next = strchr(curr, '|'), !next) {
        mdebug1("Invalid OS info query syntax.");
        snprintf(output, OS_MAXSTR + 1, "err Invalid OS info query syntax");
        return OS_INVALID;
    }

    os_major = curr;
    *next++ = '\0';
    curr = next;

    if (!strcmp(os_major, "NULL"))
        os_major = NULL;

    if (next = strchr(curr, '|'), !next) {
        mdebug1("Invalid OS info query syntax.");
        snprintf(output, OS_MAXSTR + 1, "err Invalid OS info query syntax");
        return OS_INVALID;
    }

    os_minor = curr;
    *next++ = '\0';
    curr = next;

    if (!strcmp(os_minor, "NULL"))
        os_minor = NULL;

    if (next = strchr(curr, '|'), !next) {
        mdebug1("Invalid OS info query syntax.");
        snprintf(output, OS_MAXSTR + 1, "err Invalid OS info query syntax");
        return OS_INVALID;
    }

    os_build = curr;
    *next++ = '\0';
    curr = next;

    if (!strcmp(os_build, "NULL"))
        os_build = NULL;

    if (next = strchr(curr, '|'), !next) {
        mdebug1("Invalid OS info query syntax.");
        snprintf(output, OS_MAXSTR + 1, "err Invalid OS info query syntax");
        return OS_INVALID;
    }

    os_platform = curr;
    *next++ = '\0';
    curr = next;

    if (!strcmp(os_platform, "NULL"))
        os_platform = NULL;

    if (next = strchr(curr, '|'), !next) {
        mdebug1("Invalid OS info query syntax.");
        snprintf(output, OS_MAXSTR + 1, "err Invalid OS info query syntax");
        return OS_INVALID;
    }

    sysname = curr;
    *next++ = '\0';
    curr = next;

    if (!strcmp(sysname, "NULL"))
        sysname = NULL;

    if (next = strchr(curr, '|'), !next) {
        mdebug1("Invalid OS info query syntax.");
        snprintf(output, OS_MAXSTR + 1, "err Invalid OS info query syntax");
        return OS_INVALID;
    }

    release = curr;
    *next++ = '\0';
    curr = next;

    if (!strcmp(release, "NULL"))
        release = NULL;

    if (next = strchr(curr, '|'), !next) {
        mdebug1("Invalid OS info query syntax.");
        snprintf(output, OS_MAXSTR + 1, "err Invalid OS info query syntax");
        return OS_INVALID;
    }

    version = curr;
    *next++ = '\0';
    curr = next;

    if (!strcmp(version, "NULL"))
        version = NULL;

    if (next = strchr(curr, '|'), !next) {
        mdebug1("Invalid OS info query syntax.");
        snprintf(output, OS_MAXSTR + 1, "err Invalid OS info query syntax");
        return OS_INVALID;
    }

    os_release = curr;
    *next++ = '\0';
    curr = next;

    if (!strcmp(os_release, "NULL"))
    os_release = NULL;

    if (next = strchr(curr, '|'), !next) {
        mdebug1("Invalid OS info query syntax.");
        mdebug2("OS info query: %s", curr);
        snprintf(output, OS_MAXSTR + 1, "err Invalid OS info query syntax, near '%.32s'", curr);
        return OS_INVALID;
    }

    os_patch = curr;
    *next++ = '\0';

    if (!strcmp(os_patch, "NULL"))
        os_patch = NULL;

    if (!strcmp(next, "NULL"))
        os_display_version = NULL;
    else
        os_display_version = next;

    if (result = wdb_osinfo_save(wdb, scan_id, scan_time, hostname, architecture, os_name, os_version, os_codename, os_major, os_minor, os_patch, os_build, os_platform, sysname, release, version, os_release, os_display_version, SYSCOLLECTOR_LEGACY_CHECKSUM_VALUE, FALSE), result < 0) {
        mdebug1("Cannot save OS information.");
        snprintf(output, OS_MAXSTR + 1, "err Cannot save OS information.");
    } else {
        snprintf(output, OS_MAXSTR + 1, "ok");
    }

    return result;
}

int wdb_parse_hardware(wdb_t * wdb, char * input, char * output) {
    char * curr;
    char * next;
    char * scan_id;
    char * scan_time;
    char * serial;
    char * cpu_name;
    int cpu_cores;
    double cpu_mhz;
    uint64_t ram_total;
    uint64_t ram_free;
    int ram_usage;
    int result;

    if (next = strchr(input, ' '), !next) {
        mdebug1("Invalid HW info query syntax.");
        mdebug2("HW info query: %s", input);
        snprintf(output, OS_MAXSTR + 1, "err Invalid HW info query syntax, near '%.32s'", input);
        return OS_INVALID;
    }

    curr = input;
    *next++ = '\0';

    if (strcmp(curr, "save") == 0) {
        curr = next;

        if (next = strchr(curr, '|'), !next) {
            mdebug1("Invalid HW info query syntax.");
            mdebug2("HW info query: %s", curr);
            snprintf(output, OS_MAXSTR + 1, "err Invalid HW info query syntax, near '%.32s'", curr);
            return OS_INVALID;
        }

        scan_id = curr;
        *next++ = '\0';
        curr = next;

        if (next = strchr(curr, '|'), !next) {
            mdebug1("Invalid HW info query syntax.");
            mdebug2("HW info query: %s", curr);
            snprintf(output, OS_MAXSTR + 1, "err Invalid HW info query syntax, near '%.32s'", curr);
            return OS_INVALID;
        }

        if (!strcmp(scan_id, "NULL"))
            scan_id = NULL;

        scan_time = curr;
        *next++ = '\0';
        curr = next;

        if (next = strchr(curr, '|'), !next) {
            mdebug1("Invalid HW info query syntax.");
            mdebug2("HW info query: %s", scan_time);
            snprintf(output, OS_MAXSTR + 1, "err Invalid HW info query syntax, near '%.32s'", scan_time);
            return OS_INVALID;
        }

        if (!strcmp(scan_time, "NULL"))
            scan_time = NULL;

        serial = curr;
        *next++ = '\0';
        curr = next;

        if (next = strchr(curr, '|'), !next) {
            mdebug1("Invalid HW info query syntax.");
            mdebug2("HW info query: %s", serial);
            snprintf(output, OS_MAXSTR + 1, "err Invalid HW info query syntax, near '%.32s'", serial);
            return OS_INVALID;
        }

        if (!strcmp(serial, "NULL"))
            serial = NULL;

        cpu_name = curr;
        *next++ = '\0';
        curr = next;

        if (next = strchr(curr, '|'), !next) {
            mdebug1("Invalid HW info query syntax.");
            mdebug2("HW info query: %s", cpu_name);
            snprintf(output, OS_MAXSTR + 1, "err Invalid HW info query syntax, near '%.32s'", cpu_name);
            return OS_INVALID;
        }

        if (!strcmp(cpu_name, "NULL"))
            cpu_name = NULL;

        cpu_cores = strtol(curr, NULL, 10);
        *next++ = '\0';
        curr = next;

        if (next = strchr(curr, '|'), !next) {
            mdebug1("Invalid HW info query syntax.");
            mdebug2("HW info query: %d", cpu_cores);
            snprintf(output, OS_MAXSTR + 1, "err Invalid HW info query syntax, near '%.32s'", curr);
            return OS_INVALID;
        }

        cpu_mhz = strtod(curr, NULL);
        *next++ = '\0';
        curr = next;

        if (next = strchr(curr, '|'), !next) {
            mdebug1("Invalid HW info query syntax.");
            mdebug2("HW info query: %f", cpu_mhz);
            snprintf(output, OS_MAXSTR + 1, "err Invalid HW info query syntax, near '%.32s'", curr);
            return OS_INVALID;
        }

        ram_total = strtol(curr, NULL, 10);
        *next++ = '\0';
        curr = next;

        if (next = strchr(curr, '|'), !next) {
            mdebug1("Invalid HW info query syntax.");
            mdebug2("HW info query: %" PRIu64, ram_total);
            snprintf(output, OS_MAXSTR + 1, "err Invalid HW info query syntax, near '%.32s'", curr);
            return OS_INVALID;
        }

        ram_free = strtol(curr, NULL, 10);
        *next++ = '\0';
        ram_usage = strtol(next, NULL, 10);

        if (result = wdb_hardware_save(wdb, scan_id, scan_time, serial, cpu_name, cpu_cores, cpu_mhz, ram_total, ram_free, ram_usage, SYSCOLLECTOR_LEGACY_CHECKSUM_VALUE, FALSE), result < 0) {
            mdebug1("wdb_parse_hardware(): Cannot save HW information.");
            snprintf(output, OS_MAXSTR + 1, "err Cannot save HW information.");
        } else {
            snprintf(output, OS_MAXSTR + 1, "ok");
        }

        return result;
    } else {
        mdebug1("Invalid HW info query syntax.");
        mdebug2("DB query error near: %s", curr);
        snprintf(output, OS_MAXSTR + 1, "err Invalid HW info query syntax, near '%.32s'", curr);
        return OS_INVALID;
    }
}

int wdb_parse_ports(wdb_t * wdb, char * input, char * output) {
    char * curr;
    char * next;
    char * scan_id;
    char * scan_time;
    char * protocol;
    char * local_ip;
    int local_port;
    char * remote_ip;
    int remote_port;
    int tx_queue;
    int rx_queue;
    long long inode;
    char * state;
    int pid;
    char * process;
    int result;

    if (next = strchr(input, ' '), !next) {
        mdebug1("Invalid Port query syntax.");
        mdebug2("Port query: %s", input);
        snprintf(output, OS_MAXSTR + 1, "err Invalid Port query syntax, near '%.32s'", input);
        return OS_INVALID;
    }

    curr = input;
    *next++ = '\0';

    if (strcmp(curr, "save") == 0) {
        curr = next;

        if (next = strchr(curr, '|'), !next) {
            mdebug1("Invalid Port query syntax.");
            mdebug2("Port query: %s", curr);
            snprintf(output, OS_MAXSTR + 1, "err Invalid Port query syntax, near '%.32s'", curr);
            return OS_INVALID;
        }

        scan_id = curr;
        *next++ = '\0';
        curr = next;

        if (!strcmp(scan_id, "NULL"))
            scan_id = NULL;

        if (next = strchr(curr, '|'), !next) {
            mdebug1("Invalid Port query syntax.");
            mdebug2("Port query: %s", curr);
            snprintf(output, OS_MAXSTR + 1, "err Invalid Port query syntax, near '%.32s'", curr);
            return OS_INVALID;
        }

        scan_time = curr;
        *next++ = '\0';
        curr = next;

        if (next = strchr(curr, '|'), !next) {
            mdebug1("Invalid Port query syntax.");
            mdebug2("Port query: %s", scan_time);
            snprintf(output, OS_MAXSTR + 1, "err Invalid Port query syntax, near '%.32s'", scan_time);
            return OS_INVALID;
        }

        if (!strcmp(scan_time, "NULL"))
            scan_time = NULL;

        protocol = curr;
        *next++ = '\0';
        curr = next;

        if (next = strchr(curr, '|'), !next) {
            mdebug1("Invalid Port query syntax.");
            mdebug2("Port query: %s", protocol);
            snprintf(output, OS_MAXSTR + 1, "err Invalid Port query syntax, near '%.32s'", protocol);
            return OS_INVALID;
        }

        if (!strcmp(protocol, "NULL"))
            protocol = NULL;

        local_ip = curr;
        *next++ = '\0';
        curr = next;

        if (next = strchr(curr, '|'), !next) {
            mdebug1("Invalid Port query syntax.");
            mdebug2("Port query: %s", local_ip);
            snprintf(output, OS_MAXSTR + 1, "err Invalid Port query syntax, near '%.32s'", local_ip);
            return OS_INVALID;
        }

        if (!strcmp(local_ip, "NULL"))
            local_ip = NULL;

        if (!strncmp(curr, "NULL", 4))
            local_port = OS_INVALID;
        else
            local_port = strtol(curr, NULL, 10);

        *next++ = '\0';
        curr = next;

        if (next = strchr(curr, '|'), !next) {
            mdebug1("Invalid Port query syntax.");
            mdebug2("Port query: %d", local_port);
            snprintf(output, OS_MAXSTR + 1, "err Invalid Port query syntax, near '%.32s'", curr);
            return OS_INVALID;
        }

        remote_ip = curr;
        *next++ = '\0';
        curr = next;

        if (next = strchr(curr, '|'), !next) {
            mdebug1("Invalid Port query syntax.");
            mdebug2("Port query: %s", remote_ip);
            snprintf(output, OS_MAXSTR + 1, "err Invalid Port query syntax, near '%.32s'", remote_ip);
            return OS_INVALID;
        }

        if (!strcmp(remote_ip, "NULL"))
            remote_ip = NULL;

        if (!strncmp(curr, "NULL", 4))
            remote_port = OS_INVALID;
        else
            remote_port = strtol(curr, NULL, 10);

        *next++ = '\0';
        curr = next;

        if (next = strchr(curr, '|'), !next) {
            mdebug1("Invalid Port query syntax.");
            mdebug2("Port query: %d", remote_port);
            snprintf(output, OS_MAXSTR + 1, "err Invalid Port query syntax, near '%.32s'", curr);
            return OS_INVALID;
        }

        if (!strncmp(curr, "NULL", 4))
            tx_queue = OS_INVALID;
        else
            tx_queue = strtol(curr, NULL, 10);

        *next++ = '\0';
        curr = next;

        if (next = strchr(curr, '|'), !next) {
            mdebug1("Invalid Port query syntax.");
            mdebug2("Port query: %d", tx_queue);
            snprintf(output, OS_MAXSTR + 1, "err Invalid Port query syntax, near '%.32s'", curr);
            return OS_INVALID;
        }

        if (!strncmp(curr, "NULL", 4))
            rx_queue = OS_INVALID;
        else
            rx_queue = strtol(curr, NULL, 10);

        *next++ = '\0';
        curr = next;

        if (next = strchr(curr, '|'), !next) {
            mdebug1("Invalid Port query syntax.");
            mdebug2("Port query: %d", rx_queue);
            snprintf(output, OS_MAXSTR + 1, "err Invalid Port query syntax, near '%.32s'", curr);
            return OS_INVALID;
        }

        if (!strncmp(curr, "NULL", 4))
            inode = OS_INVALID;
        else
            inode = strtoll(curr, NULL, 10);

        *next++ = '\0';
        curr = next;

        if (next = strchr(curr, '|'), !next) {
            mdebug1("Invalid Port query syntax.");
            mdebug2("Port query: %lld", inode);
            snprintf(output, OS_MAXSTR + 1, "err Invalid Port query syntax, near '%.32s'", curr);
            return OS_INVALID;
        }

        state = curr;
        *next++ = '\0';
        curr = next;

        if (next = strchr(curr, '|'), !next) {
            mdebug1("Invalid Port query syntax.");
            mdebug2("Port query: %s", state);
            snprintf(output, OS_MAXSTR + 1, "err Invalid Port query syntax, near '%.32s'", state);
            return OS_INVALID;
        }

        if (!strcmp(state, "NULL"))
            state = NULL;

        if (!strncmp(curr, "NULL", 4))
            pid = OS_INVALID;
        else
            pid = strtol(curr, NULL, 10);

        *next++ = '\0';
        if (!strncmp(next, "NULL", 4))
            process = NULL;
        else
            process = next;

        if (result = wdb_port_save(wdb, scan_id, scan_time, protocol, local_ip, local_port, remote_ip, remote_port, tx_queue, rx_queue, inode, state, pid, process, SYSCOLLECTOR_LEGACY_CHECKSUM_VALUE, NULL, TRUE), result < 0) {
            mdebug1("Cannot save Port information.");
            snprintf(output, OS_MAXSTR + 1, "err Cannot save Port information.");
        } else {
            snprintf(output, OS_MAXSTR + 1, "ok");
        }

        return result;
    } else if (strcmp(curr, "del") == 0) {
        if (!strcmp(next, "NULL"))
            scan_id = NULL;
        else
            scan_id = next;

        if (result = wdb_port_delete(wdb, scan_id), result < 0) {
            mdebug1("Cannot delete old Port information.");
            snprintf(output, OS_MAXSTR + 1, "err Cannot delete old Port information.");
        } else {
            snprintf(output, OS_MAXSTR + 1, "ok");
        }

        return result;

    } else {
        mdebug1("Invalid Port query syntax.");
        mdebug2("DB query error near: %s", curr);
        snprintf(output, OS_MAXSTR + 1, "err Invalid Port query syntax, near '%.32s'", curr);
        return OS_INVALID;
    }
}

int wdb_parse_packages(wdb_t * wdb, char * input, char * output) {
    int result = OS_INVALID;
    char* next = NULL;
    char* tail = NULL;
    char* action = strtok_r(input, " ", &tail);

    if (!action) {
        mdebug1("Invalid package info query syntax. Missing action");
        mdebug2("DB query error. Missing action");
        snprintf(output, OS_MAXSTR + 1, "err Invalid package info query syntax. Missing action");
        return result;
    }
    else if (strcmp(action, "save") == 0) {
        /* The format of the data is scan_id|scan_time|format|name|priority|section|size|vendor|install_time|version|architecture|multiarch|source|description|location|item_id*/
        #define SAVE_PACKAGE_FIELDS_AMOUNT 16
        char* fields[SAVE_PACKAGE_FIELDS_AMOUNT] = {NULL};
        char* last = NULL;

        for (int i = 0; i < SAVE_PACKAGE_FIELDS_AMOUNT; i++) {
            last = tail;
            if (i < SAVE_PACKAGE_FIELDS_AMOUNT-1) {
                if (next = strchr(tail, '|'), !next) {
                    mdebug1("Invalid package info query syntax.");
                    mdebug2("Package info query: %s", last);
                    snprintf(output, OS_MAXSTR + 1, "err Invalid package info query syntax, near '%.32s'", last);
                    return result;
                }
                *next++ = '\0';
                tail = next;
            }
            if (strcmp(last, "NULL"))
            {
                fields[i] = last;
            }
        }

        /* size (field[6]) must be converted and can be represented as NULL with a string longer than "NULL" */
        long size = OS_INVALID;
        if (fields[6] && strncmp(fields[6], "NULL", 4)) {
            size = strtol(fields[6], NULL, 10);
        }

        if (result = wdb_package_save(wdb, fields[0], fields[1], fields[2], fields[3], fields[4], fields[5], size, fields[7], fields[8], fields[9], fields[10], fields[11], fields[12], fields[13], fields[14], SYSCOLLECTOR_LEGACY_CHECKSUM_VALUE, fields[15], FALSE), result < 0) {
            mdebug1("Cannot save package information.");
            snprintf(output, OS_MAXSTR + 1, "err Cannot save package information.");
        } else {
            wdbi_update_attempt(wdb, WDB_SYSCOLLECTOR_PACKAGES, (unsigned)time(NULL), "", "", TRUE);
            snprintf(output, OS_MAXSTR + 1, "ok");
        }

        return result;

    }
    else if (strcmp(action, "del") == 0) {
        char* scan_id = NULL;
        if (strcmp(tail, "NULL")) {
            scan_id = tail;
        }

        if (result = wdb_package_update(wdb, scan_id), result < 0) {
            mdebug1("Cannot update scanned packages.");
        }

        if (result = wdb_package_delete(wdb, scan_id), result < 0) {
            mdebug1("Cannot delete old package information.");
            snprintf(output, OS_MAXSTR + 1, "err Cannot delete old package information.");
        } else {
            wdbi_update_completion(wdb, WDB_SYSCOLLECTOR_PACKAGES, (unsigned)time(NULL), "", "");
            snprintf(output, OS_MAXSTR + 1, "ok");
        }

        return result;

    }
    else if (strcmp(action, "get") == 0) {
        cJSON* status_response = NULL;
        result = wdb_agents_get_packages(wdb, &status_response);
        if (status_response) {
            char *out = cJSON_PrintUnformatted(status_response);
            if (OS_SUCCESS == result) {
                snprintf(output, OS_MAXSTR + 1, "ok %s", out);
            } else {
                snprintf(output, OS_MAXSTR + 1, "err %s", out);
            }
            os_free(out);
            cJSON_Delete(status_response);
        } else {
            mdebug1("Error getting packages from sys_programs");
            snprintf(output, OS_MAXSTR + 1, "err Error getting packages from sys_programs");
        }
        if (OS_SOCKTERR == result) {
            // Close the socket and send nothing as a response
            close(wdb->peer);
            *output = '\0';
        }

        return result;
    }
    else {
        mdebug1("Invalid package info query syntax.");
        mdebug2("DB query error near: %s", input);
        snprintf(output, OS_MAXSTR + 1, "err Invalid package info query syntax, near '%.32s'", input);
        return result;
    }
}

int wdb_parse_hotfixes(wdb_t * wdb, char * input, char * output) {
    int result = OS_INVALID;
    char* next = NULL;
    char* tail = NULL;
    char* action = strtok_r(input, " ", &tail);

    if (!action) {
        mdebug1("Invalid hotfix info query syntax. Missing action");
        mdebug2("DB query error. Missing action");
        snprintf(output, OS_MAXSTR + 1, "err Invalid hotfix info query syntax. Missing action");
        return result;
    }
    else if (strcmp(action, "save") == 0) {
        /* The format of the data is scan_id|scan_time|hotfix */
        #define SAVE_HOTFIX_FIELDS_AMOUNT 3
        char* fields[SAVE_HOTFIX_FIELDS_AMOUNT] = {NULL};
        char* last = tail;

        for (int i = 0; i < SAVE_HOTFIX_FIELDS_AMOUNT; i++) {
            if (!(next = strtok_r(NULL, "|", &tail))) {
                mdebug1("Invalid hotfix info query syntax.");
                mdebug2("Hotfix info query: %s", last);
                snprintf(output, OS_MAXSTR + 1, "err Invalid hotfix info query syntax, near '%.32s'", last);
                return OS_INVALID;
            }
            last = next;
            if (strcmp(next, "NULL"))
            {
                fields[i] = next;
            }
        }

        if (result = wdb_hotfix_save(wdb, fields[0], fields[1], fields[2], SYSCOLLECTOR_LEGACY_CHECKSUM_VALUE, FALSE), result < 0) {
            mdebug1("Cannot save hotfix information.");
            snprintf(output, OS_MAXSTR + 1, "err Cannot save hotfix information.");
        } else {
            wdbi_update_attempt(wdb, WDB_SYSCOLLECTOR_HOTFIXES, (unsigned)time(NULL), "", "", TRUE);
            snprintf(output, OS_MAXSTR + 1, "ok");
        }

        return result;
    }
    else if (strcmp(action, "del") == 0) {
        char* scan_id = NULL;
        if (strcmp(tail, "NULL")) {
            scan_id = tail;
        }

        if (result = wdb_hotfix_delete(wdb, scan_id), result < 0) {
            mdebug1("Cannot delete old hotfix information.");
            snprintf(output, OS_MAXSTR + 1, "err Cannot delete old hotfix information.");
        } else {
            wdbi_update_completion(wdb, WDB_SYSCOLLECTOR_HOTFIXES, (unsigned)time(NULL), "", "");
            snprintf(output, OS_MAXSTR + 1, "ok");
        }

        return result;

    }
    else if (strcmp(action, "get") == 0) {
        cJSON* status_response = NULL;
        result = wdb_agents_get_hotfixes(wdb, &status_response);
        if (status_response) {
            char *out = cJSON_PrintUnformatted(status_response);
            if (OS_SUCCESS == result) {
                snprintf(output, OS_MAXSTR + 1, "ok %s", out);
            } else {
                snprintf(output, OS_MAXSTR + 1, "err %s", out);
            }
            os_free(out);
            cJSON_Delete(status_response);
        } else {
            mdebug1("Error getting hotfixes from sys_hotfixes");
            snprintf(output, OS_MAXSTR + 1, "err Error getting hotfixes from sys_hotfixes");
        }
        if (OS_SOCKTERR == result) {
            // Close the socket and send nothing as a response
            close(wdb->peer);
            *output = '\0';
        }

        return result;
    }
    else {
        mdebug1("Invalid hotfix info query syntax.");
        mdebug2("DB query error near: %s", input);
        snprintf(output, OS_MAXSTR + 1, "err Invalid hotfix info query syntax, near '%.32s'", input);
        return result;
    }
}

int wdb_parse_processes(wdb_t * wdb, char * input, char * output) {
    char * curr;
    char * next;
    char * scan_id;
    char * scan_time;
    int pid, ppid, utime, stime, priority, nice, size, vm_size, resident, share, pgrp, session, nlwp, tgid, tty, processor;
    long long start_time;
    char * name;
    char * state;
    char * cmd;
    char * argvs;
    char * euser;
    char * ruser;
    char * suser;
    char * egroup;
    char * rgroup;
    char * sgroup;
    char * fgroup;
    int result;

    if (next = strchr(input, ' '), !next) {
        mdebug1("Invalid Process query syntax.");
        mdebug2("Process query: %s", input);
        snprintf(output, OS_MAXSTR + 1, "err Invalid Process query syntax, near '%.32s'", input);
        return OS_INVALID;
    }

    curr = input;
    *next++ = '\0';

    if (strcmp(curr, "save") == 0) {
        curr = next;

        if (next = strchr(curr, '|'), !next) {
            mdebug1("Invalid Process query syntax.");
            mdebug2("Process query: %s", curr);
            snprintf(output, OS_MAXSTR + 1, "err Invalid Process query syntax, near '%.32s'", curr);
            return OS_INVALID;
        }

        scan_id = curr;
        *next++ = '\0';
        curr = next;

        if (!strcmp(scan_id, "NULL"))
            scan_id = NULL;

        if (next = strchr(curr, '|'), !next) {
            mdebug1("Invalid Process query syntax.");
            mdebug2("Process query: %s", curr);
            snprintf(output, OS_MAXSTR + 1, "err Invalid Process query syntax, near '%.32s'", curr);
            return OS_INVALID;
        }

        scan_time = curr;
        *next++ = '\0';
        curr = next;

        if (next = strchr(curr, '|'), !next) {
            mdebug1("Invalid Process query syntax.");
            mdebug2("Process query: %s", scan_time);
            snprintf(output, OS_MAXSTR + 1, "err Invalid Process query syntax, near '%.32s'", scan_time);
            return OS_INVALID;
        }

        if (!strcmp(scan_time, "NULL"))
            scan_time = NULL;

        if (!strncmp(curr, "NULL", 4))
            pid = OS_INVALID;
        else
            pid = strtol(curr, NULL, 10);

        *next++ = '\0';
        curr = next;

        if (next = strchr(curr, '|'), !next) {
            mdebug1("Invalid Process query syntax.");
            mdebug2("Process query: %d", pid);
            snprintf(output, OS_MAXSTR + 1, "err Invalid Process query syntax, near '%.32s'", curr);
            return OS_INVALID;
        }

        name = curr;
        *next++ = '\0';
        curr = next;

        if (next = strchr(curr, '|'), !next) {
            mdebug1("Invalid Process query syntax.");
            mdebug2("Process query: %s", name);
            snprintf(output, OS_MAXSTR + 1, "err Invalid Process query syntax, near '%.32s'", name);
            return OS_INVALID;
        }

        if (!strcmp(name, "NULL"))
            name = NULL;

        state = curr;
        *next++ = '\0';
        curr = next;

        if (next = strchr(curr, '|'), !next) {
            mdebug1("Invalid Process query syntax.");
            mdebug2("Process query: %s", state);
            snprintf(output, OS_MAXSTR + 1, "err Invalid Process query syntax, near '%.32s'", state);
            return OS_INVALID;
        }

        if (!strcmp(state, "NULL"))
            state = NULL;

        if (!strncmp(curr, "NULL", 4))
            ppid = OS_INVALID;
        else
            ppid = strtol(curr, NULL, 10);

        *next++ = '\0';
        curr = next;

        if (next = strchr(curr, '|'), !next) {
            mdebug1("Invalid Process query syntax.");
            mdebug2("Process query: %d", ppid);
            snprintf(output, OS_MAXSTR + 1, "err Invalid Process query syntax, near '%.32s'", curr);
            return OS_INVALID;
        }

        if (!strncmp(curr, "NULL", 4))
            utime = OS_INVALID;
        else
            utime = strtol(curr, NULL, 10);

        *next++ = '\0';
        curr = next;

        if (next = strchr(curr, '|'), !next) {
            mdebug1("Invalid Process query syntax.");
            mdebug2("Process query: %d", utime);
            snprintf(output, OS_MAXSTR + 1, "err Invalid Process query syntax, near '%.32s'", curr);
            return OS_INVALID;
        }

        if (!strncmp(curr, "NULL", 4))
            stime = OS_INVALID;
        else
            stime = strtol(curr, NULL, 10);

        *next++ = '\0';
        curr = next;

        if (next = strchr(curr, '|'), !next) {
            mdebug1("Invalid Process query syntax.");
            mdebug2("Process query: %d", stime);
            snprintf(output, OS_MAXSTR + 1, "err Invalid Process query syntax, near '%.32s'", curr);
            return OS_INVALID;
        }

        cmd = curr;
        *next++ = '\0';
        curr = next;

        if (next = strchr(curr, '|'), !next) {
            mdebug1("Invalid Process query syntax.");
            mdebug2("Process query: %s", cmd);
            snprintf(output, OS_MAXSTR + 1, "err Invalid Process query syntax, near '%.32s'", cmd);
            return OS_INVALID;
        }

        if (!strcmp(cmd, "NULL"))
            cmd = NULL;

        argvs = curr;
        *next++ = '\0';
        curr = next;

        if (next = strchr(curr, '|'), !next) {
            mdebug1("Invalid Process query syntax.");
            mdebug2("Process query: %s", argvs);
            snprintf(output, OS_MAXSTR + 1, "err Invalid Process query syntax, near '%.32s'", argvs);
            return OS_INVALID;
        }

        if (!strcmp(argvs, "NULL"))
            argvs = NULL;

        euser = curr;
        *next++ = '\0';
        curr = next;

        if (next = strchr(curr, '|'), !next) {
            mdebug1("Invalid Process query syntax.");
            mdebug2("Process query: %s", euser);
            snprintf(output, OS_MAXSTR + 1, "err Invalid Process query syntax, near '%.32s'", euser);
            return OS_INVALID;
        }

        if (!strcmp(euser, "NULL"))
            euser = NULL;

        ruser = curr;
        *next++ = '\0';
        curr = next;

        if (next = strchr(curr, '|'), !next) {
            mdebug1("Invalid Process query syntax.");
            mdebug2("Process query: %s", ruser);
            snprintf(output, OS_MAXSTR + 1, "err Invalid Process query syntax, near '%.32s'", ruser);
            return OS_INVALID;
        }

        if (!strcmp(ruser, "NULL"))
            ruser = NULL;

        suser = curr;
        *next++ = '\0';
        curr = next;

        if (next = strchr(curr, '|'), !next) {
            mdebug1("Invalid Process query syntax.");
            mdebug2("Process query: %s", suser);
            snprintf(output, OS_MAXSTR + 1, "err Invalid Process query syntax, near '%.32s'", suser);
            return OS_INVALID;
        }

        if (!strcmp(suser, "NULL"))
            suser = NULL;

        egroup = curr;
        *next++ = '\0';
        curr = next;

        if (next = strchr(curr, '|'), !next) {
            mdebug1("Invalid Process query syntax.");
            mdebug2("Process query: %s", egroup);
            snprintf(output, OS_MAXSTR + 1, "err Invalid Process query syntax, near '%.32s'", egroup);
            return OS_INVALID;
        }

        if (!strcmp(egroup, "NULL"))
            egroup = NULL;

        rgroup = curr;
        *next++ = '\0';
        curr = next;

        if (next = strchr(curr, '|'), !next) {
            mdebug1("Invalid Process query syntax.");
            mdebug2("Process query: %s", rgroup);
            snprintf(output, OS_MAXSTR + 1, "err Invalid Process query syntax, near '%.32s'", rgroup);
            return OS_INVALID;
        }

        if (!strcmp(rgroup, "NULL"))
            rgroup = NULL;

        sgroup = curr;
        *next++ = '\0';
        curr = next;

        if (next = strchr(curr, '|'), !next) {
            mdebug1("Invalid Process query syntax.");
            mdebug2("Process query: %s", sgroup);
            snprintf(output, OS_MAXSTR + 1, "err Invalid Process query syntax, near '%.32s'", sgroup);
            return OS_INVALID;
        }

        if (!strcmp(sgroup, "NULL"))
            sgroup = NULL;

        fgroup = curr;
        *next++ = '\0';
        curr = next;

        if (next = strchr(curr, '|'), !next) {
            mdebug1("Invalid Process query syntax.");
            mdebug2("Process query: %s", fgroup);
            snprintf(output, OS_MAXSTR + 1, "err Invalid Process query syntax, near '%.32s'", fgroup);
            return OS_INVALID;
        }

        if (!strcmp(fgroup, "NULL"))
            fgroup = NULL;

        if (!strncmp(curr, "NULL", 4))
            priority = OS_INVALID;
        else
            priority = strtol(curr, NULL, 10);

        *next++ = '\0';
        curr = next;

        if (next = strchr(curr, '|'), !next) {
            mdebug1("Invalid Process query syntax.");
            mdebug2("Process query: %d", priority);
            snprintf(output, OS_MAXSTR + 1, "err Invalid Process query syntax, near '%.32s'", curr);
            return OS_INVALID;
        }

        if (!strncmp(curr, "NULL", 4))
            nice = 0;
        else
            nice = strtol(curr, NULL, 10);

        *next++ = '\0';
        curr = next;

        if (next = strchr(curr, '|'), !next) {
            mdebug1("Invalid Process query syntax.");
            mdebug2("Process query: %d", nice);
            snprintf(output, OS_MAXSTR + 1, "err Invalid Process query syntax, near '%.32s'", curr);
            return OS_INVALID;
        }

        if (!strncmp(curr, "NULL", 4))
            size = OS_INVALID;
        else
            size = strtol(curr, NULL, 10);

        *next++ = '\0';
        curr = next;

        if (next = strchr(curr, '|'), !next) {
            mdebug1("Invalid Process query syntax.");
            mdebug2("Process query: %d", size);
            snprintf(output, OS_MAXSTR + 1, "err Invalid Process query syntax, near '%.32s'", curr);
            return OS_INVALID;
        }

        if (!strncmp(curr, "NULL", 4))
            vm_size = OS_INVALID;
        else
            vm_size = strtol(curr, NULL, 10);

        *next++ = '\0';
        curr = next;

        if (next = strchr(curr, '|'), !next) {
            mdebug1("Invalid Process query syntax.");
            mdebug2("Process query: %d", vm_size);
            snprintf(output, OS_MAXSTR + 1, "err Invalid Process query syntax, near '%.32s'", curr);
            return OS_INVALID;
        }

        if (!strncmp(curr, "NULL", 4))
            resident = OS_INVALID;
        else
            resident = strtol(curr, NULL, 10);

        *next++ = '\0';
        curr = next;

        if (next = strchr(curr, '|'), !next) {
            mdebug1("Invalid Process query syntax.");
            mdebug2("Process query: %d", resident);
            snprintf(output, OS_MAXSTR + 1, "err Invalid Process query syntax, near '%.32s'", curr);
            return OS_INVALID;
        }

        if (!strncmp(curr, "NULL", 4))
            share = OS_INVALID;
        else
            share = strtol(curr, NULL, 10);

        *next++ = '\0';
        curr = next;

        if (next = strchr(curr, '|'), !next) {
            mdebug1("Invalid Process query syntax.");
            mdebug2("Process query: %d", share);
            snprintf(output, OS_MAXSTR + 1, "err Invalid Process query syntax, near '%.32s'", curr);
            return OS_INVALID;
        }

        if (!strncmp(curr, "NULL", 4))
            start_time = OS_INVALID;
        else
            start_time = (long long) strtoull(curr, NULL, 10);

        *next++ = '\0';
        curr = next;

        if (next = strchr(curr, '|'), !next) {
            mdebug1("Invalid Process query syntax.");
            mdebug2("Process query: %lld", start_time);
            snprintf(output, OS_MAXSTR + 1, "err Invalid Process query syntax, near '%.32s'", curr);
            return OS_INVALID;
        }

        if (!strncmp(curr, "NULL", 4))
            pgrp = OS_INVALID;
        else
            pgrp = strtol(curr, NULL, 10);

        *next++ = '\0';
        curr = next;

        if (next = strchr(curr, '|'), !next) {
            mdebug1("Invalid Process query syntax.");
            mdebug2("Process query: %d", pgrp);
            snprintf(output, OS_MAXSTR + 1, "err Invalid Process query syntax, near '%.32s'", curr);
            return OS_INVALID;
        }

        if (!strncmp(curr, "NULL", 4))
            session = OS_INVALID;
        else
            session = strtol(curr, NULL, 10);

        *next++ = '\0';
        curr = next;

        if (next = strchr(curr, '|'), !next) {
            mdebug1("Invalid Process query syntax.");
            mdebug2("Process query: %d", session);
            snprintf(output, OS_MAXSTR + 1, "err Invalid Process query syntax, near '%.32s'", curr);
            return OS_INVALID;
        }

        if (!strncmp(curr, "NULL", 4))
            nlwp = OS_INVALID;
        else
            nlwp = strtol(curr, NULL, 10);

        *next++ = '\0';
        curr = next;

        if (next = strchr(curr, '|'), !next) {
            mdebug1("Invalid Process query syntax.");
            mdebug2("Process query: %d", nlwp);
            snprintf(output, OS_MAXSTR + 1, "err Invalid Process query syntax, near '%.32s'", curr);
            return OS_INVALID;
        }

        if (!strncmp(curr, "NULL", 4))
            tgid = OS_INVALID;
        else
            tgid = strtol(curr, NULL, 10);

        *next++ = '\0';
        curr = next;

        if (next = strchr(curr, '|'), !next) {
            mdebug1("Invalid Process query syntax.");
            mdebug2("Process query: %d", tgid);
            snprintf(output, OS_MAXSTR + 1, "err Invalid Process query syntax, near '%.32s'", curr);
            return OS_INVALID;
        }

        if (!strncmp(curr, "NULL", 4))
            tty = OS_INVALID;
        else
            tty = strtol(curr, NULL, 10);

        *next++ = '\0';
        if (!strncmp(next, "NULL", 4))
            processor = OS_INVALID;
        else
            processor = strtol(next, NULL, 10);

        if (result = wdb_process_save(wdb, scan_id, scan_time, pid, name, state, ppid, utime, stime, cmd, argvs, euser, ruser, suser, egroup, rgroup, sgroup, fgroup, priority, nice, size, vm_size, resident, share, start_time, pgrp, session, nlwp, tgid, tty, processor, SYSCOLLECTOR_LEGACY_CHECKSUM_VALUE, FALSE), result < 0) {
            mdebug1("Cannot save Process information.");
            snprintf(output, OS_MAXSTR + 1, "err Cannot save Process information.");
        } else {
            snprintf(output, OS_MAXSTR + 1, "ok");
        }

        return result;
    } else if (strcmp(curr, "del") == 0) {
        if (!strcmp(next, "NULL"))
            scan_id = NULL;
        else
            scan_id = next;

        if (result = wdb_process_delete(wdb, scan_id), result < 0) {
            mdebug1("Cannot delete old Process information.");
            snprintf(output, OS_MAXSTR + 1, "err Cannot delete old Process information.");
        } else {
            snprintf(output, OS_MAXSTR + 1, "ok");
        }

        return result;

    } else {
        mdebug1("Invalid Process query syntax.");
        mdebug2("DB query error near: %s", curr);
        snprintf(output, OS_MAXSTR + 1, "err Invalid Process query syntax, near '%.32s'", curr);
        return OS_INVALID;
    }
}

int wdb_parse_ciscat(wdb_t * wdb, char * input, char * output) {
    char * curr;
    char * next;
    char * scan_id;
    char * scan_time;
    char * benchmark;
    char * profile;
    int pass, fail, error, notchecked, unknown, score;
    int result;

    if (next = strchr(input, ' '), !next) {
        mdebug1("Invalid CISCAT query syntax.");
        mdebug2("CISCAT query: %s", input);
        snprintf(output, OS_MAXSTR + 1, "err Invalid CISCAT query syntax, near '%.32s'", input);
        return OS_INVALID;
    }

    curr = input;
    *next++ = '\0';

    if (strcmp(curr, "save") == 0) {
        curr = next;

        if (next = strchr(curr, '|'), !next) {
            mdebug1("Invalid CISCAT query syntax.");
            mdebug2("CISCAT query: %s", curr);
            snprintf(output, OS_MAXSTR + 1, "err Invalid CISCAT query syntax, near '%.32s'", curr);
            return OS_INVALID;
        }

        scan_id = curr;
        *next++ = '\0';
        curr = next;

        if (!strcmp(scan_id, "NULL"))
            scan_id = NULL;

        if (next = strchr(curr, '|'), !next) {
            mdebug1("Invalid CISCAT query syntax.");
            mdebug2("CISCAT query: %s", curr);
            snprintf(output, OS_MAXSTR + 1, "err Invalid CISCAT query syntax, near '%.32s'", curr);
            return OS_INVALID;
        }

        scan_time = curr;
        *next++ = '\0';
        curr = next;

        if (next = strchr(curr, '|'), !next) {
            mdebug1("Invalid CISCAT query syntax.");
            mdebug2("CISCAT query: %s", scan_time);
            snprintf(output, OS_MAXSTR + 1, "err Invalid CISCAT query syntax, near '%.32s'", scan_time);
            return OS_INVALID;
        }

        if (!strcmp(scan_time, "NULL"))
            scan_time = NULL;

        benchmark = curr;
        *next++ = '\0';
        curr = next;

        if (next = strchr(curr, '|'), !next) {
            mdebug1("Invalid CISCAT query syntax.");
            mdebug2("CISCAT query: %s", benchmark);
            snprintf(output, OS_MAXSTR + 1, "err Invalid CISCAT query syntax, near '%.32s'", benchmark);
            return OS_INVALID;
        }

        if (!strcmp(benchmark, "NULL"))
            benchmark = NULL;

        profile = curr;
        *next++ = '\0';
        curr = next;

        if (next = strchr(curr, '|'), !next) {
            mdebug1("Invalid CISCAT query syntax.");
            mdebug2("CISCAT query: %s", profile);
            snprintf(output, OS_MAXSTR + 1, "err Invalid CISCAT query syntax, near '%.32s'", profile);
            return OS_INVALID;
        }

        if (!strcmp(profile, "NULL"))
            profile = NULL;

        if (!strncmp(curr, "NULL", 4))
            pass = OS_INVALID;
        else
            pass = strtol(curr, NULL, 10);

        *next++ = '\0';
        curr = next;

        if (next = strchr(curr, '|'), !next) {
            mdebug1("Invalid CISCAT query syntax.");
            mdebug2("CISCAT query: %d", pass);
            snprintf(output, OS_MAXSTR + 1, "err Invalid CISCAT query syntax, near '%.32s'", curr);
            return OS_INVALID;
        }

        if (!strncmp(curr, "NULL", 4))
            fail = OS_INVALID;
        else
            fail = strtol(curr, NULL, 10);

        *next++ = '\0';
        curr = next;

        if (next = strchr(curr, '|'), !next) {
            mdebug1("Invalid CISCAT query syntax.");
            mdebug2("CISCAT query: %d", fail);
            snprintf(output, OS_MAXSTR + 1, "err Invalid CISCAT query syntax, near '%.32s'", curr);
            return OS_INVALID;
        }

        if (!strncmp(curr, "NULL", 4))
            error = OS_INVALID;
        else
            error = strtol(curr, NULL, 10);

        *next++ = '\0';
        curr = next;

        if (next = strchr(curr, '|'), !next) {
            mdebug1("Invalid CISCAT query syntax.");
            mdebug2("CISCAT query: %d", error);
            snprintf(output, OS_MAXSTR + 1, "err Invalid CISCAT query syntax, near '%.32s'", curr);
            return OS_INVALID;
        }

        if (!strncmp(curr, "NULL", 4))
            notchecked = OS_INVALID;
        else
            notchecked = strtol(curr, NULL, 10);

        *next++ = '\0';
        curr = next;

        if (next = strchr(curr, '|'), !next) {
            mdebug1("Invalid CISCAT query syntax.");
            mdebug2("CISCAT query: %d", notchecked);
            snprintf(output, OS_MAXSTR + 1, "err Invalid CISCAT query syntax, near '%.32s'", curr);
            return OS_INVALID;
        }

        if (!strncmp(curr, "NULL", 4))
            unknown = OS_INVALID;
        else
            unknown = strtol(curr, NULL, 10);

        *next++ = '\0';
        if (!strncmp(next, "NULL", 4))
            score = OS_INVALID;
        else
            score = strtol(next, NULL, 10);

        if (result = wdb_ciscat_save(wdb, scan_id, scan_time, benchmark, profile, pass, fail, error, notchecked, unknown, score), result < 0) {
            mdebug1("Cannot save CISCAT information.");
            snprintf(output, OS_MAXSTR + 1, "err Cannot save CISCAT information.");
        } else {
            snprintf(output, OS_MAXSTR + 1, "ok");
        }

        return result;
    } else {
        mdebug1("Invalid CISCAT query syntax.");
        mdebug2("DB query error near: %s", curr);
        snprintf(output, OS_MAXSTR + 1, "err Invalid CISCAT query syntax, near '%.32s'", curr);
        return OS_INVALID;
    }
}

int wdb_parse_rootcheck(wdb_t * wdb, char * input, char * output) {
    char * curr;
    char * next;
    int result = 0;
    next = wstr_chr(input, ' ');

    if (next) {
        *next++ = '\0';
    }

    curr = input;

    if (strcmp(curr, "delete") == 0) {
        result = wdb_rootcheck_delete(wdb);
        if (result >= 0) {
            snprintf(output, OS_MAXSTR + 1, "ok 0");
            return 0;
        } else {
            snprintf(output, OS_MAXSTR + 1, "err Error deleting rootcheck PM tuple");
            return OS_INVALID;
        }
    } else if (strcmp(curr, "save") == 0) {
        rk_event_t event;

        if (!next) {
            mdebug2("DB(%s) Invalid rootcheck query syntax: %s", wdb->id, input);
            snprintf(output, OS_MAXSTR + 1, "err Invalid rootcheck query syntax, near '%.32s'", input);
            return OS_INVALID;
        }

        char *ptr = wstr_chr(next, ' ');

        if (!ptr) {
            mdebug2("DB(%s) Invalid rootcheck query syntax: %s", wdb->id, input);
            snprintf(output, OS_MAXSTR + 1, "err Invalid rootcheck query syntax, near '%.32s'", input);
            return OS_INVALID;
        }

        *ptr++ = '\0';

        event.date_last = strtol(next, NULL, 10);
        event.date_first = event.date_last;
        event.log = ptr;

        if (event.date_last == LONG_MAX || event.date_last < 0) {
            mdebug2("DB(%s) Invalid rootcheck date timestamp: %li", wdb->id, event.date_last);
            snprintf(output, OS_MAXSTR + 1, "err Invalid rootcheck query syntax, near '%.32s'", input);
            return OS_INVALID;
        }

        switch (wdb_rootcheck_update(wdb, &event)) {
            case OS_INVALID:
                merror("DB(%s) Error updating rootcheck PM tuple on SQLite database", wdb->id);
                snprintf(output, OS_MAXSTR + 1, "err Error updating rootcheck PM tuple");
                result = OS_INVALID;
                break;
            case OS_SUCCESS:
                if (wdb_rootcheck_insert(wdb, &event) < 0) {
                    merror("DB(%s) Error inserting rootcheck PM tuple on SQLite database for agent", wdb->id);
                    snprintf(output, OS_MAXSTR + 1, "err Error updating rootcheck PM tuple");
                    result = OS_INVALID;
                } else {
                    snprintf(output, OS_MAXSTR + 1, "ok 2");
                }
                break;
            default:
                snprintf(output, OS_MAXSTR + 1, "ok 1");
                break;
        }
    } else {
        mdebug2("DB(%s) Invalid rootcheck query syntax: %s", wdb->id, input);
        snprintf(output, OS_MAXSTR + 1, "err Invalid rootcheck query syntax, near '%.32s'", input);
        result = OS_INVALID;
    }
    return result;
}

int wdb_parse_global_insert_agent(wdb_t * wdb, char * input, char * output) {
    cJSON *agent_data = NULL;
    const char *error = NULL;
    cJSON *j_id = NULL;
    cJSON *j_name = NULL;
    cJSON *j_ip = NULL;
    cJSON *j_register_ip = NULL;
    cJSON *j_internal_key = NULL;
    cJSON *j_group = NULL;
    cJSON *j_date_add = NULL;

    agent_data = cJSON_ParseWithOpts(input, &error, TRUE);
    if (!agent_data) {
        mdebug1("Global DB Invalid JSON syntax when inserting agent.");
        mdebug2("Global DB JSON error near: %s", error);
        snprintf(output, OS_MAXSTR + 1, "err Invalid JSON syntax, near '%.32s'", input);
        return OS_INVALID;
    } else {
        j_id = cJSON_GetObjectItem(agent_data, "id");
        j_name = cJSON_GetObjectItem(agent_data, "name");
        j_ip = cJSON_GetObjectItem(agent_data, "ip");
        j_register_ip = cJSON_GetObjectItem(agent_data, "register_ip");
        j_internal_key = cJSON_GetObjectItem(agent_data, "internal_key");
        j_group = cJSON_GetObjectItem(agent_data, "group");
        j_date_add = cJSON_GetObjectItem(agent_data, "date_add");

        // These are the only constraints defined in the database for this
        // set of parameters. All the other parameters could be NULL.
        if (cJSON_IsNumber(j_id) &&
            cJSON_IsString(j_name) && j_name->valuestring &&
            cJSON_IsNumber(j_date_add)) {
            // Getting each field
            int id = j_id->valueint;
            char* name = j_name->valuestring;
            char* ip = cJSON_IsString(j_ip) ? j_ip->valuestring : NULL;
            char* register_ip = cJSON_IsString(j_register_ip) ? j_register_ip->valuestring : NULL;
            char* internal_key = cJSON_IsString(j_internal_key) ? j_internal_key->valuestring : NULL;
            char* group = cJSON_IsString(j_group) ? j_group->valuestring : NULL;
            int date_add = j_date_add->valueint;

            if (OS_SUCCESS != wdb_global_insert_agent(wdb, id, name, ip, register_ip, internal_key, group, date_add)) {
                mdebug1("Global DB Cannot execute SQL query; err database %s/%s.db: %s", WDB2_DIR, WDB_GLOB_NAME, sqlite3_errmsg(wdb->db));
                snprintf(output, OS_MAXSTR + 1, "err Cannot execute Global database query; %s", sqlite3_errmsg(wdb->db));
                cJSON_Delete(agent_data);
                return OS_INVALID;
            }
        } else {
            mdebug1("Global DB Invalid JSON data when inserting agent. Not compliant with constraints defined in the database.");
            snprintf(output, OS_MAXSTR + 1, "err Invalid JSON data, near '%.32s'", input);
            cJSON_Delete(agent_data);
            return OS_INVALID;
        }
    }

    wdb_global_group_hash_cache(WDB_GLOBAL_GROUP_HASH_CLEAR, NULL);

    snprintf(output, OS_MAXSTR + 1, "ok");
    cJSON_Delete(agent_data);

    return OS_SUCCESS;
}

int wdb_parse_global_update_agent_name(wdb_t * wdb, char * input, char * output) {
    cJSON *agent_data = NULL;
    const char *error = NULL;
    cJSON *j_id = NULL;
    cJSON *j_name = NULL;

    agent_data = cJSON_ParseWithOpts(input, &error, TRUE);
    if (!agent_data) {
        mdebug1("Global DB Invalid JSON syntax when updating agent name.");
        mdebug2("Global DB JSON error near: %s", error);
        snprintf(output, OS_MAXSTR + 1, "err Invalid JSON syntax, near '%.32s'", input);
        return OS_INVALID;
    } else {
        j_id = cJSON_GetObjectItem(agent_data, "id");
        j_name = cJSON_GetObjectItem(agent_data, "name");

        if (cJSON_IsNumber(j_id) &&
            cJSON_IsString(j_name) && j_name->valuestring) {
            // Getting each field
            int id = j_id->valueint;
            char* name = j_name->valuestring;

            if (OS_SUCCESS != wdb_global_update_agent_name(wdb, id, name)) {
                mdebug1("Global DB Cannot execute SQL query; err database %s/%s.db: %s", WDB2_DIR, WDB_GLOB_NAME, sqlite3_errmsg(wdb->db));
                snprintf(output, OS_MAXSTR + 1, "err Cannot execute Global database query; %s", sqlite3_errmsg(wdb->db));
                cJSON_Delete(agent_data);
                return OS_INVALID;
            }
        } else {
            mdebug1("Global DB Invalid JSON data when updating agent name.");
            snprintf(output, OS_MAXSTR + 1, "err Invalid JSON data, near '%.32s'", input);
            cJSON_Delete(agent_data);
            return OS_INVALID;
        }
    }

    snprintf(output, OS_MAXSTR + 1, "ok");
    cJSON_Delete(agent_data);

    return OS_SUCCESS;
}

int wdb_parse_global_update_agent_data(wdb_t * wdb, char * input, char * output) {
    cJSON *agent_data = NULL;
    const char *error = NULL;
    cJSON *j_id = NULL;
    cJSON *j_os_name = NULL;
    cJSON *j_os_version = NULL;
    cJSON *j_os_major = NULL;
    cJSON *j_os_minor = NULL;
    cJSON *j_os_codename = NULL;
    cJSON *j_os_platform = NULL;
    cJSON *j_os_build = NULL;
    cJSON *j_os_uname = NULL;
    cJSON *j_os_arch = NULL;
    cJSON *j_version = NULL;
    cJSON *j_config_sum = NULL;
    cJSON *j_merged_sum = NULL;
    cJSON *j_manager_host = NULL;
    cJSON *j_node_name = NULL;
    cJSON *j_agent_ip = NULL;
    cJSON *j_connection_status = NULL;
    cJSON *j_sync_status = NULL;
    cJSON *j_labels = NULL;
    cJSON *j_group_config_status = NULL;

    agent_data = cJSON_ParseWithOpts(input, &error, TRUE);
    if (!agent_data) {
        mdebug1("Global DB Invalid JSON syntax when updating agent version.");
        mdebug2("Global DB JSON error near: %s", error);
        snprintf(output, OS_MAXSTR + 1, "err Invalid JSON syntax, near '%.32s'", input);
        return OS_INVALID;
    } else {
        j_id = cJSON_GetObjectItem(agent_data, "id");
        j_os_name = cJSON_GetObjectItem(agent_data, "os_name");
        j_os_version = cJSON_GetObjectItem(agent_data, "os_version");
        j_os_major = cJSON_GetObjectItem(agent_data, "os_major");
        j_os_minor = cJSON_GetObjectItem(agent_data, "os_minor");
        j_os_codename = cJSON_GetObjectItem(agent_data, "os_codename");
        j_os_platform = cJSON_GetObjectItem(agent_data, "os_platform");
        j_os_build = cJSON_GetObjectItem(agent_data, "os_build");
        j_os_uname = cJSON_GetObjectItem(agent_data, "os_uname");
        j_os_arch = cJSON_GetObjectItem(agent_data, "os_arch");
        j_version = cJSON_GetObjectItem(agent_data, "version");
        j_config_sum = cJSON_GetObjectItem(agent_data, "config_sum");
        j_merged_sum = cJSON_GetObjectItem(agent_data, "merged_sum");
        j_manager_host = cJSON_GetObjectItem(agent_data, "manager_host");
        j_node_name = cJSON_GetObjectItem(agent_data, "node_name");
        j_agent_ip = cJSON_GetObjectItem(agent_data, "agent_ip");
        j_connection_status = cJSON_GetObjectItem(agent_data, "connection_status");
        j_sync_status = cJSON_GetObjectItem(agent_data, "sync_status");
        j_labels = cJSON_GetObjectItem(agent_data, "labels");
        j_group_config_status = cJSON_GetObjectItem(agent_data, "group_config_status");

        if (cJSON_IsNumber(j_id)) {
            // Getting each field
            int id = j_id->valueint;
            char *os_name = cJSON_IsString(j_os_name) ? j_os_name->valuestring : NULL;
            char *os_version = cJSON_IsString(j_os_version) ? j_os_version->valuestring : NULL;
            char *os_major = cJSON_IsString(j_os_major) ? j_os_major->valuestring : NULL;
            char *os_minor = cJSON_IsString(j_os_minor) ? j_os_minor->valuestring : NULL;
            char *os_codename = cJSON_IsString(j_os_codename) ? j_os_codename->valuestring : NULL;
            char *os_platform = cJSON_IsString(j_os_platform) ? j_os_platform->valuestring : NULL;
            char *os_build = cJSON_IsString(j_os_build) ? j_os_build->valuestring : NULL;
            char *os_uname = cJSON_IsString(j_os_uname) ? j_os_uname->valuestring : NULL;
            char *os_arch = cJSON_IsString(j_os_arch) ? j_os_arch->valuestring : NULL;
            char *version = cJSON_IsString(j_version) ? j_version->valuestring : NULL;
            char *config_sum = cJSON_IsString(j_config_sum) ? j_config_sum->valuestring : NULL;
            char *merged_sum = cJSON_IsString(j_merged_sum) ? j_merged_sum->valuestring : NULL;
            char *manager_host = cJSON_IsString(j_manager_host) ? j_manager_host->valuestring : NULL;
            char *node_name = cJSON_IsString(j_node_name) ? j_node_name->valuestring : NULL;
            char *agent_ip = cJSON_IsString(j_agent_ip) ? j_agent_ip->valuestring : NULL;
            char *connection_status = cJSON_IsString(j_connection_status) ? j_connection_status->valuestring : NULL;
            char *sync_status = cJSON_IsString(j_sync_status) ? j_sync_status->valuestring : "synced";
            char *labels = cJSON_IsString(j_labels) ? j_labels->valuestring : NULL;
            char *group_config_status = cJSON_IsString(j_group_config_status) ? j_group_config_status->valuestring : NULL;

            if (OS_SUCCESS != wdb_global_update_agent_version(wdb, id, os_name, os_version, os_major, os_minor, os_codename,
                                                              os_platform, os_build, os_uname, os_arch, version, config_sum,
                                                              merged_sum, manager_host, node_name, agent_ip, connection_status,
                                                              sync_status, group_config_status)) {
                mdebug1("Global DB Cannot execute SQL query; err database %s/%s.db: %s", WDB2_DIR, WDB_GLOB_NAME, sqlite3_errmsg(wdb->db));
                snprintf(output, OS_MAXSTR + 1, "err Cannot execute Global database query; %s", sqlite3_errmsg(wdb->db));
                cJSON_Delete(agent_data);
                return OS_INVALID;
            } else {
                // We will only add the agent's labels if the agent was successfully added to the database.
                // We dont check for NULL because if NULL, the current labels should be removed.
                // The output string will be filled by the labels setter method.
                char *labels_data = NULL;
                os_calloc(OS_MAXSTR, sizeof(char), labels_data);
                snprintf(labels_data, OS_MAXSTR, "%d", id);
                wm_strcat(&labels_data, labels, ' ');

                int result = wdb_parse_global_set_agent_labels(wdb, labels_data, output);

                cJSON_Delete(agent_data);
                os_free(labels_data);
                return result;
            }
        } else {
            mdebug1("Global DB Invalid JSON data when updating agent version.");
            snprintf(output, OS_MAXSTR + 1, "err Invalid JSON data, near '%.32s'", input);
            cJSON_Delete(agent_data);
            return OS_INVALID;
        }
    }

    return OS_SUCCESS;
}

int wdb_parse_global_get_agent_labels(wdb_t * wdb, char * input, char * output) {
    int agent_id = 0;
    cJSON *labels = NULL;
    char *out = NULL;

    agent_id = atoi(input);

    if (labels = wdb_global_get_agent_labels(wdb, agent_id), !labels) {
        mdebug1("Error getting agent labels from global.db.");
        snprintf(output, OS_MAXSTR + 1, "err Error getting agent labels from global.db.");
        return OS_INVALID;
    }

    out = cJSON_PrintUnformatted(labels);
    snprintf(output, OS_MAXSTR + 1, "ok %s", out);
    os_free(out);
    cJSON_Delete(labels);

    return OS_SUCCESS;
}

int wdb_parse_global_set_agent_labels(wdb_t * wdb, char * input, char * output) {
    char *id = NULL;
    char *label = NULL;
    char *value = NULL;
    char *savedptr = NULL;
    char id_delim[] = { ' ', '\0' };
    char label_delim[] = { '\n', '\0' };

    // The input could be in the next ways
    // "agent_id key1:value1\nkey2:value2" --> In this, case strtok_r finds a space, so we remove the
    //                                         old labels using the agent_id and then insert the new ones.
    // "agent_id" --> In this, case strtok_r finds the NULL character and we just remove the old
    //                labels using the agent_id. The next strtok_r will finalize the execution.
    if (id = strtok_r(input, id_delim, &savedptr), !id) {
        mdebug1("Invalid DB query syntax.");
        mdebug2("DB query error near: %s", input);
        snprintf(output, OS_MAXSTR + 1, "err Invalid DB query syntax, near '%.32s'", input);
        return OS_INVALID;
    }

    int agent_id = atoi(id);

    // Removing old labels from the labels table
    if (OS_SUCCESS != wdb_global_del_agent_labels(wdb, agent_id)) {
        mdebug1("Global DB Cannot execute SQL query; err database %s/%s.db: %s", WDB2_DIR, WDB_GLOB_NAME, sqlite3_errmsg(wdb->db));
        snprintf(output, OS_MAXSTR + 1, "err Cannot execute Global database query; %s", sqlite3_errmsg(wdb->db));
        return OS_INVALID;
    }

    // Parsing the labes string "key1:value1\nkey2:value2"
    for (label = strtok_r(NULL, label_delim, &savedptr); label; label = strtok_r(NULL, label_delim, &savedptr)) {
        if (value = strstr(label, ":"), value) {
            *value = '\0';
            value++;
        } else {
            continue;
        }

        // Inserting new labels in the database
        if (OS_SUCCESS != wdb_global_set_agent_label(wdb, agent_id, label, value)) {
            mdebug1("Global DB Cannot execute SQL query; err database %s/%s.db: %s", WDB2_DIR, WDB_GLOB_NAME, sqlite3_errmsg(wdb->db));
            snprintf(output, OS_MAXSTR + 1, "err Cannot execute Global database query; %s", sqlite3_errmsg(wdb->db));
            return OS_INVALID;
        }

        value = NULL;
    }

    snprintf(output, OS_MAXSTR + 1, "ok");

    return OS_SUCCESS;
}

int wdb_parse_global_update_agent_keepalive(wdb_t * wdb, char * input, char * output) {
    cJSON *agent_data = NULL;
    const char *error = NULL;
    cJSON *j_id = NULL;
    cJSON *j_connection_status = NULL;
    cJSON *j_sync_status = NULL;

    agent_data = cJSON_ParseWithOpts(input, &error, TRUE);
    if (!agent_data) {
        mdebug1("Global DB Invalid JSON syntax when updating agent keepalive.");
        mdebug2("Global DB JSON error near: %s", error);
        snprintf(output, OS_MAXSTR + 1, "err Invalid JSON syntax, near '%.32s'", input);
        return OS_INVALID;
    } else {
        j_id = cJSON_GetObjectItem(agent_data, "id");
        j_connection_status = cJSON_GetObjectItem(agent_data, "connection_status");
        j_sync_status = cJSON_GetObjectItem(agent_data, "sync_status");

        if (cJSON_IsNumber(j_id) && cJSON_IsString(j_connection_status) && cJSON_IsString(j_sync_status)) {
            // Getting each field
            int id = j_id->valueint;
            char *connection_status = j_connection_status->valuestring;
            char *sync_status = j_sync_status->valuestring;

            if (OS_SUCCESS != wdb_global_update_agent_keepalive(wdb, id, connection_status, sync_status)) {
                mdebug1("Global DB Cannot execute SQL query; err database %s/%s.db: %s", WDB2_DIR, WDB_GLOB_NAME, sqlite3_errmsg(wdb->db));
                snprintf(output, OS_MAXSTR + 1, "err Cannot execute Global database query; %s", sqlite3_errmsg(wdb->db));
                cJSON_Delete(agent_data);
                return OS_INVALID;
            }
        } else {
            mdebug1("Global DB Invalid JSON data when updating agent keepalive.");
            snprintf(output, OS_MAXSTR + 1, "err Invalid JSON data, near '%.32s'", input);
            cJSON_Delete(agent_data);
            return OS_INVALID;
        }
    }

    snprintf(output, OS_MAXSTR + 1, "ok");
    cJSON_Delete(agent_data);

    return OS_SUCCESS;
}

int wdb_parse_global_update_connection_status(wdb_t * wdb, char * input, char * output) {
    cJSON *agent_data = NULL;
    const char *error = NULL;
    cJSON *j_id = NULL;
    cJSON *j_connection_status = NULL;
    cJSON *j_sync_status = NULL;
    cJSON *j_status_code = NULL;

    agent_data = cJSON_ParseWithOpts(input, &error, TRUE);
    if (!agent_data) {
        mdebug1("Global DB Invalid JSON syntax when updating agent connection status.");
        mdebug2("Global DB JSON error near: %s", error);
        snprintf(output, OS_MAXSTR + 1, "err Invalid JSON syntax, near '%.32s'", input);
        return OS_INVALID;
    } else {
        j_id = cJSON_GetObjectItem(agent_data, "id");
        j_connection_status = cJSON_GetObjectItem(agent_data, "connection_status");
        j_sync_status = cJSON_GetObjectItem(agent_data, "sync_status");
        j_status_code = cJSON_GetObjectItem(agent_data, "status_code");

        if (cJSON_IsNumber(j_id) && cJSON_IsString(j_connection_status) && cJSON_IsString(j_sync_status) && cJSON_IsNumber(j_status_code)) {
            // Getting each field
            int id = j_id->valueint;
            char *connection_status = j_connection_status->valuestring;
            char *sync_status = j_sync_status->valuestring;
            int status_code = j_status_code->valueint;

            if (OS_SUCCESS != wdb_global_update_agent_connection_status(wdb, id, connection_status, sync_status, status_code)) {
                mdebug1("Global DB Cannot execute SQL query; err database %s/%s.db: %s", WDB2_DIR, WDB_GLOB_NAME, sqlite3_errmsg(wdb->db));
                snprintf(output, OS_MAXSTR + 1, "err Cannot execute Global database query; %s", sqlite3_errmsg(wdb->db));
                cJSON_Delete(agent_data);
                return OS_INVALID;
            }
        } else {
            mdebug1("Global DB Invalid JSON data when updating agent connection status.");
            snprintf(output, OS_MAXSTR + 1, "err Invalid JSON data, near '%.32s'", input);
            cJSON_Delete(agent_data);
            return OS_INVALID;
        }
    }

    snprintf(output, OS_MAXSTR + 1, "ok");
    cJSON_Delete(agent_data);

    return OS_SUCCESS;
}

int wdb_parse_global_update_status_code(wdb_t * wdb, char * input, char * output) {
    cJSON *agent_data = NULL;
    const char *error = NULL;
    cJSON *j_id = NULL;
    cJSON *j_status_code = NULL;
    cJSON *j_version = NULL;
    cJSON *j_sync_status = NULL;

    agent_data = cJSON_ParseWithOpts(input, &error, TRUE);
    if (!agent_data) {
        mdebug1("Global DB Invalid JSON syntax when updating agent status code.");
        mdebug2("Global DB JSON error near: %s", error);
        snprintf(output, OS_MAXSTR + 1, "err Invalid JSON syntax, near '%.32s'", input);
        return OS_INVALID;
    } else {
        j_id = cJSON_GetObjectItem(agent_data, "id");
        j_status_code = cJSON_GetObjectItem(agent_data, "status_code");
        j_version = cJSON_GetObjectItem(agent_data, "version");
        j_sync_status = cJSON_GetObjectItem(agent_data, "sync_status");

        if (cJSON_IsNumber(j_id) && cJSON_IsNumber(j_status_code) && (j_version == NULL || cJSON_IsString(j_version)) && cJSON_IsString(j_sync_status)) {
            // Getting each field
            int id = j_id->valueint;
            int status_code = j_status_code->valueint;
            char *version = NULL;
            if (j_version != NULL) {
                version = j_version->valuestring;
            }
            char *sync_status = j_sync_status->valuestring;

            if (OS_SUCCESS != wdb_global_update_agent_status_code(wdb, id, status_code, version, sync_status)) {
                mdebug1("Global DB Cannot execute SQL query; err database %s/%s.db: %s", WDB2_DIR, WDB_GLOB_NAME, sqlite3_errmsg(wdb->db));
                snprintf(output, OS_MAXSTR + 1, "err Cannot execute Global database query; %s", sqlite3_errmsg(wdb->db));
                cJSON_Delete(agent_data);
                return OS_INVALID;
            }
        } else {
            mdebug1("Global DB Invalid JSON data when updating agent status code.");
            snprintf(output, OS_MAXSTR + 1, "err Invalid JSON data, near '%.32s'", input);
            cJSON_Delete(agent_data);
            return OS_INVALID;
        }
    }

    snprintf(output, OS_MAXSTR + 1, "ok");
    cJSON_Delete(agent_data);

    return OS_SUCCESS;
}

int wdb_parse_global_delete_agent(wdb_t * wdb, char * input, char * output) {
    int agent_id = 0;

    agent_id = atoi(input);

    if (OS_SUCCESS != wdb_global_delete_agent(wdb, agent_id)) {
        mdebug1("Error deleting agent from agent table in global.db.");
        snprintf(output, OS_MAXSTR + 1, "err Error deleting agent from agent table in global.db.");
        return OS_INVALID;
    }

    if (router_agent_events_handle) {
        cJSON* j_msg_to_send = NULL;
        cJSON* j_agent_info = NULL;
        char* msg_to_send = NULL;

        j_msg_to_send = cJSON_CreateObject();
        j_agent_info = cJSON_CreateObject();

        cJSON_AddStringToObject(j_agent_info, "agent_id", input);
        cJSON_AddStringToObject(j_agent_info, "node_name", gconfig.node_name ? gconfig.node_name : "");
        cJSON_AddItemToObject(j_msg_to_send, "agent_info", j_agent_info);

        cJSON_AddStringToObject(j_msg_to_send, "action", "deleteAgent");

        msg_to_send = cJSON_PrintUnformatted(j_msg_to_send);

        if (msg_to_send) {
            router_provider_send(router_agent_events_handle, msg_to_send, strlen(msg_to_send));
        } else {
            mdebug2("Unable to dump agent db upgrade message to publish. Agent %s", wdb->id);
        }

        cJSON_Delete(j_msg_to_send);
        cJSON_free(msg_to_send);
    }


    wdb_global_group_hash_cache(WDB_GLOBAL_GROUP_HASH_CLEAR, NULL);

    snprintf(output, OS_MAXSTR + 1, "ok");

    return OS_SUCCESS;
}

int wdb_parse_global_select_agent_name(wdb_t * wdb, char * input, char * output) {
    int agent_id = 0;
    cJSON *name = NULL;
    char *out = NULL;

    agent_id = atoi(input);

    if (name = wdb_global_select_agent_name(wdb, agent_id), !name) {
        mdebug1("Error getting agent name from global.db.");
        snprintf(output, OS_MAXSTR + 1, "err Error getting agent name from global.db.");
        return OS_INVALID;
    }

    out = cJSON_PrintUnformatted(name);
    snprintf(output, OS_MAXSTR + 1, "ok %s", out);
    os_free(out);
    cJSON_Delete(name);

    return OS_SUCCESS;
}

int wdb_parse_global_select_agent_group(wdb_t * wdb, char * input, char * output) {
    int agent_id = 0;
    cJSON *name = NULL;
    char *out = NULL;

    agent_id = atoi(input);

    if (name = wdb_global_select_agent_group(wdb, agent_id), !name) {
        mdebug1("Error getting agent group from global.db.");
        snprintf(output, OS_MAXSTR + 1, "err Error getting agent group from global.db.");
        return OS_INVALID;
    }

    out = cJSON_PrintUnformatted(name);
    snprintf(output, OS_MAXSTR + 1, "ok %s", out);
    os_free(out);
    cJSON_Delete(name);

    return OS_SUCCESS;
}

int wdb_parse_global_find_agent(wdb_t * wdb, char * input, char * output) {
    cJSON *agent_data = NULL;
    const char *error = NULL;
    cJSON *j_name = NULL;
    cJSON *j_ip = NULL;
    cJSON *j_id = NULL;
    char *out = NULL;

    agent_data = cJSON_ParseWithOpts(input, &error, TRUE);
    if (!agent_data) {
        mdebug1("Global DB Invalid JSON syntax when finding agent id.");
        mdebug2("Global DB JSON error near: %s", error);
        snprintf(output, OS_MAXSTR + 1, "err Invalid JSON syntax, near '%.32s'", input);
        return OS_INVALID;
    } else {
        j_name = cJSON_GetObjectItem(agent_data, "name");
        j_ip = cJSON_GetObjectItem(agent_data, "ip");

        if (cJSON_IsString(j_name) && cJSON_IsString(j_ip)) {
            // Getting each field
            char *name = j_name->valuestring;
            char *ip = j_ip->valuestring;

            if (j_id = wdb_global_find_agent(wdb, name, ip), !j_id) {
                mdebug1("Global DB Cannot execute SQL query; err database %s/%s.db: %s", WDB2_DIR, WDB_GLOB_NAME, sqlite3_errmsg(wdb->db));
                snprintf(output, OS_MAXSTR + 1, "err Cannot execute Global database query; %s", sqlite3_errmsg(wdb->db));
                cJSON_Delete(agent_data);
                return OS_INVALID;
            }
        } else {
            mdebug1("Global DB Invalid JSON data when finding agent id.");
            snprintf(output, OS_MAXSTR + 1, "err Invalid JSON data, near '%.32s'", input);
            cJSON_Delete(agent_data);
            return OS_INVALID;
        }
    }

    out = cJSON_PrintUnformatted(j_id);
    snprintf(output, OS_MAXSTR + 1, "ok %s", out);
    os_free(out);
    cJSON_Delete(j_id);
    cJSON_Delete(agent_data);

    return OS_SUCCESS;
}

int wdb_parse_global_find_group(wdb_t * wdb, char * input, char * output) {
    char *group_name = NULL;
    cJSON *group_id = NULL;
    char *out = NULL;

    group_name = input;

    if (group_id = wdb_global_find_group(wdb, group_name), !group_id) {
        mdebug1("Error getting group id from global.db.");
        snprintf(output, OS_MAXSTR + 1, "err Error getting group id from global.db.");
        return OS_INVALID;
    }

    out = cJSON_PrintUnformatted(group_id);
    snprintf(output, OS_MAXSTR + 1, "ok %s", out);
    os_free(out);
    cJSON_Delete(group_id);

    return OS_SUCCESS;
}

int wdb_parse_global_insert_agent_group(wdb_t * wdb, char * input, char * output) {
    char *group_name = NULL;

    group_name = input;

    if (OS_SUCCESS != wdb_global_insert_agent_group(wdb, group_name)) {
        mdebug1("Error inserting group in global.db.");
        snprintf(output, OS_MAXSTR + 1, "err Error inserting group in global.db.");
        return OS_INVALID;
    }

    snprintf(output, OS_MAXSTR + 1, "ok");

    return OS_SUCCESS;
}

int wdb_parse_global_select_group_belong(wdb_t *wdb, char *input, char *output) {
    int agent_id = atoi(input);
    cJSON *agent_groups = NULL;

    if (agent_groups = wdb_global_select_group_belong(wdb, agent_id), !agent_groups) {
        mdebug1("Error getting agent groups information from global.db.");
        snprintf(output, OS_MAXSTR + 1, "err Error getting agent groups information from global.db.");
        return OS_INVALID;
    }

    char *out = NULL;
    out = cJSON_PrintUnformatted(agent_groups);
    snprintf(output, OS_MAXSTR + 1, "ok %s", out);
    os_free(out);
    cJSON_Delete(agent_groups);

    return OS_SUCCESS;
}

int wdb_parse_global_get_group_agents(wdb_t* wdb, char* input, char* output) {
    int last_agent_id = 0;
    char *next = NULL;
    const char delim[2] = " ";
    char *savedptr = NULL;
    char *group_name = NULL;

    /* Get group name */
    next = strtok_r(input, delim, &savedptr);
    if (next == NULL) {
        mdebug1("Invalid arguments, group name not found.");
        snprintf(output, OS_MAXSTR + 1, "err Invalid arguments, group name not found.");
        return OS_INVALID;
    }
    group_name = next;

    /* Get last_id */
    next = strtok_r(NULL, delim, &savedptr);
    if (next == NULL || strcmp(next, "last_id") != 0) {
        mdebug1("Invalid arguments, 'last_id' not found.");
        snprintf(output, OS_MAXSTR + 1, "err Invalid arguments, 'last_id' not found.");
        return OS_INVALID;
    }
    next = strtok_r(NULL, delim, &savedptr);
    if (next == NULL) {
        mdebug1("Invalid arguments, last agent id not found.");
        snprintf(output, OS_MAXSTR + 1, "err Invalid arguments, last agent id not found.");
        return OS_INVALID;
    }
    last_agent_id = atoi(next);

    // Execute command
    wdbc_result status = WDBC_UNKNOWN;
    cJSON* result = wdb_global_get_group_agents(wdb, &status, group_name, last_agent_id);
    if (!result) {
        mdebug1("Error getting group agents from global.db.");
        snprintf(output, OS_MAXSTR + 1, "err Error getting group agents from global.db.");
        return OS_INVALID;
    }

    //Print response
    char* out = cJSON_PrintUnformatted(result);
    snprintf(output, OS_MAXSTR + 1, "%s %s",  WDBC_RESULT[status], out);

    cJSON_Delete(result);
    os_free(out)

    return OS_SUCCESS;
}

int wdb_parse_global_delete_group(wdb_t * wdb, char * input, char * output) {
    char *group_name = NULL;

    group_name = input;

    if (OS_SUCCESS != wdb_global_delete_group(wdb, group_name)) {
        mdebug1("Error deleting group in global.db.");
        snprintf(output, OS_MAXSTR + 1, "err Error deleting group in global.db.");
        return OS_INVALID;
    }

    snprintf(output, OS_MAXSTR + 1, "ok");

    return OS_SUCCESS;
}

int wdb_parse_global_select_groups(wdb_t * wdb, char * output) {
    cJSON *groups = NULL;
    char *out = NULL;

    if (groups = wdb_global_select_groups(wdb), !groups) {
        mdebug1("Error getting groups from global.db.");
        snprintf(output, OS_MAXSTR + 1, "err Error getting groups from global.db.");
        return OS_INVALID;
    }

    out = cJSON_PrintUnformatted(groups);
    snprintf(output, OS_MAXSTR + 1, "ok %s", out);
    os_free(out);
    cJSON_Delete(groups);

    return OS_SUCCESS;
}

int wdb_parse_global_set_agent_groups(wdb_t* wdb, char* input, char* output) {
    int ret = OS_SUCCESS;
    const char *error = NULL;
    cJSON *args = cJSON_ParseWithOpts(input, &error, TRUE);
    if (args) {
        cJSON *j_mode = cJSON_GetObjectItem(args, "mode");
        cJSON *j_sync_status = cJSON_GetObjectItem(args, "sync_status");
        cJSON *j_groups_data = cJSON_GetObjectItem(args, "data");

        // Mandatory fields
        if (cJSON_IsArray(j_groups_data) && cJSON_IsString(j_mode)) {
            wdb_groups_set_mode_t mode = WDB_GROUP_INVALID_MODE;
            char* sync_status = "synced";
            if (0 == strcmp(j_mode->valuestring, "override")) {
                mode = WDB_GROUP_OVERRIDE;
            } else if (0 == strcmp(j_mode->valuestring, "append")) {
                mode = WDB_GROUP_APPEND;
            } else if (0 == strcmp(j_mode->valuestring, "empty_only")) {
                mode = WDB_GROUP_EMPTY_ONLY;
            } else if (0 == strcmp(j_mode->valuestring, "remove")) {
                mode = WDB_GROUP_REMOVE;
            }

            if (WDB_GROUP_INVALID_MODE != mode) {
                if (cJSON_IsString(j_sync_status)) {
                    sync_status = j_sync_status->valuestring;
                }

                wdbc_result status = wdb_global_set_agent_groups(wdb, mode, sync_status, j_groups_data);
                if (status == WDBC_OK) {
                    snprintf(output, OS_MAXSTR + 1, "%s",  WDBC_RESULT[status]);
                } else {
                    snprintf(output, OS_MAXSTR + 1, "%s An error occurred during the set of the groups",  WDBC_RESULT[status]);
                    ret = OS_INVALID;
                }
            } else {
                mdebug1("Invalid mode '%s' in set_agent_groups command.", j_mode->valuestring);
                snprintf(output, OS_MAXSTR + 1, "err Invalid mode '%s' in set_agent_groups command", j_mode->valuestring);
                ret = OS_INVALID;
            }
        } else {
            mdebug1("Missing mandatory fields in set_agent_groups command.");
            snprintf(output, OS_MAXSTR + 1, "err Invalid JSON data, missing required fields");
            ret = OS_INVALID;
        }
        cJSON_Delete(args);
    } else {
        mdebug1("Global DB Invalid JSON syntax when parsing set_agent_groups");
        mdebug2("Global DB JSON error near: %s", error);
        snprintf(output, OS_MAXSTR + 1, "err Invalid JSON syntax, near '%.32s'", input);
        ret = OS_INVALID;
    }

    return ret;
}

int wdb_parse_global_sync_agent_groups_get(wdb_t* wdb, char* input, char* output) {
    int ret = OS_SUCCESS;
    const char *error = NULL;
    cJSON *args = cJSON_ParseWithOpts(input, &error, TRUE);
    if (args) {
        cJSON *j_sync_condition = cJSON_GetObjectItem(args, "condition");
        cJSON *j_last_id = cJSON_GetObjectItem(args, "last_id");
        cJSON *j_set_synced = cJSON_GetObjectItem(args, "set_synced");
        cJSON *j_get_hash = cJSON_GetObjectItem(args, "get_global_hash");
        cJSON *j_agent_registration_delta = cJSON_GetObjectItem(args, "agent_registration_delta");

        // Checking data types of alternative parameters in case they would have been sent in the input JSON.
        if ((j_sync_condition && !cJSON_IsString(j_sync_condition)) ||
            (j_last_id && (!cJSON_IsNumber(j_last_id) || j_last_id->valueint < 0)) ||
            (j_set_synced && !cJSON_IsBool(j_set_synced)) ||
            (j_get_hash && !cJSON_IsBool(j_get_hash)) ||
            (j_agent_registration_delta && (!cJSON_IsNumber(j_agent_registration_delta) || j_agent_registration_delta->valueint < 0))) {
            mdebug1("Invalid alternative fields data in sync-agent-groups-get command.");
            snprintf(output, OS_MAXSTR + 1, "err Invalid JSON data, invalid alternative fields data");
            ret = OS_INVALID;
        } else {
            wdb_groups_sync_condition_t condition = WDB_GROUP_NO_CONDITION;
            int last_id = 0;
            bool set_synced = false;
            bool get_hash = false;
            int agent_registration_delta = 0;

            if (j_sync_condition && 0 == strcmp(j_sync_condition->valuestring, "sync_status")) {
                condition = WDB_GROUP_SYNC_STATUS;
            } else if (j_sync_condition && 0 == strcmp(j_sync_condition->valuestring, "all")) {
                condition = WDB_GROUP_ALL;
            } else if (j_sync_condition) {
                condition = WDB_GROUP_INVALID_CONDITION;
            }
            if (j_last_id) {
                last_id = j_last_id->valueint;
            }
            if (cJSON_IsTrue(j_set_synced)) {
                set_synced = true;
            }
            if (cJSON_IsTrue(j_get_hash)) {
                get_hash = true;
            }
            if (j_agent_registration_delta) {
                agent_registration_delta = j_agent_registration_delta->valueint;
            }

            cJSON* agent_group_sync = NULL;
            wdbc_result status = wdb_global_sync_agent_groups_get(wdb, condition, last_id, set_synced, get_hash, agent_registration_delta, &agent_group_sync);
            if (agent_group_sync) {
                char* response = cJSON_PrintUnformatted(agent_group_sync);
                cJSON_Delete(agent_group_sync);
                if (strlen(response) <= WDB_MAX_RESPONSE_SIZE) {
                    snprintf(output, OS_MAXSTR + 1, "%s %s", WDBC_RESULT[status], response);
                } else {
                    snprintf(output, OS_MAXSTR + 1, "err %s", "Invalid response from wdb_global_sync_agent_groups_get");
                    ret = OS_INVALID;
                }
                os_free(response);
            } else {
                snprintf(output, OS_MAXSTR + 1, "err %s", "Could not obtain a response from wdb_global_sync_agent_groups_get");
                ret = OS_INVALID;
            }
        }
        cJSON_Delete(args);
    } else {
        mdebug1("Global DB Invalid JSON syntax when parsing sync-agent-groups-get");
        mdebug2("Global DB JSON error near: %s", error);
        snprintf(output, OS_MAXSTR + 1, "err Invalid JSON syntax, near '%.32s'", input);
        ret = OS_INVALID;
    }

    return ret;
}

int wdb_parse_global_sync_agent_info_get(wdb_t* wdb, char* input, char* output) {
    static int last_id = 0;
    char* agent_info_sync = NULL;

    if (input) {
        char *next = wstr_chr(input, ' ');
        if (next) {
            *next++ = '\0';
            if (strcmp(input, "last_id") == 0) {
                last_id = atoi(next);
            }
        }
    }

    wdbc_result status = wdb_global_sync_agent_info_get(wdb, &last_id, &agent_info_sync);
    snprintf(output, OS_MAXSTR + 1, "%s %s",  WDBC_RESULT[status], agent_info_sync);
    os_free(agent_info_sync)
    if (status != WDBC_DUE) {
        last_id = 0;
    }

    return OS_SUCCESS;
}

int wdb_parse_global_sync_agent_info_set(wdb_t * wdb, char * input, char * output) {
    const char *error = NULL;
    int agent_id = 0;
    cJSON *root = NULL;
    cJSON *json_agent = NULL;
    cJSON *json_field = NULL;
    cJSON *json_label = NULL;
    cJSON *json_labels = NULL;
    cJSON *json_key = NULL;
    cJSON *json_value = NULL;
    cJSON *json_id = NULL;

    /*
    * The cJSON_GetErrorPtr() method is not thread safe, using cJSON_ParseWithOpts() instead,
    * error indicates where the string caused an error.
    * The third arguments is TRUE and it will give an error if the input string
    * contains data after the JSON command
    */
    root = cJSON_ParseWithOpts(input, &error, TRUE);
    if (!root) {
        mdebug1("Global DB Invalid JSON syntax updating unsynced agents.");
        mdebug2("Global DB JSON error near: %s", error);
        snprintf(output, OS_MAXSTR + 1, "err Invalid JSON syntax, near '%.32s'", input);
        return OS_INVALID;

    } else {
        cJSON_ArrayForEach(json_agent, root) {
            // Inserting new agent information in the database
            if (OS_SUCCESS != wdb_global_sync_agent_info_set(wdb, json_agent)) {
                mdebug1("Global DB Cannot execute SQL query; err database %s/%s.db: %s", WDB2_DIR, WDB_GLOB_NAME, sqlite3_errmsg(wdb->db));
                snprintf(output, OS_MAXSTR + 1, "err Cannot execute Global database query; %s", sqlite3_errmsg(wdb->db));
                cJSON_Delete(root);
                return OS_INVALID;
            }
            // Checking for labels
            json_labels = cJSON_GetObjectItem(json_agent, "labels");
            if (cJSON_IsArray(json_labels)) {
                // The JSON has a label array
                // Removing old labels from the labels table before inserting
                json_field = cJSON_GetObjectItem(json_agent, "id");
                agent_id = cJSON_IsNumber(json_field) ? json_field->valueint : OS_INVALID;

                if (agent_id == OS_INVALID) {
                    mdebug1("Global DB Cannot execute SQL query; incorrect agent id in labels array.");
                    snprintf(output, OS_MAXSTR + 1, "err Cannot update labels due to invalid id.");
                    cJSON_Delete(root);
                    return OS_INVALID;
                }

                else if (OS_SUCCESS != wdb_global_del_agent_labels(wdb, agent_id)) {
                    mdebug1("Global DB Cannot execute SQL query; err database %s/%s.db: %s", WDB2_DIR, WDB_GLOB_NAME, sqlite3_errmsg(wdb->db));
                    snprintf(output, OS_MAXSTR + 1, "err Cannot execute Global database query; %s", sqlite3_errmsg(wdb->db));
                    cJSON_Delete(root);
                    return OS_INVALID;
                }
                // For every label in array, insert it in the database
                cJSON_ArrayForEach(json_label, json_labels) {
                    json_key = cJSON_GetObjectItem(json_label, "key");
                    json_value = cJSON_GetObjectItem(json_label, "value");
                    json_id = cJSON_GetObjectItem(json_label, "id");

                    if (cJSON_IsString(json_key) && json_key->valuestring != NULL && cJSON_IsString(json_value) &&
                        json_value->valuestring != NULL && cJSON_IsNumber(json_id)) {
                        // Inserting labels in the database
                        if (OS_SUCCESS != wdb_global_set_agent_label(wdb, json_id->valueint, json_key->valuestring, json_value->valuestring)) {
                            mdebug1("Global DB Cannot execute SQL query; err database %s/%s.db: %s", WDB2_DIR, WDB_GLOB_NAME, sqlite3_errmsg(wdb->db));
                            snprintf(output, OS_MAXSTR + 1, "err Cannot execute Global database query; %s", sqlite3_errmsg(wdb->db));
                            cJSON_Delete(root);
                            return OS_INVALID;
                        }
                    }
                }
            }
        }
    }

    snprintf(output, OS_MAXSTR + 1, "ok");
    cJSON_Delete(root);

    return OS_SUCCESS;
}

int wdb_parse_get_groups_integrity(wdb_t* wdb, char* input, char* output) {
    int input_len = strlen(input);
    if (input_len < OS_SHA1_HEXDIGEST_SIZE) {
        mdebug1("Hash hex-digest does not have the expected length. Expected (%d) got (%d)",
                OS_SHA1_HEXDIGEST_SIZE,
                input_len);
        snprintf(output,
                 OS_MAXSTR + 1,
                 "err Hash hex-digest does not have the expected length. Expected (%d) got (%d)",
                 OS_SHA1_HEXDIGEST_SIZE,
                 input_len);
        return OS_INVALID;
    }

    os_sha1 hash = {0};
    strncpy(hash, input, OS_SHA1_HEXDIGEST_SIZE);

    cJSON *j_result = wdb_global_get_groups_integrity(wdb, hash);
    if (j_result == NULL) {
        mdebug1("Error getting groups integrity information from global.db.");
        snprintf(output, OS_MAXSTR + 1, "err Error getting groups integrity information from global.db.");
        return OS_INVALID;
    }

    char* out = cJSON_PrintUnformatted(j_result);
    snprintf(output, OS_MAXSTR + 1, "ok %s", out);
    os_free(out);
    cJSON_Delete(j_result);
    return OS_SUCCESS;
}

int wdb_parse_global_get_agent_info(wdb_t* wdb, char* input, char* output) {
    int agent_id = 0;
    cJSON *agent_info = NULL;
    char *out = NULL;

    agent_id = atoi(input);

    if (agent_info = wdb_global_get_agent_info(wdb, agent_id), !agent_info) {
        mdebug1("Error getting agent information from global.db.");
        snprintf(output, OS_MAXSTR + 1, "err Error getting agent information from global.db.");
        return OS_INVALID;
    }

    out = cJSON_PrintUnformatted(agent_info);
    snprintf(output, OS_MAXSTR + 1, "ok %s", out);
    os_free(out);
    cJSON_Delete(agent_info);

    return OS_SUCCESS;
}

int wdb_parse_global_get_agents_by_connection_status(wdb_t* wdb, char* input, char* output) {
    int last_id = 0;
    int limit = 0;
    char *connection_status = NULL;
    char *node_name = NULL;
    char *next = NULL;
    const char delim[2] = " ";
    char *savedptr = NULL;

    /* Get last_id*/
    next = strtok_r(input, delim, &savedptr);
    if (next == NULL) {
        mdebug1("Invalid arguments 'last_id' not found.");
        snprintf(output, OS_MAXSTR + 1, "err Invalid arguments 'last_id' not found");
        return OS_INVALID;
    }
    last_id = atoi(next);
    /* Get connection status */
    next = strtok_r(NULL, delim, &savedptr);
    if (next == NULL) {
        mdebug1("Invalid arguments 'connection_status' not found.");
        snprintf(output, OS_MAXSTR + 1, "err Invalid arguments 'connection_status' not found");
        return OS_INVALID;
    }
    connection_status = next;

    /* Get node name */
    next = strtok_r(NULL, delim, &savedptr);
    if (next != NULL) {
        node_name = next;

        /* Get limit */
        next = strtok_r(NULL, delim, &savedptr);
        if (next == NULL) {
            mdebug1("Invalid arguments 'limit' not found.");
            snprintf(output, OS_MAXSTR + 1, "err Invalid arguments 'limit' not found");
            return OS_INVALID;
        }
        limit = atoi(next);
    }

    // Execute command
    wdbc_result status = WDBC_UNKNOWN;
    cJSON* result = wdb_global_get_agents_by_connection_status(wdb, last_id, connection_status, node_name, limit, &status);
    if (!result) {
        mdebug1("Error getting agents by connection status from global.db.");
        snprintf(output, OS_MAXSTR + 1, "err Error getting agents by connection status from global.db.");
        return OS_INVALID;
    }

    //Print response
    char* out = cJSON_PrintUnformatted(result);
    snprintf(output, OS_MAXSTR + 1, "%s %s",  WDBC_RESULT[status], out);

    cJSON_Delete(result);
    os_free(out)

    return OS_SUCCESS;
}

int wdb_parse_global_get_all_agents(wdb_t* wdb, char* input, char* output) {
    int last_id = 0;
    char *next = NULL;
    const char delim[2] = " ";
    char *savedptr = NULL;

    /* Get last_id*/
    next = strtok_r(input, delim, &savedptr);
    if (next == NULL || strcmp(next, "last_id") != 0) {
        mdebug1("Invalid arguments 'last_id' not found.");
        snprintf(output, OS_MAXSTR + 1, "err Invalid arguments 'last_id' not found");
        return OS_INVALID;
    }
    next = strtok_r(NULL, delim, &savedptr);
    if (next == NULL) {
        mdebug1("Invalid arguments 'last_id' not found.");
        snprintf(output, OS_MAXSTR + 1, "err Invalid arguments 'last_id' not found");
        return OS_INVALID;
    }
    last_id = atoi(next);

    // Execute command
    wdbc_result status = WDBC_UNKNOWN;
    cJSON* result = wdb_global_get_all_agents(wdb, last_id, &status);
    if (!result) {
        mdebug1("Error getting agents from global.db.");
        snprintf(output, OS_MAXSTR + 1, "err Error getting agents from global.db.");
        return OS_INVALID;
    }

    //Print response
    char* out = cJSON_PrintUnformatted(result);
    snprintf(output, OS_MAXSTR + 1, "%s %s",  WDBC_RESULT[status], out);

    cJSON_Delete(result);
    os_free(out)

    return OS_SUCCESS;
}

int wdb_parse_global_get_distinct_agent_groups(wdb_t* wdb, char* input, char* output) {

    // Execute command
    wdbc_result status = WDBC_UNKNOWN;
    cJSON* result = wdb_global_get_distinct_agent_groups(wdb, input, &status);
    if (!result) {
        mdebug1("Error getting agent groups from global.db.");
        snprintf(output, OS_MAXSTR + 1, "err Error getting agent groups from global.db.");
        return OS_INVALID;
    }

    //Print response
    char* out = cJSON_PrintUnformatted(result);
    snprintf(output, OS_MAXSTR + 1, "%s %s",  WDBC_RESULT[status], out);

    cJSON_Delete(result);
    os_free(out)

    return OS_SUCCESS;
}

int wdb_parse_reset_agents_connection(wdb_t * wdb, char* input, char * output) {
    if (OS_SUCCESS != wdb_global_reset_agents_connection(wdb, input)) {
        mdebug1("Global DB Cannot execute SQL query; err database %s/%s.db: %s", WDB2_DIR, WDB_GLOB_NAME, sqlite3_errmsg(wdb->db));
        snprintf(output, OS_MAXSTR + 1, "err Cannot execute Global database query; %s", sqlite3_errmsg(wdb->db));
        return OS_INVALID;
    }

    snprintf(output, OS_MAXSTR + 1, "ok");
    return OS_SUCCESS;
}

int wdb_parse_global_disconnect_agents(wdb_t* wdb, char* input, char* output) {
    int last_id = 0;
    int keep_alive = 0;
    char *sync_status = NULL;
    char *next = NULL;
    const char delim[2] = " ";
    char *savedptr = NULL;

    /* Get last id*/
    next = strtok_r(input, delim, &savedptr);
    if (next == NULL) {
        mdebug1("Invalid arguments last id not found.");
        snprintf(output, OS_MAXSTR + 1, "err Invalid arguments last id not found");
        return OS_INVALID;
    }
    last_id = atoi(next);

    /* Get keepalive*/
    next = strtok_r(NULL, delim, &savedptr);
    if (next == NULL) {
        mdebug1("Invalid arguments keepalive not found.");
        snprintf(output, OS_MAXSTR + 1, "err Invalid arguments keepalive not found");
        return OS_INVALID;
    }
    keep_alive = atoi(next);

    /* Get sync_status*/
    next = strtok_r(NULL, delim, &savedptr);
    if (next == NULL) {
        mdebug1("Invalid arguments sync_status not found.");
        snprintf(output, OS_MAXSTR + 1, "err Invalid arguments sync_status not found");
        return OS_INVALID;
    }
    sync_status = next;

    // Execute command
    wdbc_result status = WDBC_UNKNOWN;
    cJSON* result = wdb_global_get_agents_to_disconnect(wdb, last_id, keep_alive, sync_status, &status);
    if (!result) {
        mdebug1("Error getting agents to be disconnected from global.db.");
        snprintf(output, OS_MAXSTR + 1, "err Error getting agents to be disconnected from global.db.");
        return OS_INVALID;
    }

    //Print response
    char* out = cJSON_PrintUnformatted(result);
    snprintf(output, OS_MAXSTR + 1, "%s %s",  WDBC_RESULT[status], out);

    cJSON_Delete(result);
    os_free(out)

    return OS_SUCCESS;
}

int wdb_parse_global_backup(wdb_t** wdb, char* input, char* output) {
    int result = OS_INVALID;
    char * next;
    const char delim[] = " ";
    char *tail = NULL;

    next = strtok_r(input, delim, &tail);

    if (!next) {
        snprintf(output, OS_MAXSTR + 1, "err Missing backup action");
    }
    else if (strcmp(next, "create") == 0) {
        result = wdb_global_create_backup(*wdb, output, NULL);
        if (OS_SUCCESS != result) {
            merror("Creating Global DB snapshot on demand failed: %s", output);
        }
    }
    else if (strcmp(next, "get") == 0) {
        result = wdb_parse_global_get_backup(output);
    }
    else if (strcmp(next, "restore") == 0) {
        // During a restore, the global wdb_t pointer may change. The mutex prevents anyone else from accesing it
        result = wdb_parse_global_restore_backup(wdb, tail, output);
    }
    else {
        snprintf(output, OS_MAXSTR + 1, "err Invalid backup action: %s", next);
    }

    return result;
}

int wdb_parse_global_get_backup(char* output) {
    cJSON* j_backups = wdb_global_get_backups();

    if (j_backups) {
        char* out = cJSON_PrintUnformatted(j_backups);
        snprintf(output, OS_MAXSTR + 1, "ok %s", out);
        os_free(out);
        cJSON_Delete(j_backups);
        return OS_SUCCESS;
    } else {
        snprintf(output, OS_MAXSTR + 1, "err Cannot execute backup get command, unable to open '%s' folder", WDB_BACKUP_FOLDER);
        return OS_INVALID;
    }
}

int wdb_parse_global_restore_backup(wdb_t** wdb, char* input, char* output) {
    cJSON *j_parameters = NULL;
    const char *error = NULL;
    int result = OS_INVALID;

    j_parameters = cJSON_ParseWithOpts(input, &error, TRUE);

    if (!j_parameters && strcmp(input, "")) {
        mdebug1("Invalid backup JSON syntax when restoring snapshot.");
        mdebug2("JSON error near: %s", error);
        snprintf(output, OS_MAXSTR + 1, "err Invalid JSON syntax, near '%.32s'", input);
        return OS_INVALID;
    } else {
        char* snapshot = cJSON_GetStringValue(cJSON_GetObjectItem(j_parameters, "snapshot"));
        cJSON* j_save_pre_restore_state = cJSON_GetObjectItem(j_parameters, "save_pre_restore_state");
        bool save_pre_restore_state = cJSON_IsBool(j_save_pre_restore_state) ? (bool) j_save_pre_restore_state->valueint : false;
        result = wdb_global_restore_backup(wdb, snapshot, save_pre_restore_state, output);
    }

    cJSON_Delete(j_parameters);
    return result;
}

bool process_dbsync_data(wdb_t * wdb, const struct kv * kv_value, const char * operation, const char * raw_data) {
    bool ret_val = false;
    const char * parse_error;
    cJSON * data = cJSON_ParseWithOpts(raw_data, &parse_error, true);
    if (NULL != data) {
        if (strcmp(operation, "INSERTED") == 0 || strcmp(operation, "MODIFIED") == 0) {
            ret_val = wdb_upsert_dbsync(wdb, kv_value, data);
        } else if (strcmp(operation, "DELETED") == 0) {
            wdb_delete_dbsync(wdb, kv_value, data);
            ret_val = true;
        } else {
            mdebug1("Invalid operation type: %s", operation);
        }
        cJSON_Delete(data);
    } else {
        mdebug1(DB_DELTA_PARSING_ERR);
        mdebug2("JSON error near: %s", parse_error);
    }
    return ret_val;
}

int wdb_parse_dbsync(wdb_t * wdb, char * input, char * output) {
    int ret_val = OS_INVALID;
    char *next = NULL;
    char *curr = input;
    if (next = strchr(curr, ' '), !next) {
        mdebug2("DBSYNC query: %s", input);
        snprintf(output, OS_MAXSTR + 1, "err Invalid dbsync query syntax, near '%.32s'", input);
        return ret_val;
    }

    char *table_key = curr;
    *next++ = '\0';
    curr = next;
    if (next = strchr(curr, ' '), !next) {
        mdebug2("DBSYNC query: %s", input);
        snprintf(output, OS_MAXSTR + 1, "err Invalid dbsync query syntax, near '%.32s'", input);
        return ret_val;
    }

    char *operation = curr;
    *next++ = '\0';
    curr = next;

    if (!strlen(curr)) {
        mdebug2("DBSYNC query: %s", input);
        snprintf(output, OS_MAXSTR + 1, "err Invalid dbsync query syntax, near '%.32s'", input);
        return ret_val;
    }

    char *data = curr;
    struct kv_list const *head = TABLE_MAP;
    while (NULL != head) {
        if (strncmp(head->current.key, table_key, OS_SIZE_256 - 1) == 0) {
            ret_val = process_dbsync_data(wdb, &head->current, operation, data) ? OS_SUCCESS : OS_INVALID;
            break;
        }
        head = head->next;
    }

    if (OS_SUCCESS == ret_val) {
        strcat(output, "ok ");
    } else {
        strcat(output, "err");
    }
    return ret_val;
}

int wdb_parse_task_upgrade(wdb_t* wdb, const cJSON *parameters, const char *command, char* output) {
    int result = OS_INVALID;
    int agent_id = OS_INVALID;
    char *node = NULL;
    char *module = NULL;

    cJSON *agent_id_json = cJSON_GetObjectItem(parameters, "agent");
    if (!agent_id_json || (agent_id_json->type != cJSON_Number)) {
        snprintf(output, OS_MAXSTR + 1, "err Error insert task: 'parsing agent error'");
        return OS_INVALID;
    }
    agent_id = agent_id_json->valueint;

    cJSON *node_json = cJSON_GetObjectItem(parameters, "node");
    if (!node_json || (node_json->type != cJSON_String)) {
        snprintf(output, OS_MAXSTR + 1, "err Error insert task: 'parsing node error'");
        return OS_INVALID;
    }
    node = node_json->valuestring;

    cJSON *module_json = cJSON_GetObjectItem(parameters, "module");
    if (!module_json || (module_json->type != cJSON_String)) {
        snprintf(output, OS_MAXSTR + 1, "err Error insert task: 'parsing module error'");
        return OS_INVALID;
    }
    module = module_json->valuestring;

    result = wdb_task_insert_task(wdb, agent_id, node, module, command);

    cJSON *response = cJSON_CreateObject();
    char *out = NULL;

    if (result >= 0) {
        cJSON_AddNumberToObject(response, "error", OS_SUCCESS);
        cJSON_AddNumberToObject(response, "task_id", result);
        result = OS_SUCCESS;
    } else {
        cJSON_AddNumberToObject(response, "error", result);
    }
    out = cJSON_PrintUnformatted(response);

    snprintf(output, OS_MAXSTR + 1, "ok %s", out);

    os_free(out);
    cJSON_Delete(response);

    return result;
}

int wdb_parse_task_upgrade_get_status(wdb_t* wdb, const cJSON *parameters, char* output) {
    int result = OS_INVALID;
    int agent_id = OS_INVALID;
    char *node = NULL;
    char *task_status = NULL;

    cJSON *agent_id_json = cJSON_GetObjectItem(parameters, "agent");
    if (!agent_id_json || (agent_id_json->type != cJSON_Number)) {
        snprintf(output, OS_MAXSTR + 1, "err Error get upgrade task status: 'parsing agent error'");
        return OS_INVALID;
    }
    agent_id = agent_id_json->valueint;

    cJSON *node_json = cJSON_GetObjectItem(parameters, "node");
    if (!node_json || (node_json->type != cJSON_String)) {
        snprintf(output, OS_MAXSTR + 1, "err Error get upgrade task status: 'parsing node error'");
        return OS_INVALID;
    }
    node = node_json->valuestring;

    result = wdb_task_get_upgrade_task_status(wdb, agent_id, node, &task_status);

    cJSON *response = cJSON_CreateObject();
    char *out = NULL;

    cJSON_AddNumberToObject(response, "error", result);
    if (result == OS_SUCCESS) {
        cJSON_AddStringToObject(response, "status", task_status);
    }
    out = cJSON_PrintUnformatted(response);

    snprintf(output, OS_MAXSTR + 1, "ok %s", out);

    os_free(out);
    cJSON_Delete(response);

    os_free(task_status);

    return result;
}

int wdb_parse_task_upgrade_update_status(wdb_t* wdb, const cJSON *parameters, char* output) {
    int result = OS_INVALID;
    int agent_id = OS_INVALID;
    char *node = NULL;
    char *status = NULL;
    char *error = NULL;

    cJSON *agent_id_json = cJSON_GetObjectItem(parameters, "agent");
    if (!agent_id_json || (agent_id_json->type != cJSON_Number)) {
        snprintf(output, OS_MAXSTR + 1, "err Error upgrade update status task: 'parsing agent error'");
        return OS_INVALID;
    }
    agent_id = agent_id_json->valueint;

    cJSON *node_json = cJSON_GetObjectItem(parameters, "node");
    if (!node_json || (node_json->type != cJSON_String)) {
        snprintf(output, OS_MAXSTR + 1, "err Error upgrade update status task: 'parsing node error'");
        return OS_INVALID;
    }
    node = node_json->valuestring;

    cJSON *status_json = cJSON_GetObjectItem(parameters, "status");
    if (!status_json || (status_json->type != cJSON_String)) {
        snprintf(output, OS_MAXSTR + 1, "err Error upgrade update status task: 'parsing status error'");
        return OS_INVALID;
    }
    status = status_json->valuestring;

    cJSON *error_json = cJSON_GetObjectItem(parameters, "error_msg");
    if (error_json && (error_json->type == cJSON_String)) {
        error = error_json->valuestring;
    }

    result = wdb_task_update_upgrade_task_status(wdb, agent_id, node, status, error);

    cJSON *response = cJSON_CreateObject();
    char *out = NULL;

    cJSON_AddNumberToObject(response, "error", result);
    out = cJSON_PrintUnformatted(response);

    snprintf(output, OS_MAXSTR + 1, "ok %s", out);

    os_free(out);
    cJSON_Delete(response);

    return result;
}

int wdb_parse_task_upgrade_result(wdb_t* wdb, const cJSON *parameters, char* output) {
    int result = OS_INVALID;
    int agent_id = OS_INVALID;
    char *node_result = NULL;
    char *module_result = NULL;
    char *command_result = NULL;
    char *status = NULL;
    char *error = NULL;
    int create_time = OS_INVALID;
    int last_update_time = OS_INVALID;

    cJSON *agent_id_json = cJSON_GetObjectItem(parameters, "agent");
    if (!agent_id_json || (agent_id_json->type != cJSON_Number)) {
        snprintf(output, OS_MAXSTR + 1, "err Error upgrade result task: 'parsing agent error'");
        return OS_INVALID;
    }
    agent_id = agent_id_json->valueint;

    result = wdb_task_get_upgrade_task_by_agent_id(wdb, agent_id, &node_result, &module_result, &command_result, &status, &error, &create_time, &last_update_time);

    cJSON *response = cJSON_CreateObject();
    char *out = NULL;

    if (result >= 0) {
        cJSON_AddNumberToObject(response, "error", OS_SUCCESS);
        cJSON_AddNumberToObject(response, "task_id", result);
        cJSON_AddStringToObject(response, "node", node_result);
        cJSON_AddStringToObject(response, "module", module_result);
        cJSON_AddStringToObject(response, "command", command_result);
        cJSON_AddStringToObject(response, "status", status);
        cJSON_AddStringToObject(response, "error_msg", error);
        cJSON_AddNumberToObject(response, "create_time", create_time);
        cJSON_AddNumberToObject(response, "update_time", last_update_time);
        result = OS_SUCCESS;
    } else {
        cJSON_AddNumberToObject(response, "error", result);
    }
    out = cJSON_PrintUnformatted(response);

    snprintf(output, OS_MAXSTR + 1, "ok %s", out);

    os_free(out);
    cJSON_Delete(response);

    os_free(node_result);
    os_free(module_result);
    os_free(command_result);
    os_free(status);
    os_free(error);

    return result;
}

int wdb_parse_task_upgrade_cancel_tasks(wdb_t* wdb, const cJSON *parameters, char* output) {
    int result = OS_INVALID;
    char *node = NULL;

    cJSON *node_json = cJSON_GetObjectItem(parameters, "node");
    if (!node_json || (node_json->type != cJSON_String)) {
        snprintf(output, OS_MAXSTR + 1, "err Error upgrade cancel task: 'parsing node error'");
        return OS_INVALID;
    }
    node = node_json->valuestring;

    result = wdb_task_cancel_upgrade_tasks(wdb, node);

    cJSON *response = cJSON_CreateObject();
    char *out = NULL;

    cJSON_AddNumberToObject(response, "error", result);
    out = cJSON_PrintUnformatted(response);

    snprintf(output, OS_MAXSTR + 1, "ok %s", out);

    os_free(out);
    cJSON_Delete(response);

    return result;
}

int wdb_parse_task_set_timeout(wdb_t* wdb, const cJSON *parameters, char* output) {
    int result = OS_INVALID;
    int now = OS_INVALID;
    int interval = OS_INVALID;
    time_t next_timeout = OS_INVALID;

    cJSON *now_json = cJSON_GetObjectItem(parameters, "now");
    if (!now_json || (now_json->type != cJSON_Number)) {
        snprintf(output, OS_MAXSTR + 1, "err Error set timeout task: 'parsing now error'");
        return OS_INVALID;
    }
    now = now_json->valueint;

    cJSON *interval_json = cJSON_GetObjectItem(parameters, "interval");
    if (!interval_json || (interval_json->type != cJSON_Number)) {
        snprintf(output, OS_MAXSTR + 1, "err Error set timeout task: 'parsing interval error'");
        return OS_INVALID;
    }
    interval = interval_json->valueint;

    next_timeout = now + interval;

    result = wdb_task_set_timeout_status(wdb, now, interval, &next_timeout);

    cJSON *response = cJSON_CreateObject();
    char *out = NULL;

    cJSON_AddNumberToObject(response, "error", result);
    if (result == OS_SUCCESS) {
        cJSON_AddNumberToObject(response, "timestamp", next_timeout);
    }
    out = cJSON_PrintUnformatted(response);

    snprintf(output, OS_MAXSTR + 1, "ok %s", out);

    os_free(out);
    cJSON_Delete(response);

    return result;
}

int wdb_parse_task_delete_old(wdb_t* wdb, const cJSON *parameters, char* output) {
    int result = OS_INVALID;
    int timestamp = OS_INVALID;

    cJSON *timestamp_json = cJSON_GetObjectItem(parameters, "timestamp");
    if (!timestamp_json || (timestamp_json->type != cJSON_Number)) {
        snprintf(output, OS_MAXSTR + 1, "err Error delete old task: 'parsing timestamp error'");
        return OS_INVALID;
    }
    timestamp = timestamp_json->valueint;

    result = wdb_task_delete_old_entries(wdb, timestamp);

    cJSON *response = cJSON_CreateObject();
    char *out = NULL;

    cJSON_AddNumberToObject(response, "error", result);
    out = cJSON_PrintUnformatted(response);

    snprintf(output, OS_MAXSTR + 1, "ok %s", out);

    os_free(out);
    cJSON_Delete(response);

    return result;
}<|MERGE_RESOLUTION|>--- conflicted
+++ resolved
@@ -752,20 +752,14 @@
             snprintf(output, OS_MAXSTR + 1, "err Invalid DB query syntax, near '%.32s'", query);
             result = OS_INVALID;
         }
-<<<<<<< HEAD
-        wdb_leave(wdb);
         if (result == OS_INVALID) {
             snprintf(path, sizeof(path), "%s/%s.db", WDB2_DIR, wdb->id);
             if (!w_is_file(path)) {
                 mwarn("DB(%s) not found. This behavior is unexpected, the database will be recreated.", path);
-                rwlock_lock_write(&pool_mutex);
                 wdb_close(wdb, FALSE);
-                rwlock_unlock(&pool_mutex);
-            }
-        }
-=======
+            }
+        }
         wdb_pool_leave(wdb);
->>>>>>> c6cceb94
         return result;
     } else if (strcmp(actor, "wazuhdb") == 0) {
         query = next;
@@ -1415,20 +1409,14 @@
             snprintf(output, OS_MAXSTR + 1, "err Invalid DB query syntax, near '%.32s'", query);
             result = OS_INVALID;
         }
-<<<<<<< HEAD
-        wdb_leave(wdb);
         if (result == OS_INVALID) {
-            snprintf(path, sizeof(path), "%s/%s.db", WDB2_DIR, WDB_GLOB_NAME);
+            snprintf(path, sizeof(path), "%s/%s.db", WDB2_DIR, wdb->id);
             if (!w_is_file(path)) {
                 mwarn("DB(%s) not found. This behavior is unexpected, the database will be recreated.", path);
-                rwlock_lock_write(&pool_mutex);
                 wdb_close(wdb, FALSE);
-                rwlock_unlock(&pool_mutex);
-            }
-        }
-=======
+            }
+        }
         wdb_pool_leave(wdb);
->>>>>>> c6cceb94
         return result;
     } else if (strcmp(actor, "task") == 0) {
         cJSON *parameters_json = NULL;
