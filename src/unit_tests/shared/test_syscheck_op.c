/*
 * Copyright (C) 2015-2019, Wazuh Inc.
 *
 * This program is free software; you can redistribute it
 * and/or modify it under the terms of the GNU General Public
 * License (version 2) as published by the FSF - Free Software
 * Foundation.
 */

#include <stdarg.h>
#include <stddef.h>
#include <setjmp.h>
#include <cmocka.h>


#include "../headers/syscheck_op.h"
#include "../analysisd/eventinfo.h"

#ifdef TEST_WINAGENT
#include "unit_tests/wrappers/shared/syscheck_op.h"
#endif

/* Auxiliar structs */

typedef struct __sk_decode_data_s {
    sk_sum_t sum;
    char *c_sum;
    char *w_sum;
}sk_decode_data_t;

typedef struct __sk_fill_event_s {
    sk_sum_t *sum;
    Eventinfo *lf;
    char *f_name;
}sk_fill_event_t;

typedef struct __sk_build_sum_s {
    sk_sum_t sum;
    char *output;
}sk_build_sum_t;

typedef struct __unescape_syscheck_field_data_s {
    char *input;
    char *output;
}unescape_syscheck_field_data_t;

/* wrappers */

int __wrap_rmdir_ex(const char *name) {
    int ret = mock();

    if(ret == -1) {
        errno = ENOTEMPTY;
    } else {
        errno = 0;
    }

    check_expected(name);
    return ret;
}

char ** __wrap_wreaddir(const char * name) {
    check_expected(name);
    return mock_type(char**);
}

void __wrap__mdebug1(const char * file, int line, const char * func, const char *msg, ...) {
    char formatted_msg[OS_MAXSTR];
    va_list args;

    va_start(args, msg);
    vsnprintf(formatted_msg, OS_MAXSTR, msg, args);
    va_end(args);

    check_expected(formatted_msg);
}

void __wrap__mdebug2(const char * file, int line, const char * func, const char *msg, ...) {
    char formatted_msg[OS_MAXSTR];
    va_list args;

    va_start(args, msg);
    vsnprintf(formatted_msg, OS_MAXSTR, msg, args);
    va_end(args);

    check_expected(formatted_msg);
}

void __wrap__mwarn(const char * file, int line, const char * func, const char *msg, ...) {
    char formatted_msg[OS_MAXSTR];
    va_list args;

    va_start(args, msg);
    vsnprintf(formatted_msg, OS_MAXSTR, msg, args);
    va_end(args);

    check_expected(formatted_msg);
}

void __wrap__merror(const char * file, int line, const char * func, const char *msg, ...) {
    char formatted_msg[OS_MAXSTR];
    va_list args;

    va_start(args, msg);
    vsnprintf(formatted_msg, OS_MAXSTR, msg, args);
    va_end(args);

    check_expected(formatted_msg);
}

struct group *__wrap_getgrgid(gid_t gid) {
    return mock_ptr_type(struct group*);
}

#ifndef TEST_WINAGENT
extern cJSON * __real_cJSON_CreateArray(void);
CJSON_PUBLIC(cJSON *) __wrap_cJSON_CreateArray(void) {
    return mock_type(CJSON_PUBLIC(cJSON *));
}
extern cJSON * __real_cJSON_CreateObject(void);
CJSON_PUBLIC(cJSON *) __wrap_cJSON_CreateObject(void) {
    return mock_type(CJSON_PUBLIC(cJSON *));
}
#else
// CJSON calling convention is __stdcall instead of __cdecl
cJSON * __stdcall __real_cJSON_CreateArray(void);
cJSON * __stdcall __wrap_cJSON_CreateArray(void) {
    return mock_type(cJSON *);
}

cJSON * __stdcall __real_cJSON_CreateObject(void);
cJSON * __stdcall __wrap_cJSON_CreateObject(void) {
    return mock_type(cJSON *);
}
#endif

extern void __real_wstr_split(char *str, char *delim, char *replace_delim, int occurrences, char ***splitted_str);
void __wrap_wstr_split(char *str, char *delim, char *replace_delim, int occurrences, char ***splitted_str) {
    if(mock()) {
        __real_wstr_split(str, delim, replace_delim, occurrences, splitted_str);
    } else {
        *splitted_str = NULL;
    }
}

int __wrap_OS_ConnectUnixDomain(const char *path, int type, int max_msg_size) {
    check_expected(path);
    check_expected(type);
    check_expected(max_msg_size);

    return mock();
}

int __wrap_OS_SendSecureTCP(int sock, uint32_t size, const void * msg) {
    check_expected(sock);
    check_expected(size);
    check_expected(msg);

    return mock();
}

// TODO: Test solaris version of this wrapper.
#ifdef SOLARIS
struct passwd **__wrap_getpwuid_r(uid_t uid, struct passwd *pwd,
                                  char *buf, size_t buflen) {
    #if defined(TEST_SERVER) || defined(TEST_AGENT)
        pwd->pw_name = mock_type(char*);

        return mock_type(struct passwd*);
    #else // TEST_WINAGENT
        // Leave empty wrapper since avoiding compile will bring problems with cmocka
        return NULL;
    #endif
}
#else
int __wrap_getpwuid_r(uid_t uid, struct passwd *pwd,
                      char *buf, size_t buflen, struct passwd **result) {

    #if defined(TEST_SERVER) || defined(TEST_AGENT)
        pwd->pw_name = mock_type(char*);
        *result = mock_type(struct passwd*);

        return mock();
    #else // TEST_WINAGENT
        // Leave empty wrapper since avoiding compile will bring problems with cmocka
        return 0;
    #endif
}
#endif

#ifdef TEST_WINAGENT
size_t __wrap_syscom_dispatch(char * command, char ** output) {
    check_expected(command);

    *output = mock_type(char*);
    return mock();
}
#else
int __wrap_sysconf() {
    return mock();
}
#endif

/* setup/teardown */
static int teardown_string(void **state) {
    free(*state);
    return 0;
}

<<<<<<< HEAD
=======
#ifdef TEST_WINAGENT
>>>>>>> 3fd4d660
static int setup_string_array(void **state) {
    char **array = calloc(10, sizeof(char*));

    if(array == NULL)
        return -1;

    *state = array;

    return 0;
}

static int teardown_string_array(void **state) {
    char **array = *state;

    free_strarray(array);

    return 0;
}
<<<<<<< HEAD
=======
#endif
>>>>>>> 3fd4d660

#if defined(TEST_SERVER)
static int setup_sk_decode(void **state) {
    sk_decode_data_t *data = calloc(1, sizeof(sk_decode_data_t));

    if(!data) {
        return -1;
    }

    *state = data;
    return 0;
}
<<<<<<< HEAD

static int teardown_sk_decode(void **state) {
    sk_decode_data_t *data = *state;

    if(data) {
        sk_sum_clean(&data->sum);

        if(data->c_sum)
            free(data->c_sum);

        if(data->w_sum)
            free(data->w_sum);

        free(data);
    }
    return 0;
}


static int setup_sk_fill_event(void **state) {
    sk_fill_event_t* data = calloc(1, sizeof(sk_fill_event_t));

    if(!data) {
        return -1;
    }

    if(data->lf = calloc(1, sizeof(Eventinfo)), data->lf == NULL) {
        return -1;
    }

    if(data->lf->fields = calloc(FIM_NFIELDS, sizeof(DynamicField)), !data->lf->fields)
        return -1;

    data->lf->nfields = FIM_NFIELDS;

=======

static int teardown_sk_decode(void **state) {
    sk_decode_data_t *data = *state;

    if(data) {
        sk_sum_clean(&data->sum);

        if(data->c_sum)
            free(data->c_sum);

        if(data->w_sum)
            free(data->w_sum);

        free(data);
    }
    return 0;
}


static int setup_sk_fill_event(void **state) {
    sk_fill_event_t* data = calloc(1, sizeof(sk_fill_event_t));

    if(!data) {
        return -1;
    }

    if(data->lf = calloc(1, sizeof(Eventinfo)), data->lf == NULL) {
        return -1;
    }

    if(data->lf->fields = calloc(FIM_NFIELDS, sizeof(DynamicField)), !data->lf->fields)
        return -1;

    data->lf->nfields = FIM_NFIELDS;

>>>>>>> 3fd4d660
    if(data->sum = calloc(1, sizeof(sk_sum_t)), data->sum == NULL) {
        return -1;
    }

    *state = data;
    return 0;
}

static int teardown_sk_fill_event(void **state) {
    sk_fill_event_t* data = *state;

    if(data){
        free(data->f_name);

        free(data->sum);
        // sk_sum_clean(&data->sum);
        Free_Eventinfo(data->lf);
        free(data);
    }
    return 0;
}

static int setup_sk_build_sum(void **state) {
    sk_build_sum_t* data = calloc(1, sizeof(sk_build_sum_t));

    if(!data) {
        return -1;
    }

    if(data->output = calloc(OS_MAXSTR, sizeof(char)), !data->output)
        return -1;

    *state = data;
    return 0;
}

static int teardown_sk_build_sum(void **state) {
    sk_build_sum_t* data = *state;

    if(data){
        free(data->output);
        // sk_sum_clean(&data->sum);

        free(data);
    }
    return 0;
}
#endif
#ifndef TEST_WINAGENT
static int setup_unescape_syscheck_field(void **state) {
    *state = calloc(1, sizeof(unescape_syscheck_field_data_t));

    if(!*state) {
        return -1;
    }
    return 0;
}

static int teardown_unescape_syscheck_field(void **state) {
    unescape_syscheck_field_data_t *data = *state;

    if(data) {
        free(data->input);
        free(data->output);
        free(data);
    }
    return 0;
}
#endif

static int teardown_cjson(void **state) {
    cJSON *array = *state;

    cJSON_Delete(array);

    return 0;
}

/* Tests */

/* delete_target_file tests */
#ifndef TEST_WINAGENT
static void test_delete_target_file_success(void **state) {
    int ret = -1;
    char *path = "/test_file.tmp";

    expect_string(__wrap_rmdir_ex, name, "/var/ossec/queue/diff/local/test_file.tmp");
    will_return(__wrap_rmdir_ex, 0);

    ret = delete_target_file(path);

    assert_int_equal(ret, 0);
}

static void test_delete_target_file_rmdir_ex_error(void **state) {
    int ret = -1;
    char *path = "/test_file.tmp";

    expect_string(__wrap_rmdir_ex, name, "/var/ossec/queue/diff/local/test_file.tmp");
    will_return(__wrap_rmdir_ex, -1);

    ret = delete_target_file(path);

    assert_int_equal(ret, 1);
}
#else
static void test_delete_target_file_success(void **state) {
    int ret = -1;
    char *path = "c:\\test_file.tmp";

    expect_string(__wrap_rmdir_ex, name, "queue/diff\\local\\c\\test_file.tmp");
    will_return(__wrap_rmdir_ex, 0);

    expect_string(__wrap_wreaddir, name, "queue/diff\\local\\c");
    will_return(__wrap_wreaddir, NULL);

    expect_string(__wrap__mdebug1, formatted_msg, "Removing empty directory 'queue/diff\\local\\c'.");

    expect_string(__wrap_rmdir_ex, name, "queue/diff\\local\\c");
    will_return(__wrap_rmdir_ex, 0);

    ret = delete_target_file(path);

    assert_int_equal(ret, 0);
}

static void test_delete_target_file_rmdir_ex_error(void **state) {
    int ret = -1;
    char *path = "c:\\test_file.tmp";

    expect_string(__wrap_rmdir_ex, name, "queue/diff\\local\\c\\test_file.tmp");
    will_return(__wrap_rmdir_ex, -1);

    ret = delete_target_file(path);

    assert_int_equal(ret, 1);
}
#endif

/* escape_syscheck_field tests */
static void test_escape_syscheck_field_escape_all(void **state) {
    char *input = "This is: a test string!!";
    char *output = NULL;

    output = escape_syscheck_field(input);

    *state = output;

    assert_string_equal(output, "This\\ is\\:\\ a\\ test\\ string\\!\\!");
}

static void test_escape_syscheck_field_null_input(void **state) {
    char *output;

    output = (char*)0xFFFF;
    output = escape_syscheck_field(NULL);

    assert_null(output);
}

/* normalize_path tests */
static void test_normalize_path_success(void **state) {
    char *test_string = strdup("C:\\Regular/windows/path\\");
    *state = test_string;

    normalize_path(test_string);

    assert_string_equal(test_string, "C:\\Regular\\windows\\path\\");
}

static void test_normalize_path_linux_dir(void **state) {
    char *test_string = strdup("/var/ossec/unchanged/path");

    if(test_string != NULL) {
        *state = test_string;
    } else {
        fail();
    }

    normalize_path(test_string);

    assert_string_equal(test_string, "/var/ossec/unchanged/path");
}

static void test_normalize_path_null_input(void **state) {
    char *test_string = NULL;

    expect_assert_failure(normalize_path(test_string));
}

/* remove_empty_folders tests */
static void test_remove_empty_folders_success(void **state) {
    #ifndef TEST_WINAGENT
    char *input = "/var/ossec/queue/diff/local/test-dir/";
    char *first_subdir = "/var/ossec/queue/diff/local/test-dir";
    #else
    char *input = "queue/diff\\local\\test-dir\\";
    char *first_subdir = "queue/diff\\local\\test-dir";
    #endif
    int ret = -1;
    char message[OS_SIZE_1024];

    expect_string(__wrap_wreaddir, name, first_subdir);
    will_return(__wrap_wreaddir, NULL);

    snprintf(message, OS_SIZE_1024, "Removing empty directory '%s'.", first_subdir);
    expect_string(__wrap__mdebug1, formatted_msg, message);

    expect_string(__wrap_rmdir_ex, name, first_subdir);
    will_return(__wrap_rmdir_ex, 0);

    ret = remove_empty_folders(input);

    assert_int_equal(ret, 0);
}

static void test_remove_empty_folders_recursive_success(void **state) {
    #ifndef TEST_WINAGENT
    char *input = "/var/ossec/queue/diff/local/dir1/dir2/";
    static const char *parent_dirs[] = {
        "/var/ossec/queue/diff/local/dir1/dir2",
        "/var/ossec/queue/diff/local/dir1"
    };
    #else
    char *input = "queue/diff\\local\\dir1\\dir2\\";
    static const char *parent_dirs[] = {
        "queue/diff\\local\\dir1\\dir2",
        "queue/diff\\local\\dir1"
    };
    #endif
    char messages[2][OS_SIZE_1024];
    int ret = -1;

    snprintf(messages[0], OS_SIZE_1024, "Removing empty directory '%s'.", parent_dirs[0]);
    snprintf(messages[1], OS_SIZE_1024, "Removing empty directory '%s'.", parent_dirs[1]);

    // Remove dir2
    expect_string(__wrap_wreaddir, name, parent_dirs[0]);
    will_return(__wrap_wreaddir, NULL);

    expect_string(__wrap__mdebug1, formatted_msg, messages[0]);

    expect_string(__wrap_rmdir_ex, name, parent_dirs[0]);
    will_return(__wrap_rmdir_ex, 0);

    // Remove dir1
    expect_string(__wrap_wreaddir, name, parent_dirs[1]);
    will_return(__wrap_wreaddir, NULL);

    expect_string(__wrap__mdebug1, formatted_msg, messages[1]);

    expect_string(__wrap_rmdir_ex, name, parent_dirs[1]);
    will_return(__wrap_rmdir_ex, 0);

    ret = remove_empty_folders(input);

    assert_int_equal(ret, 0);
}

static void test_remove_empty_folders_null_input(void **state) {
    expect_assert_failure(remove_empty_folders(NULL));
}

// TODO: Validate this condition is required to be tested
static void test_remove_empty_folders_relative_path(void **state) {
    #ifndef TEST_WINAGENT
    char *input = "./local/test-dir/";
    const static char *parent_dirs[] = {"./local/test-dir", "./local", "."};
    #else
    char *input = ".\\local\\test-dir\\";
    const static char *parent_dirs[] = {".\\local\\test-dir", ".\\local", "."};
    #endif
    char messages[3][OS_SIZE_1024];
    int ret = -1;

    snprintf(messages[0], OS_SIZE_1024, "Removing empty directory '%s'.", parent_dirs[0]);
    snprintf(messages[1], OS_SIZE_1024, "Removing empty directory '%s'.", parent_dirs[1]);
    snprintf(messages[2], OS_SIZE_1024, "Removing empty directory '%s'.", parent_dirs[2]);

    expect_string(__wrap_wreaddir, name, parent_dirs[0]);
    expect_string(__wrap_wreaddir, name, parent_dirs[1]);
    expect_string(__wrap_wreaddir, name, parent_dirs[2]);
    will_return_always(__wrap_wreaddir, NULL);

    expect_string(__wrap__mdebug1, formatted_msg, messages[0]);
    expect_string(__wrap__mdebug1, formatted_msg, messages[1]);
    expect_string(__wrap__mdebug1, formatted_msg, messages[2]);

    expect_string(__wrap_rmdir_ex, name, parent_dirs[0]);
    expect_string(__wrap_rmdir_ex, name, parent_dirs[1]);
    expect_string(__wrap_rmdir_ex, name, parent_dirs[2]);
    will_return_always(__wrap_rmdir_ex, 0);

    ret = remove_empty_folders(input);

    assert_int_equal(ret, 0);
}

// TODO: Validate this condition is required to be tested
static void test_remove_empty_folders_absolute_path(void **state) {
    int ret = -1;
    #ifndef TEST_WINAGENT
    char *input = "/home/user1/";
    static const char *parent_dirs[] = {
        "/home/user1",
        "/home",
        ""
    };
    #else
    char *input = "c:\\home\\user1\\";
    static const char *parent_dirs[] = {
        "c:\\home\\user1",
        "c:\\home",
        "c:"
    };
    #endif
    char messages[3][OS_SIZE_1024];

    snprintf(messages[0], OS_SIZE_1024, "Removing empty directory '%s'.", parent_dirs[0]);
    snprintf(messages[1], OS_SIZE_1024, "Removing empty directory '%s'.", parent_dirs[1]);
    snprintf(messages[2], OS_SIZE_1024, "Removing empty directory '%s'.", parent_dirs[2]);

    expect_string(__wrap_wreaddir, name, parent_dirs[0]);
    expect_string(__wrap_wreaddir, name, parent_dirs[1]);
    expect_string(__wrap_wreaddir, name, parent_dirs[2]);
    will_return_always(__wrap_wreaddir, NULL);

    expect_string(__wrap__mdebug1, formatted_msg, messages[0]);
    expect_string(__wrap__mdebug1, formatted_msg, messages[1]);
    expect_string(__wrap__mdebug1, formatted_msg, messages[2]);

    expect_string(__wrap_rmdir_ex, name, parent_dirs[0]);
    expect_string(__wrap_rmdir_ex, name, parent_dirs[1]);
    expect_string(__wrap_rmdir_ex, name, parent_dirs[2]);
    will_return_always(__wrap_rmdir_ex, 0);

    ret = remove_empty_folders(input);

    assert_int_equal(ret, 0);
}

static void test_remove_empty_folders_non_empty_dir(void **state) {
    #ifndef TEST_WINAGENT
    char *input = "/var/ossec/queue/diff/local/test-dir/";
    static const char *parent_dir = "/var/ossec/queue/diff/local/test-dir";
    #else
    char *input = "queue/diff\\local\\c\\test-dir\\";
    static const char *parent_dir = "queue/diff\\local\\c\\test-dir";
    #endif
    int ret = -1;
    char **subdir;

    if(subdir = calloc(2, sizeof(char*)), !subdir)
        fail();

    subdir[0] = strdup("some-file.tmp");
    subdir[1] = NULL;

    expect_string(__wrap_wreaddir, name, parent_dir);
    will_return(__wrap_wreaddir, subdir);

    ret = remove_empty_folders(input);

    assert_int_equal(ret, 0);
}

static void test_remove_empty_folders_error_removing_dir(void **state) {
    #ifndef TEST_WINAGENT
    char *input = "/var/ossec/queue/diff/local/test-dir/";
    static const char *parent_dir = "/var/ossec/queue/diff/local/test-dir";
    #else
    char *input = "queue/diff\\local\\test-dir\\";
    static const char *parent_dir = "queue/diff\\local\\test-dir";
    #endif
    int ret = -1;
    char remove_dir_message[OS_SIZE_1024];
    char dir_not_deleted_message[OS_SIZE_1024];

    expect_string(__wrap_wreaddir, name, parent_dir);
    will_return(__wrap_wreaddir, NULL);

    snprintf(remove_dir_message, OS_SIZE_1024, "Removing empty directory '%s'.", parent_dir);
    expect_string(__wrap__mdebug1, formatted_msg, remove_dir_message);

    expect_string(__wrap_rmdir_ex, name, parent_dir);
    will_return(__wrap_rmdir_ex, -1);

    snprintf(dir_not_deleted_message, OS_SIZE_1024,
        "Empty directory '%s' couldn't be deleted. ('Directory not empty')", parent_dir);
    expect_string(__wrap__mwarn, formatted_msg, dir_not_deleted_message);

    ret = remove_empty_folders(input);

    assert_int_equal(ret, 1);
}

#if defined(TEST_SERVER)
/* sk_decode_sum tests */
static void test_sk_decode_sum_no_decode(void **state) {
    sk_decode_data_t *data = *state;

    int ret = sk_decode_sum(&data->sum, "-1", NULL);

    assert_int_equal(ret, 1);
}

static void test_sk_decode_sum_deleted_file(void **state) {
    sk_decode_data_t *data = *state;
    int ret = 123456789;

    data->c_sum = strdup("-1");

    ret = sk_decode_sum(&data->sum, data->c_sum, NULL);

    assert_int_equal(ret, 1);
}

static void test_sk_decode_sum_no_perm(void **state) {
    sk_decode_data_t *data = *state;
    int ret = 123456789;

    data->c_sum = strdup("size");

    ret = sk_decode_sum(&data->sum, data->c_sum, NULL);

    assert_int_equal(ret, -1);
    assert_ptr_equal(data->sum.size, data->c_sum);
}

static void test_sk_decode_sum_missing_separator(void **state) {
    sk_decode_data_t *data = *state;
    int ret = 123456789;

    data->c_sum = strdup("size:");

    ret = sk_decode_sum(&data->sum, data->c_sum, NULL);

    assert_int_equal(ret, -1);
    assert_string_equal(data->sum.size, data->c_sum);
}

static void test_sk_decode_sum_no_uid(void **state) {
    sk_decode_data_t *data = *state;
    int ret = 123456789;

    data->c_sum = strdup("size::");

    ret = sk_decode_sum(&data->sum, data->c_sum, NULL);

    assert_int_equal(ret, -1);
    assert_string_equal(data->sum.size, "size");
}

static void test_sk_decode_sum_no_gid(void **state) {
    sk_decode_data_t *data = *state;
    int ret = 123456789;

    data->c_sum = strdup("size:1234:uid");

    ret = sk_decode_sum(&data->sum, data->c_sum, NULL);

    assert_int_equal(ret, -1);
    assert_string_equal(data->sum.size, "size");
    assert_int_equal(data->sum.perm, 1234);
    assert_string_equal(data->sum.uid, "uid");
}

static void test_sk_decode_sum_no_md5(void **state) {
    sk_decode_data_t *data = *state;
    int ret = 123456789;

    data->c_sum = strdup("size:1234:uid:gid");

    ret = sk_decode_sum(&data->sum, data->c_sum, NULL);

    assert_int_equal(ret, -1);
    assert_string_equal(data->sum.size, "size");
    assert_int_equal(data->sum.perm, 1234);
    assert_string_equal(data->sum.uid, "uid");
    assert_string_equal(data->sum.gid, "gid");
}

static void test_sk_decode_sum_no_sha1(void **state) {
    sk_decode_data_t *data = *state;
    int ret = 123456789;

    data->c_sum = strdup("size:1234:uid:gid:"
                        "3691689a513ace7e508297b583d7050d");

    ret = sk_decode_sum(&data->sum, data->c_sum, NULL);

    assert_int_equal(ret, -1);
    assert_string_equal(data->sum.size, "size");
    assert_int_equal(data->sum.perm, 1234);
    assert_string_equal(data->sum.uid, "uid");
    assert_string_equal(data->sum.gid, "gid");
    assert_string_equal(data->sum.md5, "3691689a513ace7e508297b583d7050d");
}

static void test_sk_decode_sum_no_new_fields(void **state) {
    sk_decode_data_t *data = *state;
    int ret = 123456789;

    data->c_sum = strdup("size:1234:uid:gid:"
                        "3691689a513ace7e508297b583d7050d:"
                        "07f05add1049244e7e71ad0f54f24d8094cd8f8b");

    ret = sk_decode_sum(&data->sum, data->c_sum, NULL);

    assert_int_equal(ret, 0);
    assert_string_equal(data->sum.size, "size");
    assert_int_equal(data->sum.perm, 1234);
    assert_string_equal(data->sum.uid, "uid");
    assert_string_equal(data->sum.gid, "gid");
    assert_string_equal(data->sum.md5, "3691689a513ace7e508297b583d7050d");
    assert_string_equal(data->sum.sha1, "07f05add1049244e7e71ad0f54f24d8094cd8f8b");
}

static void test_sk_decode_sum_win_perm_string(void **state) {
    sk_decode_data_t *data = *state;
    int ret = 123456789;

    data->c_sum = strdup("size:win_perm:uid:gid:"
                        "3691689a513ace7e508297b583d7050d:"
                        "07f05add1049244e7e71ad0f54f24d8094cd8f8b");

    ret = sk_decode_sum(&data->sum, data->c_sum, NULL);

    assert_int_equal(ret, 0);
    assert_string_equal(data->sum.size, "size");
    assert_string_equal(data->sum.win_perm, "win_perm");
    assert_string_equal(data->sum.uid, "uid");
    assert_string_equal(data->sum.gid, "gid");
    assert_string_equal(data->sum.md5, "3691689a513ace7e508297b583d7050d");
    assert_string_equal(data->sum.sha1, "07f05add1049244e7e71ad0f54f24d8094cd8f8b");

}

static void test_sk_decode_sum_win_perm_encoded(void **state) {
    sk_decode_data_t *data = *state;
    int ret = 123456789;

    data->c_sum = strdup("size:|account,0,4:uid:gid:"
                        "3691689a513ace7e508297b583d7050d:"
                        "07f05add1049244e7e71ad0f54f24d8094cd8f8b");

    ret = sk_decode_sum(&data->sum, data->c_sum, NULL);

    assert_int_equal(ret, 0);
    assert_string_equal(data->sum.size, "size");
    assert_string_equal(data->sum.win_perm, "account (allowed): append_data");
    assert_string_equal(data->sum.uid, "uid");
    assert_string_equal(data->sum.gid, "gid");
    assert_string_equal(data->sum.md5, "3691689a513ace7e508297b583d7050d");
    assert_string_equal(data->sum.sha1, "07f05add1049244e7e71ad0f54f24d8094cd8f8b");
}

static void test_sk_decode_sum_no_gname(void **state) {
    sk_decode_data_t *data = *state;
    int ret = 123456789;

    data->c_sum = strdup("size:1234:uid:gid:"
                        "3691689a513ace7e508297b583d7050d:"
                        "07f05add1049244e7e71ad0f54f24d8094cd8f8b:");

    ret = sk_decode_sum(&data->sum, data->c_sum, NULL);

    assert_int_equal(ret, -1);
    assert_string_equal(data->sum.size, "size");
    assert_int_equal(data->sum.perm, 1234);
    assert_string_equal(data->sum.uid, "uid");
    assert_string_equal(data->sum.gid, "gid");
    assert_string_equal(data->sum.md5, "3691689a513ace7e508297b583d7050d");
    assert_string_equal(data->sum.sha1, "07f05add1049244e7e71ad0f54f24d8094cd8f8b");
}

static void test_sk_decode_sum_no_uname(void **state) {
    sk_decode_data_t *data = *state;
    int ret = 123456789;

    data->c_sum = strdup("size:1234:uid:gid:"
                        "3691689a513ace7e508297b583d7050d:"
                        "07f05add1049244e7e71ad0f54f24d8094cd8f8b:"
                        ":gname");

    ret = sk_decode_sum(&data->sum, data->c_sum, NULL);

    assert_int_equal(ret, -1);
    assert_string_equal(data->sum.size, "size");
    assert_int_equal(data->sum.perm, 1234);
    assert_string_equal(data->sum.uid, "uid");
    assert_string_equal(data->sum.gid, "gid");
    assert_string_equal(data->sum.md5, "3691689a513ace7e508297b583d7050d");
    assert_string_equal(data->sum.sha1, "07f05add1049244e7e71ad0f54f24d8094cd8f8b");
    assert_string_equal(data->sum.gname, "gname");
}

static void test_sk_decode_sum_no_mtime(void **state) {
    sk_decode_data_t *data = *state;
    int ret = 123456789;

    data->c_sum = strdup("size:1234:uid:gid:"
                        "3691689a513ace7e508297b583d7050d:"
                        "07f05add1049244e7e71ad0f54f24d8094cd8f8b:"
                        "uname:gname");

    ret = sk_decode_sum(&data->sum, data->c_sum, NULL);

    assert_int_equal(ret, -1);
    assert_string_equal(data->sum.size, "size");
    assert_int_equal(data->sum.perm, 1234);
    assert_string_equal(data->sum.uid, "uid");
    assert_string_equal(data->sum.gid, "gid");
    assert_string_equal(data->sum.md5, "3691689a513ace7e508297b583d7050d");
    assert_string_equal(data->sum.sha1, "07f05add1049244e7e71ad0f54f24d8094cd8f8b");
    assert_string_equal(data->sum.gname, "gname");
    assert_string_equal(data->sum.uname, "uname");
}

static void test_sk_decode_sum_no_inode(void **state) {
    sk_decode_data_t *data = *state;
    int ret = 123456789;

    data->c_sum = strdup("size:1234:uid:gid:"
                        "3691689a513ace7e508297b583d7050d:"
                        "07f05add1049244e7e71ad0f54f24d8094cd8f8b:"
                        "uname:gname:2345");

    ret = sk_decode_sum(&data->sum, data->c_sum, NULL);

    assert_int_equal(ret, -1);
    assert_string_equal(data->sum.size, "size");
    assert_int_equal(data->sum.perm, 1234);
    assert_string_equal(data->sum.uid, "uid");
    assert_string_equal(data->sum.gid, "gid");
    assert_string_equal(data->sum.md5, "3691689a513ace7e508297b583d7050d");
    assert_string_equal(data->sum.sha1, "07f05add1049244e7e71ad0f54f24d8094cd8f8b");
    assert_string_equal(data->sum.gname, "gname");
    assert_string_equal(data->sum.uname, "uname");
}

static void test_sk_decode_sum_no_sha256(void **state) {
    sk_decode_data_t *data = *state;
    int ret = 123456789;

    data->c_sum = strdup("size:1234:uid:gid:"
                        "3691689a513ace7e508297b583d7050d:"
                        "07f05add1049244e7e71ad0f54f24d8094cd8f8b:"
                        "uname:gname:2345:3456");

    ret = sk_decode_sum(&data->sum, data->c_sum, NULL);

    assert_int_equal(ret, 0);
    assert_string_equal(data->sum.size, "size");
    assert_int_equal(data->sum.perm, 1234);
    assert_string_equal(data->sum.uid, "uid");
    assert_string_equal(data->sum.gid, "gid");
    assert_string_equal(data->sum.md5, "3691689a513ace7e508297b583d7050d");
    assert_string_equal(data->sum.sha1, "07f05add1049244e7e71ad0f54f24d8094cd8f8b");
    assert_string_equal(data->sum.gname, "gname");
    assert_string_equal(data->sum.uname, "uname");
    assert_null(data->sum.sha256);
}

static void test_sk_decode_sum_empty_sha256(void **state) {
    sk_decode_data_t *data = *state;
    int ret = 123456789;

    data->c_sum = strdup("size:1234:uid:gid:"
                        "3691689a513ace7e508297b583d7050d:"
                        "07f05add1049244e7e71ad0f54f24d8094cd8f8b:"
                        "uname:gname:2345:3456::");

    ret = sk_decode_sum(&data->sum, data->c_sum, NULL);

    assert_int_equal(ret, 0);
    assert_string_equal(data->sum.size, "size");
    assert_int_equal(data->sum.perm, 1234);
    assert_string_equal(data->sum.uid, "uid");
    assert_string_equal(data->sum.gid, "gid");
    assert_string_equal(data->sum.md5, "3691689a513ace7e508297b583d7050d");
    assert_string_equal(data->sum.sha1, "07f05add1049244e7e71ad0f54f24d8094cd8f8b");
    assert_string_equal(data->sum.gname, "gname");
    assert_string_equal(data->sum.uname, "uname");
    assert_string_equal(data->sum.sha256, "");
    assert_int_equal(data->sum.mtime, 2345);
    assert_int_equal(data->sum.inode, 3456);
}

static void test_sk_decode_sum_no_attributes(void **state) {
    sk_decode_data_t *data = *state;
    int ret = 123456789;

    data->c_sum = strdup("size:1234:uid:gid:"
                        "3691689a513ace7e508297b583d7050d:"
                        "07f05add1049244e7e71ad0f54f24d8094cd8f8b:"
                        "uname:gname:2345:3456:"
                        "672a8ceaea40a441f0268ca9bbb33e99f9643c6262667b61fbe57694df224d40");

    ret = sk_decode_sum(&data->sum, data->c_sum, NULL);

    assert_int_equal(ret, 0);
    assert_string_equal(data->sum.size, "size");
    assert_int_equal(data->sum.perm, 1234);
    assert_string_equal(data->sum.uid, "uid");
    assert_string_equal(data->sum.gid, "gid");
    assert_string_equal(data->sum.md5, "3691689a513ace7e508297b583d7050d");
    assert_string_equal(data->sum.sha1, "07f05add1049244e7e71ad0f54f24d8094cd8f8b");
    assert_string_equal(data->sum.gname, "gname");
    assert_string_equal(data->sum.uname, "uname");
    assert_string_equal(data->sum.sha256, "672a8ceaea40a441f0268ca9bbb33e99f9643c6262667b61fbe57694df224d40");
    assert_int_equal(data->sum.mtime, 2345);
    assert_int_equal(data->sum.inode, 3456);
}

static void test_sk_decode_sum_non_numeric_attributes(void **state) {
    sk_decode_data_t *data = *state;
    int ret = 123456789;

    data->c_sum = strdup("size:1234:uid:gid:"
                        "3691689a513ace7e508297b583d7050d:"
                        "07f05add1049244e7e71ad0f54f24d8094cd8f8b:"
                        "uname:gname:2345:3456:"
                        "672a8ceaea40a441f0268ca9bbb33e99f9643c6262667b61fbe57694df224d40:"
                        "attributes");

    ret = sk_decode_sum(&data->sum, data->c_sum, NULL);

    assert_int_equal(ret, 0);
    assert_string_equal(data->sum.size, "size");
    assert_int_equal(data->sum.perm, 1234);
    assert_string_equal(data->sum.uid, "uid");
    assert_string_equal(data->sum.gid, "gid");
    assert_string_equal(data->sum.md5, "3691689a513ace7e508297b583d7050d");
    assert_string_equal(data->sum.sha1, "07f05add1049244e7e71ad0f54f24d8094cd8f8b");
    assert_string_equal(data->sum.gname, "gname");
    assert_string_equal(data->sum.uname, "uname");
    assert_string_equal(data->sum.sha256, "672a8ceaea40a441f0268ca9bbb33e99f9643c6262667b61fbe57694df224d40");
    assert_int_equal(data->sum.mtime, 2345);
    assert_int_equal(data->sum.inode, 3456);
    assert_string_equal(data->sum.attributes, "attributes");
}

static void test_sk_decode_sum_win_encoded_attributes(void **state) {
    sk_decode_data_t *data = *state;
    int ret = 123456789;

    data->c_sum = strdup("size:1234:uid:gid:"
                        "3691689a513ace7e508297b583d7050d:"
                        "07f05add1049244e7e71ad0f54f24d8094cd8f8b:"
                        "uname:gname:2345:3456:"
                        "672a8ceaea40a441f0268ca9bbb33e99f9643c6262667b61fbe57694df224d40:"
                        "1");

    ret = sk_decode_sum(&data->sum, data->c_sum, NULL);

    assert_int_equal(ret, 0);
    assert_string_equal(data->sum.size, "size");
    assert_int_equal(data->sum.perm, 1234);
    assert_string_equal(data->sum.uid, "uid");
    assert_string_equal(data->sum.gid, "gid");
    assert_string_equal(data->sum.md5, "3691689a513ace7e508297b583d7050d");
    assert_string_equal(data->sum.sha1, "07f05add1049244e7e71ad0f54f24d8094cd8f8b");
    assert_string_equal(data->sum.gname, "gname");
    assert_string_equal(data->sum.uname, "uname");
    assert_string_equal(data->sum.sha256, "672a8ceaea40a441f0268ca9bbb33e99f9643c6262667b61fbe57694df224d40");
    assert_int_equal(data->sum.mtime, 2345);
    assert_int_equal(data->sum.inode, 3456);
    assert_string_equal(data->sum.attributes, "READONLY");
}

static void test_sk_decode_sum_extra_data_empty(void **state) {
    sk_decode_data_t *data = *state;
    int ret = 123456789;

    data->c_sum = strdup("size:1234:uid:gid:"
                        "3691689a513ace7e508297b583d7050d:"
                        "07f05add1049244e7e71ad0f54f24d8094cd8f8b");
    data->w_sum = strdup("");

    ret = sk_decode_sum(&data->sum, data->c_sum, data->w_sum);

    assert_int_equal(ret, -1);
    assert_string_equal(data->sum.size, "size");
    assert_int_equal(data->sum.perm, 1234);
    assert_string_equal(data->sum.uid, "uid");
    assert_string_equal(data->sum.gid, "gid");
    assert_string_equal(data->sum.md5, "3691689a513ace7e508297b583d7050d");
    assert_string_equal(data->sum.sha1, "07f05add1049244e7e71ad0f54f24d8094cd8f8b");
}

static void test_sk_decode_sum_extra_data_no_user_name(void **state) {
    sk_decode_data_t *data = *state;
    int ret = 123456789;

    data->c_sum = strdup("size:1234:uid:gid:"
                        "3691689a513ace7e508297b583d7050d:"
                        "07f05add1049244e7e71ad0f54f24d8094cd8f8b");
    data->w_sum = strdup("user_id");

    ret = sk_decode_sum(&data->sum, data->c_sum, data->w_sum);

    assert_int_equal(ret, -1);
    assert_string_equal(data->sum.size, "size");
    assert_int_equal(data->sum.perm, 1234);
    assert_string_equal(data->sum.uid, "uid");
    assert_string_equal(data->sum.gid, "gid");
    assert_string_equal(data->sum.md5, "3691689a513ace7e508297b583d7050d");
    assert_string_equal(data->sum.sha1, "07f05add1049244e7e71ad0f54f24d8094cd8f8b");
    assert_string_equal(data->sum.wdata.user_id, "user_id");
}

static void test_sk_decode_sum_extra_data_no_group_id(void **state) {
    sk_decode_data_t *data = *state;
    int ret = 123456789;

    data->c_sum = strdup("size:1234:uid:gid:"
                        "3691689a513ace7e508297b583d7050d:"
                        "07f05add1049244e7e71ad0f54f24d8094cd8f8b");
    data->w_sum = strdup("user_id:user_name");

    ret = sk_decode_sum(&data->sum, data->c_sum, data->w_sum);

    assert_int_equal(ret, -1);
    assert_string_equal(data->sum.size, "size");
    assert_int_equal(data->sum.perm, 1234);
    assert_string_equal(data->sum.uid, "uid");
    assert_string_equal(data->sum.gid, "gid");
    assert_string_equal(data->sum.md5, "3691689a513ace7e508297b583d7050d");
    assert_string_equal(data->sum.sha1, "07f05add1049244e7e71ad0f54f24d8094cd8f8b");
    assert_string_equal(data->sum.wdata.user_id, "user_id");
    assert_null(data->sum.wdata.user_name);
}

static void test_sk_decode_sum_extra_data_no_group_name(void **state) {
    sk_decode_data_t *data = *state;
    int ret = 123456789;

    data->c_sum = strdup("size:1234:uid:gid:"
                        "3691689a513ace7e508297b583d7050d:"
                        "07f05add1049244e7e71ad0f54f24d8094cd8f8b");
    data->w_sum = strdup("user_id:user_name:group_id");

    ret = sk_decode_sum(&data->sum, data->c_sum, data->w_sum);

    assert_int_equal(ret, -1);
    assert_string_equal(data->sum.size, "size");
    assert_int_equal(data->sum.perm, 1234);
    assert_string_equal(data->sum.uid, "uid");
    assert_string_equal(data->sum.gid, "gid");
    assert_string_equal(data->sum.md5, "3691689a513ace7e508297b583d7050d");
    assert_string_equal(data->sum.sha1, "07f05add1049244e7e71ad0f54f24d8094cd8f8b");
    assert_string_equal(data->sum.wdata.user_id, "user_id");
    assert_null(data->sum.wdata.user_name);
    assert_string_equal(data->sum.wdata.group_id, "group_id");
}

static void test_sk_decode_sum_extra_data_no_process_name(void **state) {
    sk_decode_data_t *data = *state;
    int ret = 123456789;

    data->c_sum = strdup("size:1234:uid:gid:"
                        "3691689a513ace7e508297b583d7050d:"
                        "07f05add1049244e7e71ad0f54f24d8094cd8f8b");
    data->w_sum = strdup("user_id:user_name:group_id:group_name");

    ret = sk_decode_sum(&data->sum, data->c_sum, data->w_sum);

    assert_int_equal(ret, -1);
    assert_string_equal(data->sum.size, "size");
    assert_int_equal(data->sum.perm, 1234);
    assert_string_equal(data->sum.uid, "uid");
    assert_string_equal(data->sum.gid, "gid");
    assert_string_equal(data->sum.md5, "3691689a513ace7e508297b583d7050d");
    assert_string_equal(data->sum.sha1, "07f05add1049244e7e71ad0f54f24d8094cd8f8b");
    assert_string_equal(data->sum.wdata.user_id, "user_id");
    assert_null(data->sum.wdata.user_name);
    assert_string_equal(data->sum.wdata.group_id, "group_id");
    assert_string_equal(data->sum.wdata.group_name, "group_name");
}

static void test_sk_decode_sum_extra_data_no_audit_uid(void **state) {
    sk_decode_data_t *data = *state;
    int ret = 123456789;

    data->c_sum = strdup("size:1234:uid:gid:"
                        "3691689a513ace7e508297b583d7050d:"
                        "07f05add1049244e7e71ad0f54f24d8094cd8f8b");
    data->w_sum = strdup("user_id:user_name:group_id:group_name:process_name");

    ret = sk_decode_sum(&data->sum, data->c_sum, data->w_sum);

    assert_int_equal(ret, -1);
    assert_string_equal(data->sum.size, "size");
    assert_int_equal(data->sum.perm, 1234);
    assert_string_equal(data->sum.uid, "uid");
    assert_string_equal(data->sum.gid, "gid");
    assert_string_equal(data->sum.md5, "3691689a513ace7e508297b583d7050d");
    assert_string_equal(data->sum.sha1, "07f05add1049244e7e71ad0f54f24d8094cd8f8b");
    assert_string_equal(data->sum.wdata.user_id, "user_id");
    assert_null(data->sum.wdata.user_name);
    assert_string_equal(data->sum.wdata.group_id, "group_id");
    assert_string_equal(data->sum.wdata.group_name, "group_name");
    assert_null(data->sum.wdata.process_name);
}

static void test_sk_decode_sum_extra_data_no_audit_name(void **state) {
    sk_decode_data_t *data = *state;
    int ret = 123456789;

    data->c_sum = strdup("size:1234:uid:gid:"
                        "3691689a513ace7e508297b583d7050d:"
                        "07f05add1049244e7e71ad0f54f24d8094cd8f8b");
    data->w_sum = strdup("user_id:user_name:group_id:group_name:process_name:"
                        "audit_uid");

    ret = sk_decode_sum(&data->sum, data->c_sum, data->w_sum);

    assert_int_equal(ret, -1);
    assert_string_equal(data->sum.size, "size");
    assert_int_equal(data->sum.perm, 1234);
    assert_string_equal(data->sum.uid, "uid");
    assert_string_equal(data->sum.gid, "gid");
    assert_string_equal(data->sum.md5, "3691689a513ace7e508297b583d7050d");
    assert_string_equal(data->sum.sha1, "07f05add1049244e7e71ad0f54f24d8094cd8f8b");
    assert_string_equal(data->sum.wdata.user_id, "user_id");
    assert_null(data->sum.wdata.user_name);
    assert_string_equal(data->sum.wdata.group_id, "group_id");
    assert_string_equal(data->sum.wdata.group_name, "group_name");
    assert_null(data->sum.wdata.process_name);
    assert_string_equal(data->sum.wdata.audit_uid, "audit_uid");
}

static void test_sk_decode_sum_extra_data_no_effective_uid(void **state) {
    sk_decode_data_t *data = *state;
    int ret = 123456789;

    data->c_sum = strdup("size:1234:uid:gid:"
                        "3691689a513ace7e508297b583d7050d:"
                        "07f05add1049244e7e71ad0f54f24d8094cd8f8b");
    data->w_sum = strdup("user_id:user_name:group_id:group_name:process_name:"
                        "audit_uid:audit_name");

    ret = sk_decode_sum(&data->sum, data->c_sum, data->w_sum);

    assert_int_equal(ret, -1);
    assert_string_equal(data->sum.size, "size");
    assert_int_equal(data->sum.perm, 1234);
    assert_string_equal(data->sum.uid, "uid");
    assert_string_equal(data->sum.gid, "gid");
    assert_string_equal(data->sum.md5, "3691689a513ace7e508297b583d7050d");
    assert_string_equal(data->sum.sha1, "07f05add1049244e7e71ad0f54f24d8094cd8f8b");
    assert_string_equal(data->sum.wdata.user_id, "user_id");
    assert_null(data->sum.wdata.user_name);
    assert_string_equal(data->sum.wdata.group_id, "group_id");
    assert_string_equal(data->sum.wdata.group_name, "group_name");
    assert_null(data->sum.wdata.process_name);
    assert_string_equal(data->sum.wdata.audit_uid, "audit_uid");
    assert_string_equal(data->sum.wdata.audit_name, "audit_name");
}

static void test_sk_decode_sum_extra_data_no_effective_name(void **state) {
    sk_decode_data_t *data = *state;
    int ret = 123456789;

    data->c_sum = strdup("size:1234:uid:gid:"
                        "3691689a513ace7e508297b583d7050d:"
                        "07f05add1049244e7e71ad0f54f24d8094cd8f8b");
    data->w_sum = strdup("user_id:user_name:group_id:group_name:process_name:"
                        "audit_uid:audit_name:effective_uid");

    ret = sk_decode_sum(&data->sum, data->c_sum, data->w_sum);

    assert_int_equal(ret, -1);
    assert_string_equal(data->sum.size, "size");
    assert_int_equal(data->sum.perm, 1234);
    assert_string_equal(data->sum.uid, "uid");
    assert_string_equal(data->sum.gid, "gid");
    assert_string_equal(data->sum.md5, "3691689a513ace7e508297b583d7050d");
    assert_string_equal(data->sum.sha1, "07f05add1049244e7e71ad0f54f24d8094cd8f8b");
    assert_string_equal(data->sum.wdata.user_id, "user_id");
    assert_null(data->sum.wdata.user_name);
    assert_string_equal(data->sum.wdata.group_id, "group_id");
    assert_string_equal(data->sum.wdata.group_name, "group_name");
    assert_null(data->sum.wdata.process_name);
    assert_string_equal(data->sum.wdata.audit_uid, "audit_uid");
    assert_string_equal(data->sum.wdata.audit_name, "audit_name");
    assert_string_equal(data->sum.wdata.effective_uid, "effective_uid");
}

static void test_sk_decode_sum_extra_data_no_ppid(void **state) {
    sk_decode_data_t *data = *state;
    int ret = 123456789;

    data->c_sum = strdup("size:1234:uid:gid:"
                        "3691689a513ace7e508297b583d7050d:"
                        "07f05add1049244e7e71ad0f54f24d8094cd8f8b");
    data->w_sum = strdup("user_id:user_name:group_id:group_name:process_name:"
                        "audit_uid:audit_name:effective_uid:effective_name");

    ret = sk_decode_sum(&data->sum, data->c_sum, data->w_sum);

    assert_int_equal(ret, -1);
    assert_string_equal(data->sum.size, "size");
    assert_int_equal(data->sum.perm, 1234);
    assert_string_equal(data->sum.uid, "uid");
    assert_string_equal(data->sum.gid, "gid");
    assert_string_equal(data->sum.md5, "3691689a513ace7e508297b583d7050d");
    assert_string_equal(data->sum.sha1, "07f05add1049244e7e71ad0f54f24d8094cd8f8b");
    assert_string_equal(data->sum.wdata.user_id, "user_id");
    assert_null(data->sum.wdata.user_name);
    assert_string_equal(data->sum.wdata.group_id, "group_id");
    assert_string_equal(data->sum.wdata.group_name, "group_name");
    assert_null(data->sum.wdata.process_name);
    assert_string_equal(data->sum.wdata.audit_uid, "audit_uid");
    assert_string_equal(data->sum.wdata.audit_name, "audit_name");
    assert_string_equal(data->sum.wdata.effective_uid, "effective_uid");
    assert_string_equal(data->sum.wdata.effective_name, "effective_name");
}

static void test_sk_decode_sum_extra_data_no_process_id(void **state) {
    sk_decode_data_t *data = *state;
    int ret = 123456789;

    data->c_sum = strdup("size:1234:uid:gid:"
                        "3691689a513ace7e508297b583d7050d:"
                        "07f05add1049244e7e71ad0f54f24d8094cd8f8b");
    data->w_sum = strdup("user_id:user_name:group_id:group_name:process_name:"
                        "audit_uid:audit_name:effective_uid:effective_name:ppid");

    ret = sk_decode_sum(&data->sum, data->c_sum, data->w_sum);

    assert_int_equal(ret, -1);
    assert_string_equal(data->sum.size, "size");
    assert_int_equal(data->sum.perm, 1234);
    assert_string_equal(data->sum.uid, "uid");
    assert_string_equal(data->sum.gid, "gid");
    assert_string_equal(data->sum.md5, "3691689a513ace7e508297b583d7050d");
    assert_string_equal(data->sum.sha1, "07f05add1049244e7e71ad0f54f24d8094cd8f8b");
    assert_string_equal(data->sum.wdata.user_id, "user_id");
    assert_null(data->sum.wdata.user_name);
    assert_string_equal(data->sum.wdata.group_id, "group_id");
    assert_string_equal(data->sum.wdata.group_name, "group_name");
    assert_null(data->sum.wdata.process_name);
    assert_string_equal(data->sum.wdata.audit_uid, "audit_uid");
    assert_string_equal(data->sum.wdata.audit_name, "audit_name");
    assert_string_equal(data->sum.wdata.effective_uid, "effective_uid");
    assert_string_equal(data->sum.wdata.effective_name, "effective_name");
    assert_string_equal(data->sum.wdata.ppid, "ppid");
}

static void test_sk_decode_sum_extra_data_no_tag(void **state) {
    sk_decode_data_t *data = *state;
    int ret = 123456789;

    data->c_sum = strdup("size:1234:uid:gid:"
                        "3691689a513ace7e508297b583d7050d:"
                        "07f05add1049244e7e71ad0f54f24d8094cd8f8b");
    data->w_sum = strdup("user_id:user_name:group_id:group_name:process_name:"
                        "audit_uid:audit_name:effective_uid:effective_name:ppid:process_id");

    ret = sk_decode_sum(&data->sum, data->c_sum, data->w_sum);

    assert_int_equal(ret, 0);
    assert_string_equal(data->sum.size, "size");
    assert_int_equal(data->sum.perm, 1234);
    assert_string_equal(data->sum.uid, "uid");
    assert_string_equal(data->sum.gid, "gid");
    assert_string_equal(data->sum.md5, "3691689a513ace7e508297b583d7050d");
    assert_string_equal(data->sum.sha1, "07f05add1049244e7e71ad0f54f24d8094cd8f8b");
    assert_string_equal(data->sum.wdata.user_id, "user_id");
    assert_string_equal(data->sum.wdata.user_name, "user_name");
    assert_string_equal(data->sum.wdata.group_id, "group_id");
    assert_string_equal(data->sum.wdata.group_name, "group_name");
    assert_string_equal(data->sum.wdata.process_name, "process_name");
    assert_string_equal(data->sum.wdata.audit_uid, "audit_uid");
    assert_string_equal(data->sum.wdata.audit_name, "audit_name");
    assert_string_equal(data->sum.wdata.effective_uid, "effective_uid");
    assert_string_equal(data->sum.wdata.effective_name, "effective_name");
    assert_string_equal(data->sum.wdata.ppid, "ppid");
    assert_string_equal(data->sum.wdata.process_id, "process_id");
    assert_null(data->sum.tag);
    assert_null(data->sum.symbolic_path);
}

static void test_sk_decode_sum_extra_data_no_symbolic_path(void **state) {
    sk_decode_data_t *data = *state;
    int ret = 123456789;

    data->c_sum = strdup("size:1234:uid:gid:"
                        "3691689a513ace7e508297b583d7050d:"
                        "07f05add1049244e7e71ad0f54f24d8094cd8f8b");
    data->w_sum = strdup("user_id:user_name:group_id:group_name:process_name:"
                        "audit_uid:audit_name:effective_uid:effective_name:"
                        "ppid:process_id:tag");

    ret = sk_decode_sum(&data->sum, data->c_sum, data->w_sum);

    assert_int_equal(ret, 0);
    assert_string_equal(data->sum.size, "size");
    assert_int_equal(data->sum.perm, 1234);
    assert_string_equal(data->sum.uid, "uid");
    assert_string_equal(data->sum.gid, "gid");
    assert_string_equal(data->sum.md5, "3691689a513ace7e508297b583d7050d");
    assert_string_equal(data->sum.sha1, "07f05add1049244e7e71ad0f54f24d8094cd8f8b");
    assert_string_equal(data->sum.wdata.user_id, "user_id");
    assert_string_equal(data->sum.wdata.user_name, "user_name");
    assert_string_equal(data->sum.wdata.group_id, "group_id");
    assert_string_equal(data->sum.wdata.group_name, "group_name");
    assert_string_equal(data->sum.wdata.process_name, "process_name");
    assert_string_equal(data->sum.wdata.audit_uid, "audit_uid");
    assert_string_equal(data->sum.wdata.audit_name, "audit_name");
    assert_string_equal(data->sum.wdata.effective_uid, "effective_uid");
    assert_string_equal(data->sum.wdata.effective_name, "effective_name");
    assert_string_equal(data->sum.wdata.ppid, "ppid");
    assert_string_equal(data->sum.wdata.process_id, "process_id");
    assert_string_equal(data->sum.tag, "tag");
    assert_null(data->sum.symbolic_path);
}

static void test_sk_decode_sum_extra_data_no_inode(void **state) {
    sk_decode_data_t *data = *state;
    int ret = 123456789;

    data->c_sum = strdup("size:1234:uid:gid:"
                        "3691689a513ace7e508297b583d7050d:"
                        "07f05add1049244e7e71ad0f54f24d8094cd8f8b");
    data->w_sum = strdup("user_id:user_name:group_id:group_name:process_name:"
                        "audit_uid:audit_name:effective_uid:effective_name:"
                        "ppid:process_id:tag:symbolic_path");

    ret = sk_decode_sum(&data->sum, data->c_sum, data->w_sum);

    assert_int_equal(ret, 0);
    assert_string_equal(data->sum.size, "size");
    assert_int_equal(data->sum.perm, 1234);
    assert_string_equal(data->sum.uid, "uid");
    assert_string_equal(data->sum.gid, "gid");
    assert_string_equal(data->sum.md5, "3691689a513ace7e508297b583d7050d");
    assert_string_equal(data->sum.sha1, "07f05add1049244e7e71ad0f54f24d8094cd8f8b");
    assert_string_equal(data->sum.wdata.user_id, "user_id");
    assert_string_equal(data->sum.wdata.user_name, "user_name");
    assert_string_equal(data->sum.wdata.group_id, "group_id");
    assert_string_equal(data->sum.wdata.group_name, "group_name");
    assert_string_equal(data->sum.wdata.process_name, "process_name");
    assert_string_equal(data->sum.wdata.audit_uid, "audit_uid");
    assert_string_equal(data->sum.wdata.audit_name, "audit_name");
    assert_string_equal(data->sum.wdata.effective_uid, "effective_uid");
    assert_string_equal(data->sum.wdata.effective_name, "effective_name");
    assert_string_equal(data->sum.wdata.ppid, "ppid");
    assert_string_equal(data->sum.wdata.process_id, "process_id");
    assert_string_equal(data->sum.tag, "tag");
    assert_string_equal(data->sum.symbolic_path, "symbolic_path");
}

static void test_sk_decode_sum_extra_data_all_fields(void **state) {
    sk_decode_data_t *data = *state;
    int ret = 123456789;

    data->c_sum = strdup("size:1234:uid:gid:"
                        "3691689a513ace7e508297b583d7050d:"
                        "07f05add1049244e7e71ad0f54f24d8094cd8f8b");
    data->w_sum = strdup("user_id:user_name:group_id:group_name:process_name:"
                        "audit_uid:audit_name:effective_uid:effective_name:"
                        "ppid:process_id:tag:symbolic_path:-");

    data->sum.silent = 0;

    ret = sk_decode_sum(&data->sum, data->c_sum, data->w_sum);

    assert_int_equal(ret, 0);
    assert_string_equal(data->sum.size, "size");
    assert_int_equal(data->sum.perm, 1234);
    assert_string_equal(data->sum.uid, "uid");
    assert_string_equal(data->sum.gid, "gid");
    assert_string_equal(data->sum.md5, "3691689a513ace7e508297b583d7050d");
    assert_string_equal(data->sum.sha1, "07f05add1049244e7e71ad0f54f24d8094cd8f8b");
    assert_string_equal(data->sum.wdata.user_id, "user_id");
    assert_string_equal(data->sum.wdata.user_name, "user_name");
    assert_string_equal(data->sum.wdata.group_id, "group_id");
    assert_string_equal(data->sum.wdata.group_name, "group_name");
    assert_string_equal(data->sum.wdata.process_name, "process_name");
    assert_string_equal(data->sum.wdata.audit_uid, "audit_uid");
    assert_string_equal(data->sum.wdata.audit_name, "audit_name");
    assert_string_equal(data->sum.wdata.effective_uid, "effective_uid");
    assert_string_equal(data->sum.wdata.effective_name, "effective_name");
    assert_string_equal(data->sum.wdata.ppid, "ppid");
    assert_string_equal(data->sum.wdata.process_id, "process_id");
    assert_string_equal(data->sum.tag, "tag");
    assert_string_equal(data->sum.symbolic_path, "symbolic_path");
    assert_int_equal(data->sum.silent, 0);
}

static void test_sk_decode_sum_extra_data_all_fields_silent(void **state) {
    sk_decode_data_t *data = *state;
    int ret = 123456789;

    data->c_sum = strdup("size:1234:uid:gid:"
                        "3691689a513ace7e508297b583d7050d:"
                        "07f05add1049244e7e71ad0f54f24d8094cd8f8b");
    data->w_sum = strdup("user_id:user_name:group_id:group_name:process_name:"
                        "audit_uid:audit_name:effective_uid:effective_name:"
                        "ppid:process_id:tag:symbolic_path:+");

    data->sum.silent = 0;

    ret = sk_decode_sum(&data->sum, data->c_sum, data->w_sum);

    assert_int_equal(ret, 0);
    assert_string_equal(data->sum.size, "size");
    assert_int_equal(data->sum.perm, 1234);
    assert_string_equal(data->sum.uid, "uid");
    assert_string_equal(data->sum.gid, "gid");
    assert_string_equal(data->sum.md5, "3691689a513ace7e508297b583d7050d");
    assert_string_equal(data->sum.sha1, "07f05add1049244e7e71ad0f54f24d8094cd8f8b");
    assert_string_equal(data->sum.wdata.user_id, "user_id");
    assert_string_equal(data->sum.wdata.user_name, "user_name");
    assert_string_equal(data->sum.wdata.group_id, "group_id");
    assert_string_equal(data->sum.wdata.group_name, "group_name");
    assert_string_equal(data->sum.wdata.process_name, "process_name");
    assert_string_equal(data->sum.wdata.audit_uid, "audit_uid");
    assert_string_equal(data->sum.wdata.audit_name, "audit_name");
    assert_string_equal(data->sum.wdata.effective_uid, "effective_uid");
    assert_string_equal(data->sum.wdata.effective_name, "effective_name");
    assert_string_equal(data->sum.wdata.ppid, "ppid");
    assert_string_equal(data->sum.wdata.process_id, "process_id");
    assert_string_equal(data->sum.tag, "tag");
    assert_string_equal(data->sum.symbolic_path, "symbolic_path");
    assert_int_equal(data->sum.silent, 1);
}

static void test_sk_decode_sum_extra_data_null_ppid(void **state) {
    sk_decode_data_t *data = *state;
    int ret = 123456789;

    data->c_sum = strdup("size:1234:uid:gid:"
                        "3691689a513ace7e508297b583d7050d:"
                        "07f05add1049244e7e71ad0f54f24d8094cd8f8b");
    data->w_sum = strdup("user_id:user_name:group_id:group_name:process_name:"
                        "audit_uid:audit_name:effective_uid:effective_name:"
                        "-:process_id:tag:symbolic_path:+");

    ret = sk_decode_sum(&data->sum, data->c_sum, data->w_sum);

    assert_int_equal(ret, 0);
    assert_string_equal(data->sum.size, "size");
    assert_int_equal(data->sum.perm, 1234);
    assert_string_equal(data->sum.uid, "uid");
    assert_string_equal(data->sum.gid, "gid");
    assert_string_equal(data->sum.md5, "3691689a513ace7e508297b583d7050d");
    assert_string_equal(data->sum.sha1, "07f05add1049244e7e71ad0f54f24d8094cd8f8b");
    assert_string_equal(data->sum.wdata.user_id, "user_id");
    assert_string_equal(data->sum.wdata.user_name, "user_name");
    assert_string_equal(data->sum.wdata.group_id, "group_id");
    assert_string_equal(data->sum.wdata.group_name, "group_name");
    assert_string_equal(data->sum.wdata.process_name, "process_name");
    assert_string_equal(data->sum.wdata.audit_uid, "audit_uid");
    assert_string_equal(data->sum.wdata.audit_name, "audit_name");
    assert_string_equal(data->sum.wdata.effective_uid, "effective_uid");
    assert_string_equal(data->sum.wdata.effective_name, "effective_name");
    assert_null(data->sum.wdata.ppid);
    assert_string_equal(data->sum.wdata.process_id, "process_id");
    assert_string_equal(data->sum.tag, "tag");
    assert_string_equal(data->sum.symbolic_path, "symbolic_path");
    assert_int_equal(data->sum.silent, 1);
}

// TODO: Validate this condition is required to be tested
static void test_sk_decode_sum_extra_data_null_sum(void **state) {
    sk_decode_data_t *data = *state;

    data->c_sum = strdup("size:1234:uid:gid:"
                        "3691689a513ace7e508297b583d7050d:"
                        "07f05add1049244e7e71ad0f54f24d8094cd8f8b");

    expect_assert_failure(sk_decode_sum(NULL, data->c_sum, NULL));
}

// TODO: Validate this condition is required to be tested
static void test_sk_decode_sum_extra_data_null_c_sum(void **state) {
    sk_decode_data_t *data = *state;

    expect_assert_failure(sk_decode_sum(&data->sum, NULL, NULL));
}

/* sk_decode_extradata tests */
static void test_sk_decode_extradata_null_sum(void **state) {
    sk_decode_data_t *data = *state;
    data->c_sum = strdup("some string");

    expect_assert_failure(sk_decode_extradata(NULL, data->c_sum));
}

static void test_sk_decode_extradata_null_c_sum(void **state) {
    sk_decode_data_t *data = *state;

    expect_assert_failure(sk_decode_extradata(&data->sum, NULL));
}

static void test_sk_decode_extradata_no_changes(void **state) {
    sk_decode_data_t *data = *state;
    int ret = 12345;

    data->c_sum = strdup("some string");

    ret = sk_decode_extradata(&data->sum, data->c_sum);

    assert_int_equal(ret, 0);
    assert_string_equal(data->c_sum, "some string");
}

static void test_sk_decode_extradata_no_date_alert(void **state) {
    sk_decode_data_t *data = *state;
    int ret = 12345;

    data->c_sum = strdup("some string!15");

    ret = sk_decode_extradata(&data->sum, data->c_sum);

    assert_int_equal(ret, 0);
    assert_string_equal(data->c_sum, "some string");
    assert_string_equal(data->c_sum + 12, "15");
}

static void test_sk_decode_extradata_no_sym_path(void **state) {
    sk_decode_data_t *data = *state;
    int ret = 12345;

    data->c_sum = strdup("some string!15:20");

    data->sum.symbolic_path = NULL;

    ret = sk_decode_extradata(&data->sum, data->c_sum);

    assert_int_equal(ret, 1);
    assert_string_equal(data->c_sum, "some string");
    assert_string_equal(data->c_sum + 12, "15");
    assert_string_equal(data->c_sum + 15, "20");
    assert_int_equal(data->sum.changes, 15);
    assert_int_equal(data->sum.date_alert, 20);
    assert_null(data->sum.symbolic_path);
}

static void test_sk_decode_extradata_all_fields(void **state) {
    sk_decode_data_t *data = *state;
    int ret = 12345;

    data->c_sum = strdup("some string!15:20:a symbolic path");

    data->sum.symbolic_path = NULL;

    ret = sk_decode_extradata(&data->sum, data->c_sum);

    assert_int_equal(ret, 1);
    assert_string_equal(data->c_sum, "some string");
    assert_string_equal(data->c_sum + 12, "15");
    assert_string_equal(data->c_sum + 15, "20");
    assert_int_equal(data->sum.changes, 15);
    assert_int_equal(data->sum.date_alert, 20);
    assert_string_equal(data->sum.symbolic_path, "a symbolic path");
}

/* sk_fill_event tests */
static void test_sk_fill_event_full_event(void **state) {
    sk_fill_event_t *data = *state;

    data->f_name = strdup("f_name");

    data->sum->size = "size";
    data->sum->perm = 123456; // 361100 in octal
    data->sum->uid = "uid";
    data->sum->gid = "gid";
    data->sum->md5 = "md5";
    data->sum->sha1 = "sha1";
    data->sum->uname = "uname";
    data->sum->gname = "gname";
    data->sum->mtime = 2345678;
    data->sum->inode = 3456789;
    data->sum->sha256 = "sha256";
    data->sum->attributes = "attributes";
    data->sum->wdata.user_id = "user_id";
    data->sum->wdata.user_name = "user_name";
    data->sum->wdata.group_id = "group_id";
    data->sum->wdata.group_name = "group_name";
    data->sum->wdata.process_name = "process_name";
    data->sum->wdata.audit_uid = "audit_uid";
    data->sum->wdata.audit_name = "audit_name";
    data->sum->wdata.effective_uid = "effective_uid";
    data->sum->wdata.effective_name = "effective_name";
    data->sum->wdata.ppid = "ppid";
    data->sum->wdata.process_id = "process_id";
    data->sum->tag = "tag";
    data->sum->symbolic_path = "symbolic_path";

    sk_fill_event(data->lf, data->f_name, data->sum);

    assert_string_equal(data->lf->filename, "f_name");
    assert_string_equal(data->lf->fields[FIM_FILE].value, "f_name");
    assert_string_equal(data->lf->fields[FIM_SIZE].value, "size");
    assert_string_equal(data->lf->fields[FIM_PERM].value, "361100");
    assert_string_equal(data->lf->fields[FIM_UID].value, "uid");
    assert_string_equal(data->lf->fields[FIM_GID].value, "gid");
    assert_string_equal(data->lf->fields[FIM_MD5].value, "md5");
    assert_string_equal(data->lf->fields[FIM_SHA1].value, "sha1");
    assert_string_equal(data->lf->fields[FIM_UNAME].value, "uname");
    assert_string_equal(data->lf->fields[FIM_GNAME].value, "gname");
    assert_int_equal(data->lf->mtime_after, data->sum->mtime);
    assert_string_equal(data->lf->fields[FIM_MTIME].value, "2345678");
    assert_int_equal(data->lf->inode_after, data->sum->inode);
    assert_string_equal(data->lf->fields[FIM_INODE].value, "3456789");
    assert_string_equal(data->lf->fields[FIM_SHA256].value, "sha256");
    assert_string_equal(data->lf->fields[FIM_ATTRS].value, "attributes");

    assert_string_equal(data->lf->user_id, "user_id");
    assert_string_equal(data->lf->fields[FIM_USER_ID].value, "user_id");

    assert_string_equal(data->lf->user_name, "user_name");
    assert_string_equal(data->lf->fields[FIM_USER_NAME].value, "user_name");

    assert_string_equal(data->lf->group_id, "group_id");
    assert_string_equal(data->lf->fields[FIM_GROUP_ID].value, "group_id");

    assert_string_equal(data->lf->group_name, "group_name");
    assert_string_equal(data->lf->fields[FIM_GROUP_NAME].value, "group_name");

    assert_string_equal(data->lf->process_name, "process_name");
    assert_string_equal(data->lf->fields[FIM_PROC_NAME].value, "process_name");

    assert_string_equal(data->lf->audit_uid, "audit_uid");
    assert_string_equal(data->lf->fields[FIM_AUDIT_ID].value, "audit_uid");

    assert_string_equal(data->lf->audit_name, "audit_name");
    assert_string_equal(data->lf->fields[FIM_AUDIT_NAME].value, "audit_name");

    assert_string_equal(data->lf->effective_uid, "effective_uid");
    assert_string_equal(data->lf->fields[FIM_EFFECTIVE_UID].value, "effective_uid");

    assert_string_equal(data->lf->effective_name, "effective_name");
    assert_string_equal(data->lf->fields[FIM_EFFECTIVE_NAME].value, "effective_name");

    assert_string_equal(data->lf->ppid, "ppid");
    assert_string_equal(data->lf->fields[FIM_PPID].value, "ppid");

    assert_string_equal(data->lf->process_id, "process_id");
    assert_string_equal(data->lf->fields[FIM_PROC_ID].value, "process_id");

    assert_string_equal(data->lf->sk_tag, "tag");
    assert_string_equal(data->lf->fields[FIM_TAG].value, "tag");

    assert_string_equal(data->lf->sym_path, "symbolic_path");
    assert_string_equal(data->lf->fields[FIM_SYM_PATH].value, "symbolic_path");
}

static void test_sk_fill_event_empty_event(void **state) {
    sk_fill_event_t *data = *state;

    data->f_name = strdup("f_name");

    sk_fill_event(data->lf, data->f_name, data->sum);

    assert_string_equal(data->lf->filename, "f_name");
    assert_string_equal(data->lf->fields[FIM_FILE].value, "f_name");
    assert_null(data->lf->fields[FIM_SIZE].value);
    assert_null(data->lf->fields[FIM_PERM].value);
    assert_null(data->lf->fields[FIM_UID].value);
    assert_null(data->lf->fields[FIM_GID].value);
    assert_null(data->lf->fields[FIM_MD5].value);
    assert_null(data->lf->fields[FIM_SHA1].value);
    assert_null(data->lf->fields[FIM_UNAME].value);
    assert_null(data->lf->fields[FIM_GNAME].value);
    assert_int_equal(data->lf->mtime_after, data->sum->mtime);
    assert_null(data->lf->fields[FIM_MTIME].value);
    assert_int_equal(data->lf->inode_after, data->sum->inode);
    assert_null(data->lf->fields[FIM_INODE].value);
    assert_null(data->lf->fields[FIM_SHA256].value);
    assert_null(data->lf->fields[FIM_ATTRS].value);

    assert_null(data->lf->user_id);
    assert_null(data->lf->fields[FIM_USER_ID].value);

    assert_null(data->lf->user_name);
    assert_null(data->lf->fields[FIM_USER_NAME].value);

    assert_null(data->lf->group_id);
    assert_null(data->lf->fields[FIM_GROUP_ID].value);

    assert_null(data->lf->group_name);
    assert_null(data->lf->fields[FIM_GROUP_NAME].value);

    assert_null(data->lf->process_name);
    assert_null(data->lf->fields[FIM_PROC_NAME].value);

    assert_null(data->lf->audit_uid);
    assert_null(data->lf->fields[FIM_AUDIT_ID].value);

    assert_null(data->lf->audit_name);
    assert_null(data->lf->fields[FIM_AUDIT_NAME].value);

    assert_null(data->lf->effective_uid);
    assert_null(data->lf->fields[FIM_EFFECTIVE_UID].value);

    assert_null(data->lf->effective_name);
    assert_null(data->lf->fields[FIM_EFFECTIVE_NAME].value);

    assert_null(data->lf->ppid);
    assert_null(data->lf->fields[FIM_PPID].value);

    assert_null(data->lf->process_id);
    assert_null(data->lf->fields[FIM_PROC_ID].value);

    assert_null(data->lf->sk_tag);
    assert_null(data->lf->fields[FIM_TAG].value);

    assert_null(data->lf->sym_path);
    assert_null(data->lf->fields[FIM_SYM_PATH].value);
}

static void test_sk_fill_event_win_perm(void **state) {
    sk_fill_event_t *data = *state;

    data->f_name = strdup("f_name");

    data->sum->win_perm = "win_perm";

    sk_fill_event(data->lf, data->f_name, data->sum);

    assert_string_equal(data->lf->filename, "f_name");
    assert_string_equal(data->lf->fields[FIM_FILE].value, "f_name");
    assert_null(data->lf->fields[FIM_SIZE].value);
    assert_string_equal(data->lf->fields[FIM_PERM].value, "win_perm");
    assert_null(data->lf->fields[FIM_UID].value);
    assert_null(data->lf->fields[FIM_GID].value);
    assert_null(data->lf->fields[FIM_MD5].value);
    assert_null(data->lf->fields[FIM_SHA1].value);
    assert_null(data->lf->fields[FIM_UNAME].value);
    assert_null(data->lf->fields[FIM_GNAME].value);
    assert_int_equal(data->lf->mtime_after, data->sum->mtime);
    assert_null(data->lf->fields[FIM_MTIME].value);
    assert_int_equal(data->lf->inode_after, data->sum->inode);
    assert_null(data->lf->fields[FIM_INODE].value);
    assert_null(data->lf->fields[FIM_SHA256].value);
    assert_null(data->lf->fields[FIM_ATTRS].value);

    assert_null(data->lf->user_id);
    assert_null(data->lf->fields[FIM_USER_ID].value);

    assert_null(data->lf->user_name);
    assert_null(data->lf->fields[FIM_USER_NAME].value);

    assert_null(data->lf->group_id);
    assert_null(data->lf->fields[FIM_GROUP_ID].value);

    assert_null(data->lf->group_name);
    assert_null(data->lf->fields[FIM_GROUP_NAME].value);

    assert_null(data->lf->process_name);
    assert_null(data->lf->fields[FIM_PROC_NAME].value);

    assert_null(data->lf->audit_uid);
    assert_null(data->lf->fields[FIM_AUDIT_ID].value);

    assert_null(data->lf->audit_name);
    assert_null(data->lf->fields[FIM_AUDIT_NAME].value);

    assert_null(data->lf->effective_uid);
    assert_null(data->lf->fields[FIM_EFFECTIVE_UID].value);

    assert_null(data->lf->effective_name);
    assert_null(data->lf->fields[FIM_EFFECTIVE_NAME].value);

    assert_null(data->lf->ppid);
    assert_null(data->lf->fields[FIM_PPID].value);

    assert_null(data->lf->process_id);
    assert_null(data->lf->fields[FIM_PROC_ID].value);

    assert_null(data->lf->sk_tag);
    assert_null(data->lf->fields[FIM_TAG].value);

    assert_null(data->lf->sym_path);
    assert_null(data->lf->fields[FIM_SYM_PATH].value);
}

static void test_sk_fill_event_null_eventinfo(void **state) {
    sk_fill_event_t *data = *state;

    data->f_name = strdup("f_name");

    data->sum->win_perm = "win_perm";

    expect_assert_failure(sk_fill_event(NULL, data->f_name, data->sum));
}

static void test_sk_fill_event_null_f_name(void **state) {
    sk_fill_event_t *data = *state;

    data->sum->win_perm = "win_perm";

    expect_assert_failure(sk_fill_event(data->lf, NULL, data->sum));
}

// TODO: Validate this condition is required to be tested
static void test_sk_fill_event_null_sum(void **state) {
    sk_fill_event_t *data = *state;

    data->f_name = strdup("f_name");

    expect_assert_failure(sk_fill_event(data->lf, data->f_name, NULL));
}

/* sk_build_sum tests */
static void test_sk_build_sum_full_message(void **state) {
    sk_build_sum_t *data = *state;
    int ret;

    data->sum.size = "size";
    data->sum.perm = 123456;
    data->sum.win_perm = NULL;
    data->sum.uid = "uid";
    data->sum.gid = "gid";
    data->sum.md5 = "md5";
    data->sum.sha1 = "sha1";
    data->sum.uname = "username";
    data->sum.gname = "gname";
    data->sum.mtime = 234567;
    data->sum.inode = 345678;
    data->sum.sha256 = "sha256";
    data->sum.attributes = "attributes";
    data->sum.changes = 456789;
    data->sum.date_alert = 567890;

    ret = sk_build_sum(&data->sum, data->output, OS_MAXSTR);

    assert_int_equal(ret, 0);
    assert_string_equal(data->output,
                        "size:123456:uid:gid:md5:sha1:username:gname:234567:345678:sha256:attributes!456789:567890");
}

static void test_sk_build_sum_skip_fields_message(void **state) {
    sk_build_sum_t *data = *state;
    int ret;

    data->sum.size = "size";
    data->sum.perm = 0;
    data->sum.win_perm = NULL;
    data->sum.uid = "uid";
    data->sum.gid = "gid";
    data->sum.md5 = "md5";
    data->sum.sha1 = "sha1";
    data->sum.uname = NULL;
    data->sum.gname = NULL;
    data->sum.mtime = 0;
    data->sum.inode = 0;
    data->sum.sha256 = NULL;
    data->sum.attributes = NULL;
    data->sum.changes = 0;
    data->sum.date_alert = 0;

    ret = sk_build_sum(&data->sum, data->output, OS_MAXSTR);

    assert_int_equal(ret, 0);
    assert_string_equal(data->output, "size::uid:gid:md5:sha1::::::!0:0");
}

static void test_sk_build_sum_win_perm(void **state) {
    sk_build_sum_t *data = *state;
    int ret;

    data->sum.size = "size";
    data->sum.perm = 0;
    data->sum.win_perm = "win_perm";
    data->sum.uid = "uid";
    data->sum.gid = "gid";
    data->sum.md5 = "md5";
    data->sum.sha1 = "sha1";
    data->sum.uname = NULL;
    data->sum.gname = NULL;
    data->sum.mtime = 0;
    data->sum.inode = 0;
    data->sum.sha256 = NULL;
    data->sum.attributes = NULL;
    data->sum.changes = 0;
    data->sum.date_alert = 0;

    ret = sk_build_sum(&data->sum, data->output, OS_MAXSTR);

    assert_int_equal(ret, 0);
    assert_string_equal(data->output, "size:win_perm:uid:gid:md5:sha1::::::!0:0");
}

static void test_sk_build_sum_insufficient_buffer_size(void **state) {
    sk_build_sum_t *data = *state;
    int ret;

    data->sum.size = "size";
    data->sum.perm = 0;
    data->sum.win_perm = "win_perm";
    data->sum.uid = "uid";
    data->sum.gid = "gid";
    data->sum.md5 = "md5";
    data->sum.sha1 = "sha1";
    data->sum.uname = NULL;
    data->sum.gname = NULL;
    data->sum.mtime = 0;
    data->sum.inode = 0;
    data->sum.sha256 = NULL;
    data->sum.attributes = NULL;
    data->sum.changes = 0;
    data->sum.date_alert = 0;

    ret = sk_build_sum(&data->sum, data->output, 10);

    assert_int_equal(ret, -1);
    assert_string_equal(data->output, "size:win_");
}

static void test_sk_build_sum_null_sum(void **state) {
    sk_build_sum_t *data = *state;

    expect_assert_failure(sk_build_sum(NULL, data->output, OS_MAXSTR));
}

static void test_sk_build_sum_null_output(void **state) {
    sk_build_sum_t *data = *state;

    expect_assert_failure(sk_build_sum(&data->sum, NULL, OS_MAXSTR));
}

/* sk_sum_clean tests */
static void test_sk_sum_clean_full_message(void **state) {
    sk_decode_data_t *data = *state;
    int ret;

    data->c_sum = strdup("size:1234:uid:gid:"
                        "3691689a513ace7e508297b583d7050d:"
                        "07f05add1049244e7e71ad0f54f24d8094cd8f8b:"
                        "uname:gname:2345:3456:"
                        "672a8ceaea40a441f0268ca9bbb33e99f9643c6262667b61fbe57694df224d40:"
                        "1");
    data->w_sum = strdup("user_id:user_name:group_id:group_name:process_name:"
                        "audit_uid:audit_name:effective_uid:effective_name:"
                        "ppid:process_id:tag:symbolic_path:-");

    // Fill sum with as many info as possible
    ret = sk_decode_sum(&data->sum, data->c_sum, data->w_sum);
    assert_int_equal(ret, 0);

    // And free it
    sk_sum_clean(&data->sum);

    assert_null(data->sum.symbolic_path);
    assert_null(data->sum.attributes);
    assert_null(data->sum.wdata.user_name);
    assert_null(data->sum.wdata.process_name);
    assert_null(data->sum.uname);
    assert_null(data->sum.win_perm);
}

static void test_sk_sum_clean_shortest_valid_message(void **state) {
    sk_decode_data_t *data = *state;
    int ret;

    data->c_sum = strdup("size:1234:uid:gid:"
                        "3691689a513ace7e508297b583d7050d:"
                        "07f05add1049244e7e71ad0f54f24d8094cd8f8b:"
                        "uname:gname:2345:3456");

    // Fill sum with as many info as possible
    ret = sk_decode_sum(&data->sum, data->c_sum, data->w_sum);
    assert_int_equal(ret, 0);

    // And free it
    sk_sum_clean(&data->sum);

    assert_null(data->sum.symbolic_path);
    assert_null(data->sum.attributes);
    assert_null(data->sum.wdata.user_name);
    assert_null(data->sum.wdata.process_name);
    assert_null(data->sum.uname);
    assert_null(data->sum.win_perm);
}

static void test_sk_sum_clean_invalid_message(void **state) {
    sk_decode_data_t *data = *state;
    int ret;

    data->c_sum = strdup("This is not a valid syscheck message");

    // Fill sum with as many info as possible
    ret = sk_decode_sum(&data->sum, data->c_sum, data->w_sum);
    assert_int_equal(ret, -1);

    // And free it
    sk_sum_clean(&data->sum);

    assert_null(data->sum.symbolic_path);
    assert_null(data->sum.attributes);
    assert_null(data->sum.wdata.user_name);
    assert_null(data->sum.wdata.process_name);
    assert_null(data->sum.uname);
    assert_null(data->sum.win_perm);
}

// TODO: Validate this condition is required to be tested
static void test_sk_sum_clean_null_sum(void **state) {
    expect_assert_failure(sk_sum_clean(NULL));
}
#endif
#ifndef TEST_WINAGENT
/* unescape_syscheck_field tests */
static void test_unescape_syscheck_field_escaped_chars(void **state) {
    unescape_syscheck_field_data_t *data = *state;

    data->input = strdup("Hi\\!! This\\ is\\ a string with\\: escaped chars:");

    data->output = unescape_syscheck_field(data->input);

    assert_string_equal(data->output, "Hi!! This is a string with: escaped chars:");
}

static void test_unescape_syscheck_field_no_escaped_chars(void **state) {
    unescape_syscheck_field_data_t *data = *state;

    data->input = strdup("Hi!! This is a string without: escaped chars:");

    data->output = unescape_syscheck_field(data->input);

    assert_string_equal(data->output, "Hi!! This is a string without: escaped chars:");
}

static void test_unescape_syscheck_null_input(void **state) {
    unescape_syscheck_field_data_t *data = *state;

    data->input = NULL;

    data->output = unescape_syscheck_field(data->input);

    assert_null(data->output);
}

static void test_unescape_syscheck_empty_string(void **state) {
    unescape_syscheck_field_data_t *data = *state;

    data->input = strdup("");

    data->output = unescape_syscheck_field(data->input);

    assert_null(data->output);
}

/* get_user tests */
static void test_get_user_success(void **state) {
    char *user;

    will_return(__wrap_sysconf, 16384);

    will_return(__wrap_getpwuid_r, "user_name");
    will_return(__wrap_getpwuid_r, 1);
    #ifndef SOLARIS
    will_return(__wrap_getpwuid_r, 0);
    #endif

    user = get_user(NULL, 1, NULL);

    *state = user;

    assert_string_equal(user, "user_name");
}

static void test_get_user_uid_not_found(void **state) {
    char *user;

    will_return(__wrap_sysconf, -1);

    will_return(__wrap_getpwuid_r, "user_name");
    will_return(__wrap_getpwuid_r, NULL);
    #ifndef SOLARIS
    will_return(__wrap_getpwuid_r, 0);
    #endif

    expect_string(__wrap__mdebug2, formatted_msg, "User with uid '1' not found.\n");

    user = get_user(NULL, 1, NULL);

    *state = user;

    assert_null(user);
}

static void test_get_user_error(void **state) {
    char *user;

    will_return(__wrap_sysconf, 16384);

    will_return(__wrap_getpwuid_r, "user_name");
    will_return(__wrap_getpwuid_r, NULL);
    #ifndef SOLARIS
    will_return(__wrap_getpwuid_r, ENOENT);
    #endif

    expect_string(__wrap__mdebug2, formatted_msg, "Failed getting user_name (2): 'No such file or directory'\n");

    user = get_user(NULL, 1, NULL);

    *state = user;

    assert_null(user);
}
#endif

#if defined(TEST_WINAGENT)
struct group {
    const char *gr_name;
};
#endif

/* get_group tests */
#ifndef TEST_WINAGENT
static void test_get_group_success(void **state) {
    struct group group = { .gr_name = "group" };
    const char *output;

    will_return(__wrap_getgrgid, &group);

    output = get_group(0);

    assert_ptr_equal(output, group.gr_name);
}

static void test_get_group_failure(void **state) {
    const char *output;

    will_return(__wrap_getgrgid, NULL);

    output = get_group(0);

    assert_string_equal(output, "");
}
#else
static void test_get_group(void **state) {
    assert_string_equal(get_group(0), "");
}
#endif

/* ag_send_syscheck tests */
/* ag_send_syscheck does not modify inputs or return anything, so there are no asserts */
/* validation of this function is done through the wrapped functions. */
#ifndef TEST_WINAGENT
static void test_ag_send_syscheck_success(void **state) {
    char *input = "This is a mock message, it wont be sent anywhere";

    expect_string(__wrap_OS_ConnectUnixDomain, path, DEFAULTDIR SYS_LOCAL_SOCK);
    expect_value(__wrap_OS_ConnectUnixDomain, type, SOCK_STREAM);
    expect_value(__wrap_OS_ConnectUnixDomain, max_msg_size, OS_MAXSTR);

    will_return(__wrap_OS_ConnectUnixDomain, 1234);

    expect_value(__wrap_OS_SendSecureTCP, sock, 1234);
    expect_value(__wrap_OS_SendSecureTCP, size, 48);
    expect_string(__wrap_OS_SendSecureTCP, msg, input);

    will_return(__wrap_OS_SendSecureTCP, 48);

    ag_send_syscheck(input);
}

static void test_ag_send_syscheck_unable_to_connect(void **state) {
    char *input = "This is a mock message, it wont be sent anywhere";

    expect_string(__wrap_OS_ConnectUnixDomain, path, DEFAULTDIR SYS_LOCAL_SOCK);
    expect_value(__wrap_OS_ConnectUnixDomain, type, SOCK_STREAM);
    expect_value(__wrap_OS_ConnectUnixDomain, max_msg_size, OS_MAXSTR);

    will_return(__wrap_OS_ConnectUnixDomain, OS_SOCKTERR);

    errno = EADDRNOTAVAIL;

    expect_string(__wrap__merror, formatted_msg, "dbsync: cannot connect to syscheck: Cannot assign requested address (99)");

    ag_send_syscheck(input);

    errno = 0;
}
static void test_ag_send_syscheck_error_sending_message(void **state) {
    char *input = "This is a mock message, it wont be sent anywhere";

    expect_string(__wrap_OS_ConnectUnixDomain, path, DEFAULTDIR SYS_LOCAL_SOCK);
    expect_value(__wrap_OS_ConnectUnixDomain, type, SOCK_STREAM);
    expect_value(__wrap_OS_ConnectUnixDomain, max_msg_size, OS_MAXSTR);

    will_return(__wrap_OS_ConnectUnixDomain, 1234);

    expect_value(__wrap_OS_SendSecureTCP, sock, 1234);
    expect_value(__wrap_OS_SendSecureTCP, size, 48);
    expect_string(__wrap_OS_SendSecureTCP, msg, input);

    will_return(__wrap_OS_SendSecureTCP, OS_SOCKTERR);

    errno = EWOULDBLOCK;

    expect_string(__wrap__merror, formatted_msg, "Cannot send message to syscheck: Resource temporarily unavailable (11)");

    ag_send_syscheck(input);

    errno = 0;
}
#else
static void test_ag_send_syscheck(void **state) {
    char *response = strdup("A mock reponse message");

    expect_string(__wrap_syscom_dispatch, command, "command");
    will_return(__wrap_syscom_dispatch, response);
    will_return(__wrap_syscom_dispatch, 23);

    ag_send_syscheck("command");
}
#endif

/* decode_win_attributes tests */
static void test_decode_win_attributes_all_attributes(void **state) {
    char str[OS_SIZE_256];
    unsigned int attrs = 0;

    attrs |= FILE_ATTRIBUTE_ARCHIVE     |
             FILE_ATTRIBUTE_COMPRESSED  |
             FILE_ATTRIBUTE_DEVICE      |
             FILE_ATTRIBUTE_DIRECTORY   |
             FILE_ATTRIBUTE_ENCRYPTED   |
             FILE_ATTRIBUTE_HIDDEN      |
             FILE_ATTRIBUTE_NORMAL      |
             FILE_ATTRIBUTE_OFFLINE     |
             FILE_ATTRIBUTE_READONLY    |
             FILE_ATTRIBUTE_SPARSE_FILE |
             FILE_ATTRIBUTE_SYSTEM      |
             FILE_ATTRIBUTE_TEMPORARY   |
             FILE_ATTRIBUTE_VIRTUAL     |
             FILE_ATTRIBUTE_NO_SCRUB_DATA |
             FILE_ATTRIBUTE_REPARSE_POINT |
             FILE_ATTRIBUTE_RECALL_ON_OPEN |
             FILE_ATTRIBUTE_INTEGRITY_STREAM |
             FILE_ATTRIBUTE_NOT_CONTENT_INDEXED |
             FILE_ATTRIBUTE_RECALL_ON_DATA_ACCESS;

    decode_win_attributes(str, attrs);

    assert_string_equal(str, "ARCHIVE, COMPRESSED, DEVICE, DIRECTORY, ENCRYPTED, "
                             "HIDDEN, INTEGRITY_STREAM, NORMAL, NOT_CONTENT_INDEXED, "
                             "NO_SCRUB_DATA, OFFLINE, READONLY, RECALL_ON_DATA_ACCESS, "
                             "RECALL_ON_OPEN, REPARSE_POINT, SPARSE_FILE, SYSTEM, TEMPORARY, "
                             "VIRTUAL");
}

static void test_decode_win_attributes_no_attributes(void **state) {
    char str[OS_SIZE_256];
    unsigned int attrs = 0;

    decode_win_attributes(str, attrs);

    assert_string_equal(str, "");
}

static void test_decode_win_attributes_some_attributes(void **state) {
    char str[OS_SIZE_256];
    unsigned int attrs = 0;

    attrs |= FILE_ATTRIBUTE_ARCHIVE     |
             FILE_ATTRIBUTE_DEVICE      |
             FILE_ATTRIBUTE_ENCRYPTED   |
             FILE_ATTRIBUTE_NORMAL      |
             FILE_ATTRIBUTE_READONLY    |
             FILE_ATTRIBUTE_SPARSE_FILE |
             FILE_ATTRIBUTE_TEMPORARY   |
             FILE_ATTRIBUTE_NO_SCRUB_DATA |
             FILE_ATTRIBUTE_RECALL_ON_OPEN;

    decode_win_attributes(str, attrs);

    assert_string_equal(str, "ARCHIVE, DEVICE, ENCRYPTED, NORMAL, NO_SCRUB_DATA, "
                             "READONLY, RECALL_ON_OPEN, SPARSE_FILE, TEMPORARY");
}

/* decode_win_permissions tests */
static void test_decode_win_permissions_success_all_permissions(void **state) {
    char *raw_perm = calloc(OS_MAXSTR, sizeof(char));
    char *output;

    snprintf(raw_perm, OS_MAXSTR,  "|account,0,%ld",
        (long int)(GENERIC_READ |
        GENERIC_WRITE |
        GENERIC_EXECUTE |
        GENERIC_ALL |
        DELETE |
        READ_CONTROL |
        WRITE_DAC |
        WRITE_OWNER |
        SYNCHRONIZE |
        FILE_READ_DATA |
        FILE_WRITE_DATA |
        FILE_APPEND_DATA |
        FILE_READ_EA |
        FILE_WRITE_EA |
        FILE_EXECUTE |
        FILE_READ_ATTRIBUTES |
        FILE_WRITE_ATTRIBUTES));

    output = decode_win_permissions(raw_perm);

    free(raw_perm);
    *state = output;

    assert_string_equal(output, "account (allowed): generic_read|generic_write|generic_execute|"
        "generic_all|delete|read_control|write_dac|write_owner|synchronize|read_data|write_data|"
        "append_data|read_ea|write_ea|execute|read_attributes|write_attributes");
}

static void test_decode_win_permissions_success_no_permissions(void **state) {
    char *raw_perm = calloc(OS_MAXSTR, sizeof(char));
    char *output;

    snprintf(raw_perm, OS_MAXSTR,  "|account,0,%ld", (long int)0);

    output = decode_win_permissions(raw_perm);

    free(raw_perm);
    *state = output;

    assert_string_equal(output, "account (allowed):");
}

static void test_decode_win_permissions_success_some_permissions(void **state) {
    char *raw_perm = calloc(OS_MAXSTR, sizeof(char));
    char *output;

    snprintf(raw_perm, OS_MAXSTR,  "|account,0,%ld",
        (long int)(GENERIC_READ |
        GENERIC_EXECUTE |
        DELETE |
        WRITE_DAC |
        SYNCHRONIZE |
        FILE_WRITE_DATA |
        FILE_READ_EA |
        FILE_EXECUTE |
        FILE_WRITE_ATTRIBUTES));

    output = decode_win_permissions(raw_perm);

    free(raw_perm);
    *state = output;

    assert_string_equal(output, "account (allowed): generic_read|generic_execute|"
        "delete|write_dac|synchronize|write_data|read_ea|execute|write_attributes");
}

static void test_decode_win_permissions_success_multiple_accounts(void **state) {
    char *raw_perm = calloc(OS_MAXSTR, sizeof(char));
    char *output;

    snprintf(raw_perm, OS_MAXSTR,  "|first,0,%ld|second,1,%ld", (long int)GENERIC_READ, (long int)GENERIC_EXECUTE);

    output = decode_win_permissions(raw_perm);

    free(raw_perm);
    *state = output;

    assert_string_equal(output, "first (allowed): generic_read, second (denied): generic_execute");
}

static void test_decode_win_permissions_fail_no_account_name(void **state) {
    char *raw_perm = "|this wont pass";
    char *output;

    expect_string(__wrap__mdebug1, formatted_msg, "The file permissions could not be decoded: '|this wont pass'.");

    output = decode_win_permissions(raw_perm);

    *state = output;

    assert_null(output);
}

static void test_decode_win_permissions_fail_no_access_type(void **state) {
    char *raw_perm = strdup("|account,this wont pass");
    char *output;

    expect_string(__wrap__mdebug1, formatted_msg, "The file permissions could not be decoded: '|account,this wont pass'.");

    output = decode_win_permissions(raw_perm);

    free(raw_perm);
    *state = output;

    assert_null(output);
}

static void test_decode_win_permissions_fail_wrong_format(void **state) {
    char *raw_perm = strdup("this is not the proper format");
    char *output;

    output = decode_win_permissions(raw_perm);

    free(raw_perm);
    *state = output;

    assert_null(output);
}

/* attrs_to_json tests */
static void test_attrs_to_json_single_attribute(void **state) {
    char *input = "attribute";
    cJSON *output;
    char *string;

    will_return(__wrap_cJSON_CreateArray, __real_cJSON_CreateArray());

    output = attrs_to_json(input);

    *state = output;

    string = cJSON_GetStringValue(cJSON_GetArrayItem(output, 0));
    assert_string_equal(string, "attribute");
}

static void test_attrs_to_json_multiple_attributes(void **state) {
    char *input = "attr1, attr2, attr3";
    cJSON *output;
    char *attr1, *attr2, *attr3;

    will_return(__wrap_cJSON_CreateArray, __real_cJSON_CreateArray());

    output = attrs_to_json(input);

    *state = output;

    attr1 = cJSON_GetStringValue(cJSON_GetArrayItem(output, 0));
    attr2 = cJSON_GetStringValue(cJSON_GetArrayItem(output, 1));
    attr3 = cJSON_GetStringValue(cJSON_GetArrayItem(output, 2));

    assert_string_equal(attr1, "attr1");
    assert_string_equal(attr2, "attr2");
    assert_string_equal(attr3, "attr3");
}

static void test_attrs_to_json_unable_to_create_json_array(void **state)  {
    char *input = "attr1, attr2, attr3";
    cJSON *output;

    will_return(__wrap_cJSON_CreateArray, NULL);

    output = attrs_to_json(input);

    *state = output;

    assert_null(output);
}

// TODO: Validate this condition is required to be tested
static void test_attrs_to_json_null_attributes(void **state)  {
    expect_assert_failure(attrs_to_json(NULL));
}

/* win_perm_to_json tests*/
static void test_win_perm_to_json_all_permissions(void **state) {
    char *input = "account (allowed): generic_read|generic_write|generic_execute|"
        "generic_all|delete|read_control|write_dac|write_owner|synchronize|read_data|write_data|"
        "append_data|read_ea|write_ea|execute|read_attributes|write_attributes";
    cJSON *output;
    cJSON *user, *permissions_array;
    char *string;

    will_return(__wrap_cJSON_CreateObject, __real_cJSON_CreateObject());

    will_return(__wrap_cJSON_CreateArray, __real_cJSON_CreateArray());
    will_return(__wrap_cJSON_CreateArray, __real_cJSON_CreateArray());

    will_return_always(__wrap_wstr_split, 1);  // use real wstr_split

    output = win_perm_to_json(input);

    *state = output;

    assert_int_equal(cJSON_GetArraySize(output), 1);

    user = cJSON_GetArrayItem(output, 0);

    string = cJSON_GetStringValue(cJSON_GetObjectItem(user, "name"));
    assert_string_equal(string, "account");

    permissions_array = cJSON_GetObjectItem(user, "allowed");

    assert_int_equal(cJSON_GetArraySize(permissions_array), 17);

    string = cJSON_GetStringValue(cJSON_GetArrayItem(permissions_array, 0));
    assert_string_equal(string, "GENERIC_READ");
    string = cJSON_GetStringValue(cJSON_GetArrayItem(permissions_array, 1));
    assert_string_equal(string, "GENERIC_WRITE");
    string = cJSON_GetStringValue(cJSON_GetArrayItem(permissions_array, 2));
    assert_string_equal(string, "GENERIC_EXECUTE");
    string = cJSON_GetStringValue(cJSON_GetArrayItem(permissions_array, 3));
    assert_string_equal(string, "GENERIC_ALL");
    string = cJSON_GetStringValue(cJSON_GetArrayItem(permissions_array, 4));
    assert_string_equal(string, "DELETE");
    string = cJSON_GetStringValue(cJSON_GetArrayItem(permissions_array, 5));
    assert_string_equal(string, "READ_CONTROL");
    string = cJSON_GetStringValue(cJSON_GetArrayItem(permissions_array, 6));
    assert_string_equal(string, "WRITE_DAC");
    string = cJSON_GetStringValue(cJSON_GetArrayItem(permissions_array, 7));
    assert_string_equal(string, "WRITE_OWNER");
    string = cJSON_GetStringValue(cJSON_GetArrayItem(permissions_array, 8));
    assert_string_equal(string, "SYNCHRONIZE");
    string = cJSON_GetStringValue(cJSON_GetArrayItem(permissions_array, 9));
    assert_string_equal(string, "READ_DATA");
    string = cJSON_GetStringValue(cJSON_GetArrayItem(permissions_array, 10));
    assert_string_equal(string, "WRITE_DATA");
    string = cJSON_GetStringValue(cJSON_GetArrayItem(permissions_array, 11));
    assert_string_equal(string, "APPEND_DATA");
    string = cJSON_GetStringValue(cJSON_GetArrayItem(permissions_array, 12));
    assert_string_equal(string, "READ_EA");
    string = cJSON_GetStringValue(cJSON_GetArrayItem(permissions_array, 13));
    assert_string_equal(string, "WRITE_EA");
    string = cJSON_GetStringValue(cJSON_GetArrayItem(permissions_array, 14));
    assert_string_equal(string, "EXECUTE");
    string = cJSON_GetStringValue(cJSON_GetArrayItem(permissions_array, 15));
    assert_string_equal(string, "READ_ATTRIBUTES");
    string = cJSON_GetStringValue(cJSON_GetArrayItem(permissions_array, 16));
    assert_string_equal(string, "WRITE_ATTRIBUTES");
}

static void test_win_perm_to_json_some_permissions(void **state) {
    char *input = "account (allowed): generic_read|generic_execute|delete|"
        "write_dac|synchronize|write_data|read_ea|execute|write_attributes";
    cJSON *output;
    cJSON *user, *permissions_array;
    char *string;

    will_return(__wrap_cJSON_CreateObject, __real_cJSON_CreateObject());

    will_return(__wrap_cJSON_CreateArray, __real_cJSON_CreateArray());
    will_return(__wrap_cJSON_CreateArray, __real_cJSON_CreateArray());

    will_return_always(__wrap_wstr_split, 1);  // use real wstr_split

    output = win_perm_to_json(input);

    *state = output;

    assert_int_equal(cJSON_GetArraySize(output), 1);

    user = cJSON_GetArrayItem(output, 0);

    string = cJSON_GetStringValue(cJSON_GetObjectItem(user, "name"));
    assert_string_equal(string, "account");

    permissions_array = cJSON_GetObjectItem(user, "allowed");

    assert_int_equal(cJSON_GetArraySize(permissions_array), 9);

    string = cJSON_GetStringValue(cJSON_GetArrayItem(permissions_array, 0));
    assert_string_equal(string, "GENERIC_READ");
    string = cJSON_GetStringValue(cJSON_GetArrayItem(permissions_array, 1));
    assert_string_equal(string, "GENERIC_EXECUTE");
    string = cJSON_GetStringValue(cJSON_GetArrayItem(permissions_array, 2));
    assert_string_equal(string, "DELETE");
    string = cJSON_GetStringValue(cJSON_GetArrayItem(permissions_array, 3));
    assert_string_equal(string, "WRITE_DAC");
    string = cJSON_GetStringValue(cJSON_GetArrayItem(permissions_array, 4));
    assert_string_equal(string, "SYNCHRONIZE");
    string = cJSON_GetStringValue(cJSON_GetArrayItem(permissions_array, 5));
    assert_string_equal(string, "WRITE_DATA");
    string = cJSON_GetStringValue(cJSON_GetArrayItem(permissions_array, 6));
    assert_string_equal(string, "READ_EA");
    string = cJSON_GetStringValue(cJSON_GetArrayItem(permissions_array, 7));
    assert_string_equal(string, "EXECUTE");
    string = cJSON_GetStringValue(cJSON_GetArrayItem(permissions_array, 8));
    assert_string_equal(string, "WRITE_ATTRIBUTES");
}

static void test_win_perm_to_json_no_permissions(void **state) {
    char *input = "account (allowed)";
    cJSON *output;

    will_return(__wrap_cJSON_CreateArray, __real_cJSON_CreateArray());

    expect_string(__wrap__mdebug1, formatted_msg,
        "Uncontrolled condition when parsing a Windows permission from 'account (allowed)'.");

    output = win_perm_to_json(input);

    *state = output;

    assert_null(output);
}

static void test_win_perm_to_json_allowed_denied_permissions(void **state) {
    char *input = "account (denied): generic_read|generic_write|generic_execute|"
        "generic_all|delete|read_control|write_dac|write_owner, account (allowed): synchronize|read_data|write_data|"
        "append_data|read_ea|write_ea|execute|read_attributes|write_attributes";
    cJSON *output;
    cJSON *user, *permissions_array;
    char *string;

    will_return(__wrap_cJSON_CreateObject, __real_cJSON_CreateObject());

    will_return(__wrap_cJSON_CreateArray, __real_cJSON_CreateArray());
    will_return(__wrap_cJSON_CreateArray, __real_cJSON_CreateArray());
    will_return(__wrap_cJSON_CreateArray, __real_cJSON_CreateArray());

    will_return_always(__wrap_wstr_split, 1);  // use real wstr_split

    output = win_perm_to_json(input);

    *state = output;

    assert_int_equal(cJSON_GetArraySize(output), 1);

    user = cJSON_GetArrayItem(output, 0);

    string = cJSON_GetStringValue(cJSON_GetObjectItem(user, "name"));
    assert_string_equal(string, "account");

    permissions_array = cJSON_GetObjectItem(user, "denied");
    assert_int_equal(cJSON_GetArraySize(permissions_array), 8);

    string = cJSON_GetStringValue(cJSON_GetArrayItem(permissions_array, 0));
    assert_string_equal(string, "GENERIC_READ");
    string = cJSON_GetStringValue(cJSON_GetArrayItem(permissions_array, 1));
    assert_string_equal(string, "GENERIC_WRITE");
    string = cJSON_GetStringValue(cJSON_GetArrayItem(permissions_array, 2));
    assert_string_equal(string, "GENERIC_EXECUTE");
    string = cJSON_GetStringValue(cJSON_GetArrayItem(permissions_array, 3));
    assert_string_equal(string, "GENERIC_ALL");
    string = cJSON_GetStringValue(cJSON_GetArrayItem(permissions_array, 4));
    assert_string_equal(string, "DELETE");
    string = cJSON_GetStringValue(cJSON_GetArrayItem(permissions_array, 5));
    assert_string_equal(string, "READ_CONTROL");
    string = cJSON_GetStringValue(cJSON_GetArrayItem(permissions_array, 6));
    assert_string_equal(string, "WRITE_DAC");
    string = cJSON_GetStringValue(cJSON_GetArrayItem(permissions_array, 7));
    assert_string_equal(string, "WRITE_OWNER");

    permissions_array = cJSON_GetObjectItem(user, "allowed");
    assert_int_equal(cJSON_GetArraySize(permissions_array), 9);

    string = cJSON_GetStringValue(cJSON_GetArrayItem(permissions_array, 0));
    assert_string_equal(string, "SYNCHRONIZE");
    string = cJSON_GetStringValue(cJSON_GetArrayItem(permissions_array, 1));
    assert_string_equal(string, "READ_DATA");
    string = cJSON_GetStringValue(cJSON_GetArrayItem(permissions_array, 2));
    assert_string_equal(string, "WRITE_DATA");
    string = cJSON_GetStringValue(cJSON_GetArrayItem(permissions_array, 3));
    assert_string_equal(string, "APPEND_DATA");
    string = cJSON_GetStringValue(cJSON_GetArrayItem(permissions_array, 4));
    assert_string_equal(string, "READ_EA");
    string = cJSON_GetStringValue(cJSON_GetArrayItem(permissions_array, 5));
    assert_string_equal(string, "WRITE_EA");
    string = cJSON_GetStringValue(cJSON_GetArrayItem(permissions_array, 6));
    assert_string_equal(string, "EXECUTE");
    string = cJSON_GetStringValue(cJSON_GetArrayItem(permissions_array, 7));
    assert_string_equal(string, "READ_ATTRIBUTES");
    string = cJSON_GetStringValue(cJSON_GetArrayItem(permissions_array, 8));
    assert_string_equal(string, "WRITE_ATTRIBUTES");
}

static void test_win_perm_to_json_multiple_accounts(void **state) {
    char *input = "first (allowed): generic_read|generic_write|generic_execute,"
        " first (denied): generic_all|delete|read_control|write_dac|write_owner,"
        " second (allowed): synchronize|read_data|write_data,"
        " third (denied): append_data|read_ea|write_ea|execute|read_attributes|write_attributes";
    cJSON *output;
    cJSON *user, *permissions_array;
    char *string;

    will_return(__wrap_cJSON_CreateObject, __real_cJSON_CreateObject());
    will_return(__wrap_cJSON_CreateObject, __real_cJSON_CreateObject());
    will_return(__wrap_cJSON_CreateObject, __real_cJSON_CreateObject());

    will_return(__wrap_cJSON_CreateArray, __real_cJSON_CreateArray());
    will_return(__wrap_cJSON_CreateArray, __real_cJSON_CreateArray());
    will_return(__wrap_cJSON_CreateArray, __real_cJSON_CreateArray());
    will_return(__wrap_cJSON_CreateArray, __real_cJSON_CreateArray());
    will_return(__wrap_cJSON_CreateArray, __real_cJSON_CreateArray());

    will_return_always(__wrap_wstr_split, 1);  // use real wstr_split

    output = win_perm_to_json(input);

    *state = output;

    assert_int_equal(cJSON_GetArraySize(output), 3);

    user = cJSON_GetArrayItem(output, 0);

    string = cJSON_GetStringValue(cJSON_GetObjectItem(user, "name"));
    assert_string_equal(string, "first");

    permissions_array = cJSON_GetObjectItem(user, "allowed");
    assert_int_equal(cJSON_GetArraySize(permissions_array), 3);

    string = cJSON_GetStringValue(cJSON_GetArrayItem(permissions_array, 0));
    assert_string_equal(string, "GENERIC_READ");
    string = cJSON_GetStringValue(cJSON_GetArrayItem(permissions_array, 1));
    assert_string_equal(string, "GENERIC_WRITE");
    string = cJSON_GetStringValue(cJSON_GetArrayItem(permissions_array, 2));
    assert_string_equal(string, "GENERIC_EXECUTE");

    permissions_array = cJSON_GetObjectItem(user, "denied");
    assert_int_equal(cJSON_GetArraySize(permissions_array), 5);

    string = cJSON_GetStringValue(cJSON_GetArrayItem(permissions_array, 0));
    assert_string_equal(string, "GENERIC_ALL");
    string = cJSON_GetStringValue(cJSON_GetArrayItem(permissions_array, 1));
    assert_string_equal(string, "DELETE");
    string = cJSON_GetStringValue(cJSON_GetArrayItem(permissions_array, 2));
    assert_string_equal(string, "READ_CONTROL");
    string = cJSON_GetStringValue(cJSON_GetArrayItem(permissions_array, 3));
    assert_string_equal(string, "WRITE_DAC");
    string = cJSON_GetStringValue(cJSON_GetArrayItem(permissions_array, 4));
    assert_string_equal(string, "WRITE_OWNER");

    user = cJSON_GetArrayItem(output, 1);

    string = cJSON_GetStringValue(cJSON_GetObjectItem(user, "name"));
    assert_string_equal(string, "second");

    permissions_array = cJSON_GetObjectItem(user, "allowed");
    assert_int_equal(cJSON_GetArraySize(permissions_array), 3);

    string = cJSON_GetStringValue(cJSON_GetArrayItem(permissions_array, 0));
    assert_string_equal(string, "SYNCHRONIZE");
    string = cJSON_GetStringValue(cJSON_GetArrayItem(permissions_array, 1));
    assert_string_equal(string, "READ_DATA");
    string = cJSON_GetStringValue(cJSON_GetArrayItem(permissions_array, 2));
    assert_string_equal(string, "WRITE_DATA");

    user = cJSON_GetArrayItem(output, 2);

    string = cJSON_GetStringValue(cJSON_GetObjectItem(user, "name"));
    assert_string_equal(string, "third");

    permissions_array = cJSON_GetObjectItem(user, "denied");
    assert_int_equal(cJSON_GetArraySize(permissions_array), 6);

    string = cJSON_GetStringValue(cJSON_GetArrayItem(permissions_array, 0));
    assert_string_equal(string, "APPEND_DATA");
    string = cJSON_GetStringValue(cJSON_GetArrayItem(permissions_array, 1));
    assert_string_equal(string, "READ_EA");
    string = cJSON_GetStringValue(cJSON_GetArrayItem(permissions_array, 2));
    assert_string_equal(string, "WRITE_EA");
    string = cJSON_GetStringValue(cJSON_GetArrayItem(permissions_array, 3));
    assert_string_equal(string, "EXECUTE");
    string = cJSON_GetStringValue(cJSON_GetArrayItem(permissions_array, 4));
    assert_string_equal(string, "READ_ATTRIBUTES");
    string = cJSON_GetStringValue(cJSON_GetArrayItem(permissions_array, 5));
    assert_string_equal(string, "WRITE_ATTRIBUTES");
}

static void test_win_perm_to_json_fragmented_acl(void **state) {
    char *input = "first (allowed): generic_read|generic_write|generic_execute,"
        " first (allowed): generic_all|delete|read_control|write_dac|write_owner,";
    cJSON *output;
    cJSON *user, *permissions_array;
    char *string;

    will_return(__wrap_cJSON_CreateObject, __real_cJSON_CreateObject());

    will_return(__wrap_cJSON_CreateArray, __real_cJSON_CreateArray());
    will_return(__wrap_cJSON_CreateArray, __real_cJSON_CreateArray());

    will_return_always(__wrap_wstr_split, 1);  // use real wstr_split

    expect_string(__wrap__mdebug1, formatted_msg,
        "ACL [first (allowed): generic_read|generic_write|generic_execute, "
        "first (allowed): generic_all|delete|read_control|write_dac|write_owner,] fragmented. All permissions may not be displayed.");

    output = win_perm_to_json(input);

    *state = output;

    assert_int_equal(cJSON_GetArraySize(output), 1);

    user = cJSON_GetArrayItem(output, 0);

    string = cJSON_GetStringValue(cJSON_GetObjectItem(user, "name"));
    assert_string_equal(string, "first");

    permissions_array = cJSON_GetObjectItem(user, "allowed");
    assert_int_equal(cJSON_GetArraySize(permissions_array), 3);

    string = cJSON_GetStringValue(cJSON_GetArrayItem(permissions_array, 0));
    assert_string_equal(string, "GENERIC_READ");
    string = cJSON_GetStringValue(cJSON_GetArrayItem(permissions_array, 1));
    assert_string_equal(string, "GENERIC_WRITE");
    string = cJSON_GetStringValue(cJSON_GetArrayItem(permissions_array, 2));
    assert_string_equal(string, "GENERIC_EXECUTE");
}

// TODO: Validate this condition is required to be tested
static void test_win_perm_to_json_null_input(void **state) {
    expect_assert_failure(win_perm_to_json(NULL));
}

static void test_win_perm_to_json_unable_to_create_main_array(void **state) {
    char *input = "first (allowed): generic_read|generic_write|generic_execute,";
    cJSON *output;

    will_return(__wrap_cJSON_CreateArray, NULL);

    output = win_perm_to_json(input);

    assert_null(output);
}

static void test_win_perm_to_json_unable_to_create_sub_array(void **state) {
    char *input = "first (allowed): generic_read|generic_write|generic_execute,";
    cJSON *output;

    will_return(__wrap_cJSON_CreateObject, __real_cJSON_CreateObject());

    will_return(__wrap_cJSON_CreateArray, __real_cJSON_CreateArray());
    will_return(__wrap_cJSON_CreateArray, NULL);

    expect_string(__wrap__mdebug1, formatted_msg,
        "Uncontrolled condition when parsing a Windows permission from 'first (allowed): generic_read|generic_write|generic_execute,'.");

    output = win_perm_to_json(input);

    assert_null(output);
}

static void test_win_perm_to_json_unable_to_create_user_object(void **state) {
    char *input = "first (allowed): generic_read|generic_write|generic_execute,";
    cJSON *output;

    will_return(__wrap_cJSON_CreateObject, NULL);

    will_return(__wrap_cJSON_CreateArray, __real_cJSON_CreateArray());

    expect_string(__wrap__mdebug1, formatted_msg,
        "Uncontrolled condition when parsing a Windows permission from 'first (allowed): generic_read|generic_write|generic_execute,'.");

    output = win_perm_to_json(input);

    assert_null(output);
}

static void test_win_perm_to_json_incorrect_permission_format(void **state) {
    char *input = "This format is incorrect";
    cJSON *output;

    will_return(__wrap_cJSON_CreateArray, __real_cJSON_CreateArray());

    expect_string(__wrap__mdebug1, formatted_msg,
        "Uncontrolled condition when parsing a Windows permission from 'This format is incorrect'.");

    output = win_perm_to_json(input);

    assert_null(output);
}
static void test_win_perm_to_json_incorrect_permission_format_2(void **state) {
    char *input = "This format is incorrect (too";
    cJSON *output;

    will_return(__wrap_cJSON_CreateArray, __real_cJSON_CreateArray());

    expect_string(__wrap__mdebug1, formatted_msg,
        "Uncontrolled condition when parsing a Windows permission from 'This format is incorrect (too'.");

    output = win_perm_to_json(input);

    assert_null(output);
}

static void test_win_perm_to_json_error_splitting_permissions(void **state) {
    char *input = "first (allowed): generic_read|generic_write|generic_execute,";
    cJSON *output;

    will_return(__wrap_cJSON_CreateObject, __real_cJSON_CreateObject());

    will_return(__wrap_cJSON_CreateArray, __real_cJSON_CreateArray());
    will_return(__wrap_cJSON_CreateArray, __real_cJSON_CreateArray());

    will_return_always(__wrap_wstr_split, 0);  // fail to split string

    expect_string(__wrap__mdebug1, formatted_msg,
        "Uncontrolled condition when parsing a Windows permission from 'first (allowed): generic_read|generic_write|generic_execute,'.");

    output = win_perm_to_json(input);

    assert_null(output);
}

#ifdef TEST_WINAGENT
static void test_get_user_CreateFile_error_access_denied(void **state) {
    char **array = *state;

    expect_string(wrap_syscheck_op_CreateFile, lpFileName, "C:\\a\\path");
    will_return(wrap_syscheck_op_CreateFile, INVALID_HANDLE_VALUE);

    will_return(wrap_syscheck_op_GetLastError, ERROR_ACCESS_DENIED);

    will_return(wrap_syscheck_op_FormatMessage, "An error message");

    expect_string(__wrap__mdebug1, formatted_msg, "At get_user(C:\\a\\path): CreateFile(): An error message (5)");

    array[0] = get_user("C:\\a\\path", 0, &array[1]);

    assert_string_equal(array[0], "");
}

static void test_get_user_CreateFile_error_sharing_violation(void **state) {
    char **array = *state;

    expect_string(wrap_syscheck_op_CreateFile, lpFileName, "C:\\a\\path");
    will_return(wrap_syscheck_op_CreateFile, INVALID_HANDLE_VALUE);

    will_return(wrap_syscheck_op_GetLastError, ERROR_SHARING_VIOLATION);

    will_return(wrap_syscheck_op_FormatMessage, "An error message");

    expect_string(__wrap__mdebug1, formatted_msg, "At get_user(C:\\a\\path): CreateFile(): An error message (32)");

    array[0] = get_user("C:\\a\\path", 0, &array[1]);

    assert_string_equal(array[0], "");
}

static void test_get_user_CreateFile_error_generic(void **state) {
    char **array = *state;

    expect_string(wrap_syscheck_op_CreateFile, lpFileName, "C:\\a\\path");
    will_return(wrap_syscheck_op_CreateFile, INVALID_HANDLE_VALUE);

    will_return(wrap_syscheck_op_GetLastError, 127);

    will_return(wrap_syscheck_op_FormatMessage, "An error message");

    expect_string(__wrap__mwarn, formatted_msg, "At get_user(C:\\a\\path): CreateFile(): An error message (127)");

    array[0] = get_user("C:\\a\\path", 0, &array[1]);

    assert_string_equal(array[0], "");
}

static void test_get_user_GetSecurityInfo_error(void **state) {
    char **array = *state;

    expect_string(wrap_syscheck_op_CreateFile, lpFileName, "C:\\a\\path");
    will_return(wrap_syscheck_op_CreateFile, (HANDLE)123456);

    will_return(wrap_syscheck_op_GetSecurityInfo, ERROR_PATH_NOT_FOUND);

    expect_value(wrap_syscheck_op_CloseHandle, hObject, (HANDLE)123456);
    will_return(wrap_syscheck_op_CloseHandle, 0);

    will_return(wrap_syscheck_op_ConvertSidToStringSid, NULL);
    will_return(wrap_syscheck_op_ConvertSidToStringSid, 0);

    expect_string(__wrap__mdebug1, formatted_msg, "The user's SID could not be extracted.");

    will_return(wrap_syscheck_op_GetLastError, ERROR_INVALID_SID);

    expect_string(__wrap__merror, formatted_msg, "GetSecurityInfo error = 1337");

    array[0] = get_user("C:\\a\\path", 0, &array[1]);

    assert_string_equal(array[0], "");
}

static void test_get_user_LookupAccountSid_error(void **state) {
    char **array = *state;

    expect_string(wrap_syscheck_op_CreateFile, lpFileName, "C:\\a\\path");
    will_return(wrap_syscheck_op_CreateFile, (HANDLE)123456);

    will_return(wrap_syscheck_op_GetSecurityInfo, ERROR_SUCCESS);

    expect_value(wrap_syscheck_op_CloseHandle, hObject, (HANDLE)123456);
    will_return(wrap_syscheck_op_CloseHandle, 0);

    will_return(wrap_syscheck_op_ConvertSidToStringSid, "sid");
    will_return(wrap_syscheck_op_ConvertSidToStringSid, 1);

    will_return(wrap_syscheck_op_LookupAccountSid, "accountName");
    will_return(wrap_syscheck_op_LookupAccountSid, "domainName");
    will_return(wrap_syscheck_op_LookupAccountSid, 0);

    will_return(wrap_syscheck_op_GetLastError, ERROR_INVALID_SID);

    expect_string(__wrap__merror, formatted_msg, "Error in LookupAccountSid.");

    array[0] = get_user("C:\\a\\path", 0, &array[1]);

    assert_string_equal(array[0], "");
    assert_string_equal(array[1], "sid");
}

static void test_get_user_LookupAccountSid_error_none_mapped(void **state) {
    char **array = *state;

    expect_string(wrap_syscheck_op_CreateFile, lpFileName, "C:\\a\\path");
    will_return(wrap_syscheck_op_CreateFile, (HANDLE)123456);

    will_return(wrap_syscheck_op_GetSecurityInfo, ERROR_SUCCESS);

    expect_value(wrap_syscheck_op_CloseHandle, hObject, (HANDLE)123456);
    will_return(wrap_syscheck_op_CloseHandle, 0);

    will_return(wrap_syscheck_op_ConvertSidToStringSid, "sid");
    will_return(wrap_syscheck_op_ConvertSidToStringSid, 1);

    will_return(wrap_syscheck_op_LookupAccountSid, "accountName");
    will_return(wrap_syscheck_op_LookupAccountSid, "domainName");
    will_return(wrap_syscheck_op_LookupAccountSid, 0);

    will_return(wrap_syscheck_op_GetLastError, ERROR_NONE_MAPPED);

    expect_string(__wrap__mdebug1, formatted_msg, "Account owner not found for file 'C:\\a\\path'");

    array[0] = get_user("C:\\a\\path", 0, &array[1]);

    assert_string_equal(array[0], "");
    assert_string_equal(array[1], "sid");
}

static void test_get_user_success(void **state) {
    char **array = *state;

    expect_string(wrap_syscheck_op_CreateFile, lpFileName, "C:\\a\\path");
    will_return(wrap_syscheck_op_CreateFile, (HANDLE)123456);

    will_return(wrap_syscheck_op_GetSecurityInfo, ERROR_SUCCESS);

    expect_value(wrap_syscheck_op_CloseHandle, hObject, (HANDLE)123456);
    will_return(wrap_syscheck_op_CloseHandle, 0);

    will_return(wrap_syscheck_op_ConvertSidToStringSid, "sid");
    will_return(wrap_syscheck_op_ConvertSidToStringSid, 1);

    will_return(wrap_syscheck_op_LookupAccountSid, "accountName");
    will_return(wrap_syscheck_op_LookupAccountSid, "domainName");
    will_return(wrap_syscheck_op_LookupAccountSid, 1);

    array[0] = get_user("C:\\a\\path", 0, &array[1]);

    assert_string_equal(array[0], "accountName");
    assert_string_equal(array[1], "sid");
}

void test_w_get_account_info_LookupAccountSid_error_insufficient_buffer(void **state) {
    char **array = *state;
    int ret;
    SID input;

    will_return(wrap_syscheck_op_LookupAccountSid, OS_SIZE_1024);   // Name size
    will_return(wrap_syscheck_op_LookupAccountSid, OS_SIZE_1024);   // Domain size
    will_return(wrap_syscheck_op_LookupAccountSid, 0);

    will_return(wrap_syscheck_op_GetLastError, ERROR_INVALID_NAME);
    will_return(wrap_syscheck_op_GetLastError, ERROR_INVALID_NAME);

    ret = w_get_account_info(&input, &array[0], &array[1]);

    assert_int_equal(ret, ERROR_INVALID_NAME);
}

void test_w_get_account_info_LookupAccountSid_error_second_call(void **state) {
    char **array = *state;
    int ret;
    SID input;

    will_return(wrap_syscheck_op_LookupAccountSid, OS_SIZE_1024);   // Name size
    will_return(wrap_syscheck_op_LookupAccountSid, OS_SIZE_1024);   // Domain size
    will_return(wrap_syscheck_op_LookupAccountSid, 0);

    will_return(wrap_syscheck_op_GetLastError, ERROR_INSUFFICIENT_BUFFER);

    will_return(wrap_syscheck_op_LookupAccountSid, "accountName");
    will_return(wrap_syscheck_op_LookupAccountSid, "domainName");
    will_return(wrap_syscheck_op_LookupAccountSid, 0);

    will_return(wrap_syscheck_op_GetLastError, ERROR_INSUFFICIENT_BUFFER);

    ret = w_get_account_info(&input, &array[0], &array[1]);

    assert_int_equal(ret, ERROR_INSUFFICIENT_BUFFER);
}

void test_w_get_account_info_success(void **state) {
    char **array = *state;
    int ret;
    SID input;

    will_return(wrap_syscheck_op_LookupAccountSid, OS_SIZE_1024);   // Name size
    will_return(wrap_syscheck_op_LookupAccountSid, OS_SIZE_1024);   // Domain size
    will_return(wrap_syscheck_op_LookupAccountSid, 1);

    will_return(wrap_syscheck_op_LookupAccountSid, "accountName");
    will_return(wrap_syscheck_op_LookupAccountSid, "domainName");
    will_return(wrap_syscheck_op_LookupAccountSid, 1);

    ret = w_get_account_info(&input, &array[0], &array[1]);

    assert_int_equal(ret, 0);
    assert_string_equal(array[0], "accountName");
    assert_string_equal(array[1], "domainName");
}

void test_copy_ace_info_invalid_ace(void **state) {
    int ret;
    char perm[OS_SIZE_1024];
    ACCESS_ALLOWED_ACE ace = {
        .Header.AceType = SYSTEM_AUDIT_ACE_TYPE,
    };

    expect_string(__wrap__mdebug2, formatted_msg, "Invalid ACE type.");

    ret = copy_ace_info(&ace, perm, OS_SIZE_1024);

    assert_int_equal(ret, 0);
}

void test_copy_ace_info_invalid_sid(void **state) {
    int ret;
    char perm[OS_SIZE_1024];
    ACCESS_ALLOWED_ACE ace = {
        .Header.AceType = ACCESS_DENIED_ACE_TYPE,
    };

    will_return(wrap_syscheck_op_IsValidSid, 0);

    expect_string(__wrap__mdebug2, formatted_msg, "Invalid SID found in ACE.");

    ret = copy_ace_info(&ace, perm, OS_SIZE_1024);

    assert_int_equal(ret, 0);
}

void test_copy_ace_info_no_information_from_account_or_sid(void **state) {
    int ret;
    char perm[OS_SIZE_1024];
    ACCESS_ALLOWED_ACE ace = {
        .Header.AceType = ACCESS_ALLOWED_ACE_TYPE,
    };

    will_return(wrap_syscheck_op_IsValidSid, 1);

    // Inside w_get_account_info
    will_return(wrap_syscheck_op_LookupAccountSid, OS_SIZE_1024);   // Name size
    will_return(wrap_syscheck_op_LookupAccountSid, OS_SIZE_1024);   // Domain size
    will_return(wrap_syscheck_op_LookupAccountSid, 0);

    will_return(wrap_syscheck_op_GetLastError, ERROR_INVALID_NAME);
    will_return(wrap_syscheck_op_GetLastError, ERROR_INVALID_NAME);

    expect_string(__wrap__mdebug2, formatted_msg, "No information could be extracted from the account linked to the SID. Error: 123.");

    will_return(wrap_syscheck_op_ConvertSidToStringSid, NULL);
    will_return(wrap_syscheck_op_ConvertSidToStringSid, 0);

    expect_string(__wrap__mdebug2, formatted_msg, "Could not extract the SID.");

    ret = copy_ace_info(&ace, perm, OS_SIZE_1024);

    assert_int_equal(ret, 0);
}

void test_copy_ace_info_success(void **state) {
    int ret;
    char perm[OS_SIZE_1024];
    ACCESS_ALLOWED_ACE ace = {
        .Header.AceType = ACCESS_ALLOWED_ACE_TYPE,
        .Mask = 123456,
    };

    will_return(wrap_syscheck_op_IsValidSid, 1);

    // Inside w_get_account_info
    will_return(wrap_syscheck_op_LookupAccountSid, OS_SIZE_1024);   // Name size
    will_return(wrap_syscheck_op_LookupAccountSid, OS_SIZE_1024);   // Domain size
    will_return(wrap_syscheck_op_LookupAccountSid, 1);

    will_return(wrap_syscheck_op_LookupAccountSid, "accountName");
    will_return(wrap_syscheck_op_LookupAccountSid, "domainName");
    will_return(wrap_syscheck_op_LookupAccountSid, 1);

    ret = copy_ace_info(&ace, perm, OS_SIZE_1024);

    assert_int_equal(ret, 21);
    assert_string_equal(perm, "|accountName,0,123456");
}

void test_w_get_file_permissions_GetFileSecurity_error_on_size(void **state) {
    char permissions[OS_SIZE_1024];
    int ret;

    expect_string(wrap_syscheck_op_GetFileSecurity, lpFileName, "C:\\a\\path");
    will_return(wrap_syscheck_op_GetFileSecurity, 0);
    will_return(wrap_syscheck_op_GetFileSecurity, 0);

    will_return(wrap_syscheck_op_GetLastError, ERROR_ACCESS_DENIED);
    will_return(wrap_syscheck_op_GetLastError, ERROR_ACCESS_DENIED);

    ret = w_get_file_permissions("C:\\a\\path", permissions, OS_SIZE_1024);

    assert_int_equal(ret, ERROR_ACCESS_DENIED);
}

void test_w_get_file_permissions_GetFileSecurity_error(void **state) {
    char permissions[OS_SIZE_1024];
    int ret;

    expect_string(wrap_syscheck_op_GetFileSecurity, lpFileName, "C:\\a\\path");
    will_return(wrap_syscheck_op_GetFileSecurity, OS_SIZE_1024);
    will_return(wrap_syscheck_op_GetFileSecurity, 1);

    expect_string(wrap_syscheck_op_GetFileSecurity, lpFileName, "C:\\a\\path");
    will_return(wrap_syscheck_op_GetFileSecurity, NULL);
    will_return(wrap_syscheck_op_GetFileSecurity, 0);

    will_return(wrap_syscheck_op_GetLastError, ERROR_ACCESS_DENIED);

    ret = w_get_file_permissions("C:\\a\\path", permissions, OS_SIZE_1024);

    assert_int_equal(ret, ERROR_ACCESS_DENIED);
}

void test_w_get_file_permissions_GetSecurityDescriptorDacl_error(void **state) {
    char permissions[OS_SIZE_1024];
    int ret;
    SECURITY_DESCRIPTOR sec_desc;

    expect_string(wrap_syscheck_op_GetFileSecurity, lpFileName, "C:\\a\\path");
    will_return(wrap_syscheck_op_GetFileSecurity, OS_SIZE_1024);
    will_return(wrap_syscheck_op_GetFileSecurity, 1);

    expect_string(wrap_syscheck_op_GetFileSecurity, lpFileName, "C:\\a\\path");
    will_return(wrap_syscheck_op_GetFileSecurity, &sec_desc);
    will_return(wrap_syscheck_op_GetFileSecurity, 1);

    will_return(wrap_syscheck_op_GetSecurityDescriptorDacl, FALSE);
    will_return(wrap_syscheck_op_GetSecurityDescriptorDacl, 0);

    expect_string(__wrap__mdebug1, formatted_msg, "The DACL of the file could not be obtained.");

    will_return(wrap_syscheck_op_GetLastError, ERROR_ACCESS_DENIED);

    ret = w_get_file_permissions("C:\\a\\path", permissions, OS_SIZE_1024);

    assert_int_equal(ret, ERROR_ACCESS_DENIED);
}

void test_w_get_file_permissions_no_dacl(void **state) {
    char permissions[OS_SIZE_1024];
    int ret;
    SECURITY_DESCRIPTOR sec_desc;

    expect_string(wrap_syscheck_op_GetFileSecurity, lpFileName, "C:\\a\\path");
    will_return(wrap_syscheck_op_GetFileSecurity, OS_SIZE_1024);
    will_return(wrap_syscheck_op_GetFileSecurity, 1);

    expect_string(wrap_syscheck_op_GetFileSecurity, lpFileName, "C:\\a\\path");
    will_return(wrap_syscheck_op_GetFileSecurity, &sec_desc);
    will_return(wrap_syscheck_op_GetFileSecurity, 1);

    will_return(wrap_syscheck_op_GetSecurityDescriptorDacl, FALSE);
    will_return(wrap_syscheck_op_GetSecurityDescriptorDacl, 1);

    expect_string(__wrap__mdebug1, formatted_msg, "'C:\\a\\path' has no DACL, so no permits can be extracted.");

    ret = w_get_file_permissions("C:\\a\\path", permissions, OS_SIZE_1024);

    assert_int_equal(ret, 0);
}

void test_w_get_file_permissions_GetAclInformation_error(void **state) {
    char permissions[OS_SIZE_1024];
    int ret;
    SECURITY_DESCRIPTOR sec_desc;

    expect_string(wrap_syscheck_op_GetFileSecurity, lpFileName, "C:\\a\\path");
    will_return(wrap_syscheck_op_GetFileSecurity, OS_SIZE_1024);
    will_return(wrap_syscheck_op_GetFileSecurity, 1);

    expect_string(wrap_syscheck_op_GetFileSecurity, lpFileName, "C:\\a\\path");
    will_return(wrap_syscheck_op_GetFileSecurity, &sec_desc);
    will_return(wrap_syscheck_op_GetFileSecurity, 1);

    will_return(wrap_syscheck_op_GetSecurityDescriptorDacl, TRUE);
    will_return(wrap_syscheck_op_GetSecurityDescriptorDacl, (PACL)123456);
    will_return(wrap_syscheck_op_GetSecurityDescriptorDacl, 1);

    will_return(wrap_syscheck_op_GetAclInformation, NULL);
    will_return(wrap_syscheck_op_GetAclInformation, 0);

    expect_string(__wrap__mdebug1, formatted_msg, "No information could be obtained from the ACL.");

    will_return(wrap_syscheck_op_GetLastError, ERROR_ACCESS_DENIED);

    ret = w_get_file_permissions("C:\\a\\path", permissions, OS_SIZE_1024);

    assert_int_equal(ret, ERROR_ACCESS_DENIED);
}

void test_w_get_file_permissions_GetAce_error(void **state) {
    char permissions[OS_SIZE_1024];
    int ret;
    SECURITY_DESCRIPTOR sec_desc;
    ACL_SIZE_INFORMATION acl_size;

    expect_string(wrap_syscheck_op_GetFileSecurity, lpFileName, "C:\\a\\path");
    will_return(wrap_syscheck_op_GetFileSecurity, OS_SIZE_1024);
    will_return(wrap_syscheck_op_GetFileSecurity, 1);

    expect_string(wrap_syscheck_op_GetFileSecurity, lpFileName, "C:\\a\\path");
    will_return(wrap_syscheck_op_GetFileSecurity, &sec_desc);
    will_return(wrap_syscheck_op_GetFileSecurity, 1);

    will_return(wrap_syscheck_op_GetSecurityDescriptorDacl, TRUE);
    will_return(wrap_syscheck_op_GetSecurityDescriptorDacl, (PACL)123456);
    will_return(wrap_syscheck_op_GetSecurityDescriptorDacl, 1);

    will_return(wrap_syscheck_op_GetAclInformation, &acl_size);
    will_return(wrap_syscheck_op_GetAclInformation, 1);

    will_return(wrap_syscheck_op_GetAce, NULL);
    will_return(wrap_syscheck_op_GetAce, 0);

    expect_string(__wrap__mdebug1, formatted_msg, "ACE number 0 could not be obtained.");

    ret = w_get_file_permissions("C:\\a\\path", permissions, OS_SIZE_1024);

    assert_int_equal(ret, -2);
    assert_string_equal(permissions, "");
}

void test_w_get_file_permissions_success(void **state) {
    char permissions[OS_SIZE_1024];
    int ret;
    SECURITY_DESCRIPTOR sec_desc;
    ACL_SIZE_INFORMATION acl_size = {
        .AceCount = 1,
    };
    ACCESS_ALLOWED_ACE ace = {
        .Header.AceType = ACCESS_ALLOWED_ACE_TYPE,
    };

    expect_string(wrap_syscheck_op_GetFileSecurity, lpFileName, "C:\\a\\path");
    will_return(wrap_syscheck_op_GetFileSecurity, OS_SIZE_1024);
    will_return(wrap_syscheck_op_GetFileSecurity, 1);

    expect_string(wrap_syscheck_op_GetFileSecurity, lpFileName, "C:\\a\\path");
    will_return(wrap_syscheck_op_GetFileSecurity, &sec_desc);
    will_return(wrap_syscheck_op_GetFileSecurity, 1);

    will_return(wrap_syscheck_op_GetSecurityDescriptorDacl, TRUE);
    will_return(wrap_syscheck_op_GetSecurityDescriptorDacl, (PACL)123456);
    will_return(wrap_syscheck_op_GetSecurityDescriptorDacl, 1);

    will_return(wrap_syscheck_op_GetAclInformation, &acl_size);
    will_return(wrap_syscheck_op_GetAclInformation, 1);

    will_return(wrap_syscheck_op_GetAce, &ace);
    will_return(wrap_syscheck_op_GetAce, 1);

    // Inside copy_ace_info
    {
        will_return(wrap_syscheck_op_IsValidSid, 1);

        // Inside w_get_account_info
        will_return(wrap_syscheck_op_LookupAccountSid, OS_SIZE_1024);   // Name size
        will_return(wrap_syscheck_op_LookupAccountSid, OS_SIZE_1024);   // Domain size
        will_return(wrap_syscheck_op_LookupAccountSid, 1);

        will_return(wrap_syscheck_op_LookupAccountSid, "accountName");
        will_return(wrap_syscheck_op_LookupAccountSid, "domainName");
        will_return(wrap_syscheck_op_LookupAccountSid, 1);
    }

    ret = w_get_file_permissions("C:\\a\\path", permissions, OS_SIZE_1024);

    assert_int_equal(ret, 0);
    assert_string_equal(permissions, "|accountName,0,0");
}

void test_w_get_file_permissions_copy_ace_info_error(void **state) {
    char permissions[OS_SIZE_1024];
    int ret;
    SECURITY_DESCRIPTOR sec_desc;
    ACL_SIZE_INFORMATION acl_size = {
        .AceCount = 1,
    };
    ACCESS_ALLOWED_ACE ace = {
        .Header.AceType = SYSTEM_AUDIT_ACE_TYPE,
    };

    expect_string(wrap_syscheck_op_GetFileSecurity, lpFileName, "C:\\a\\path");
    will_return(wrap_syscheck_op_GetFileSecurity, OS_SIZE_1024);
    will_return(wrap_syscheck_op_GetFileSecurity, 1);

    expect_string(wrap_syscheck_op_GetFileSecurity, lpFileName, "C:\\a\\path");
    will_return(wrap_syscheck_op_GetFileSecurity, &sec_desc);
    will_return(wrap_syscheck_op_GetFileSecurity, 1);

    will_return(wrap_syscheck_op_GetSecurityDescriptorDacl, TRUE);
    will_return(wrap_syscheck_op_GetSecurityDescriptorDacl, (PACL)123456);
    will_return(wrap_syscheck_op_GetSecurityDescriptorDacl, 1);

    will_return(wrap_syscheck_op_GetAclInformation, &acl_size);
    will_return(wrap_syscheck_op_GetAclInformation, 1);

    will_return(wrap_syscheck_op_GetAce, &ace);
    will_return(wrap_syscheck_op_GetAce, 1);

    // Inside copy_ace_info
    expect_string(__wrap__mdebug2, formatted_msg, "Invalid ACE type.");

    expect_string(__wrap__mdebug1, formatted_msg,
        "The parameters of ACE number 0 from 'C:\\a\\path' could not be extracted. 1024 bytes remaining.");

    ret = w_get_file_permissions("C:\\a\\path", permissions, OS_SIZE_1024);

    assert_int_equal(ret, 0);
    assert_string_equal(permissions, "");
}

void test_w_get_file_attrs_error(void **state) {
    int ret;

    expect_string(wrap_syscheck_op_GetFileAttributesA, lpFileName, "C:\\a\\path");
    will_return(wrap_syscheck_op_GetFileAttributesA, INVALID_FILE_ATTRIBUTES);

    will_return(wrap_syscheck_op_GetLastError, ERROR_ACCESS_DENIED);

    expect_string(__wrap__mdebug2, formatted_msg, "The attributes for 'C:\\a\\path' could not be obtained. Error '5'.");

    ret = w_get_file_attrs("C:\\a\\path");

    assert_int_equal(ret, 0);
}

void test_w_get_file_attrs_success(void **state) {
    int ret;

    expect_string(wrap_syscheck_op_GetFileAttributesA, lpFileName, "C:\\a\\path");
    will_return(wrap_syscheck_op_GetFileAttributesA, 123456);

    ret = w_get_file_attrs("C:\\a\\path");

    assert_int_equal(ret, 123456);
}
#endif


int main(int argc, char *argv[]) {
    const struct CMUnitTest tests[] = {
        /* delete_target_file tests */
        cmocka_unit_test(test_delete_target_file_success),
        cmocka_unit_test(test_delete_target_file_rmdir_ex_error),

        /* escape_syscheck_field tests */
        cmocka_unit_test_teardown(test_escape_syscheck_field_escape_all, teardown_string),
        cmocka_unit_test_teardown(test_escape_syscheck_field_null_input, teardown_string),

        /* normalize_path tests */
        cmocka_unit_test_teardown(test_normalize_path_success, teardown_string),
        cmocka_unit_test_teardown(test_normalize_path_linux_dir, teardown_string),
        cmocka_unit_test(test_normalize_path_null_input),

        /* remove_empty_folders tests */
        cmocka_unit_test(test_remove_empty_folders_success),
        cmocka_unit_test(test_remove_empty_folders_recursive_success),
        cmocka_unit_test(test_remove_empty_folders_null_input),
        cmocka_unit_test(test_remove_empty_folders_relative_path),
        cmocka_unit_test(test_remove_empty_folders_absolute_path),
        cmocka_unit_test(test_remove_empty_folders_non_empty_dir),
        cmocka_unit_test(test_remove_empty_folders_error_removing_dir),

        #if defined(TEST_SERVER)
        /* sk_decode_sum tests */
        cmocka_unit_test_setup_teardown(test_sk_decode_sum_no_decode, setup_sk_decode, teardown_sk_decode),
        cmocka_unit_test_setup_teardown(test_sk_decode_sum_deleted_file, setup_sk_decode, teardown_sk_decode),
        cmocka_unit_test_setup_teardown(test_sk_decode_sum_no_perm, setup_sk_decode, teardown_sk_decode),
        cmocka_unit_test_setup_teardown(test_sk_decode_sum_missing_separator, setup_sk_decode, teardown_sk_decode),
        cmocka_unit_test_setup_teardown(test_sk_decode_sum_no_uid, setup_sk_decode, teardown_sk_decode),
        cmocka_unit_test_setup_teardown(test_sk_decode_sum_no_gid, setup_sk_decode, teardown_sk_decode),
        cmocka_unit_test_setup_teardown(test_sk_decode_sum_no_md5, setup_sk_decode, teardown_sk_decode),
        cmocka_unit_test_setup_teardown(test_sk_decode_sum_no_sha1, setup_sk_decode, teardown_sk_decode),
        cmocka_unit_test_setup_teardown(test_sk_decode_sum_no_new_fields, setup_sk_decode, teardown_sk_decode),
        cmocka_unit_test_setup_teardown(test_sk_decode_sum_win_perm_string, setup_sk_decode, teardown_sk_decode),
        cmocka_unit_test_setup_teardown(test_sk_decode_sum_win_perm_encoded, setup_sk_decode, teardown_sk_decode),
        cmocka_unit_test_setup_teardown(test_sk_decode_sum_no_gname, setup_sk_decode, teardown_sk_decode),
        cmocka_unit_test_setup_teardown(test_sk_decode_sum_no_uname, setup_sk_decode, teardown_sk_decode),
        cmocka_unit_test_setup_teardown(test_sk_decode_sum_no_mtime, setup_sk_decode, teardown_sk_decode),
        cmocka_unit_test_setup_teardown(test_sk_decode_sum_no_inode, setup_sk_decode, teardown_sk_decode),
        cmocka_unit_test_setup_teardown(test_sk_decode_sum_no_sha256, setup_sk_decode, teardown_sk_decode),
        cmocka_unit_test_setup_teardown(test_sk_decode_sum_empty_sha256, setup_sk_decode, teardown_sk_decode),
        cmocka_unit_test_setup_teardown(test_sk_decode_sum_no_attributes, setup_sk_decode, teardown_sk_decode),
        cmocka_unit_test_setup_teardown(test_sk_decode_sum_non_numeric_attributes, setup_sk_decode, teardown_sk_decode),
        cmocka_unit_test_setup_teardown(test_sk_decode_sum_win_encoded_attributes, setup_sk_decode, teardown_sk_decode),
        cmocka_unit_test_setup_teardown(test_sk_decode_sum_extra_data_empty, setup_sk_decode, teardown_sk_decode),
        cmocka_unit_test_setup_teardown(test_sk_decode_sum_extra_data_no_user_name, setup_sk_decode, teardown_sk_decode),
        cmocka_unit_test_setup_teardown(test_sk_decode_sum_extra_data_no_group_id, setup_sk_decode, teardown_sk_decode),
        cmocka_unit_test_setup_teardown(test_sk_decode_sum_extra_data_no_group_name, setup_sk_decode, teardown_sk_decode),
        cmocka_unit_test_setup_teardown(test_sk_decode_sum_extra_data_no_process_name, setup_sk_decode, teardown_sk_decode),
        cmocka_unit_test_setup_teardown(test_sk_decode_sum_extra_data_no_audit_uid, setup_sk_decode, teardown_sk_decode),
        cmocka_unit_test_setup_teardown(test_sk_decode_sum_extra_data_no_audit_name, setup_sk_decode, teardown_sk_decode),
        cmocka_unit_test_setup_teardown(test_sk_decode_sum_extra_data_no_effective_uid, setup_sk_decode, teardown_sk_decode),
        cmocka_unit_test_setup_teardown(test_sk_decode_sum_extra_data_no_effective_name, setup_sk_decode, teardown_sk_decode),
        cmocka_unit_test_setup_teardown(test_sk_decode_sum_extra_data_no_ppid, setup_sk_decode, teardown_sk_decode),
        cmocka_unit_test_setup_teardown(test_sk_decode_sum_extra_data_no_process_id, setup_sk_decode, teardown_sk_decode),
        cmocka_unit_test_setup_teardown(test_sk_decode_sum_extra_data_no_tag, setup_sk_decode, teardown_sk_decode),
        cmocka_unit_test_setup_teardown(test_sk_decode_sum_extra_data_no_symbolic_path, setup_sk_decode, teardown_sk_decode),
        cmocka_unit_test_setup_teardown(test_sk_decode_sum_extra_data_no_inode, setup_sk_decode, teardown_sk_decode),
        cmocka_unit_test_setup_teardown(test_sk_decode_sum_extra_data_all_fields, setup_sk_decode, teardown_sk_decode),
        cmocka_unit_test_setup_teardown(test_sk_decode_sum_extra_data_all_fields_silent, setup_sk_decode, teardown_sk_decode),
        cmocka_unit_test_setup_teardown(test_sk_decode_sum_extra_data_null_ppid, setup_sk_decode, teardown_sk_decode),
        cmocka_unit_test_setup_teardown(test_sk_decode_sum_extra_data_null_sum, setup_sk_decode, teardown_sk_decode),
        cmocka_unit_test_setup_teardown(test_sk_decode_sum_extra_data_null_c_sum, setup_sk_decode, teardown_sk_decode),

        /* sk_decode_extradata tests */
        cmocka_unit_test_setup_teardown(test_sk_decode_extradata_null_sum, setup_sk_decode, teardown_sk_decode),
        cmocka_unit_test_setup_teardown(test_sk_decode_extradata_null_c_sum, setup_sk_decode, teardown_sk_decode),
        cmocka_unit_test_setup_teardown(test_sk_decode_extradata_no_changes, setup_sk_decode, teardown_sk_decode),
        cmocka_unit_test_setup_teardown(test_sk_decode_extradata_no_date_alert, setup_sk_decode, teardown_sk_decode),
        cmocka_unit_test_setup_teardown(test_sk_decode_extradata_no_sym_path, setup_sk_decode, teardown_sk_decode),
        cmocka_unit_test_setup_teardown(test_sk_decode_extradata_all_fields, setup_sk_decode, teardown_sk_decode),

        /* sk_fill_event tests */
        cmocka_unit_test_setup_teardown(test_sk_fill_event_full_event, setup_sk_fill_event, teardown_sk_fill_event),
        cmocka_unit_test_setup_teardown(test_sk_fill_event_empty_event, setup_sk_fill_event, teardown_sk_fill_event),
        cmocka_unit_test_setup_teardown(test_sk_fill_event_win_perm, setup_sk_fill_event, teardown_sk_fill_event),
        cmocka_unit_test_setup_teardown(test_sk_fill_event_null_eventinfo, setup_sk_fill_event, teardown_sk_fill_event),
        cmocka_unit_test_setup_teardown(test_sk_fill_event_null_f_name, setup_sk_fill_event, teardown_sk_fill_event),
        cmocka_unit_test_setup_teardown(test_sk_fill_event_null_sum, setup_sk_fill_event, teardown_sk_fill_event),

        /* sk_build_sum tests */
        cmocka_unit_test_setup_teardown(test_sk_build_sum_full_message, setup_sk_build_sum, teardown_sk_build_sum),
        cmocka_unit_test_setup_teardown(test_sk_build_sum_skip_fields_message, setup_sk_build_sum, teardown_sk_build_sum),
        cmocka_unit_test_setup_teardown(test_sk_build_sum_win_perm, setup_sk_build_sum, teardown_sk_build_sum),
        cmocka_unit_test_setup_teardown(test_sk_build_sum_insufficient_buffer_size, setup_sk_build_sum, teardown_sk_build_sum),
        cmocka_unit_test_setup_teardown(test_sk_build_sum_null_sum, setup_sk_build_sum, teardown_sk_build_sum),
        cmocka_unit_test_setup_teardown(test_sk_build_sum_null_output, setup_sk_build_sum, teardown_sk_build_sum),

        /* sk_sum_clean tests */
        cmocka_unit_test_setup_teardown(test_sk_sum_clean_full_message, setup_sk_decode, teardown_sk_decode),
        cmocka_unit_test_setup_teardown(test_sk_sum_clean_shortest_valid_message, setup_sk_decode, teardown_sk_decode),
        cmocka_unit_test_setup_teardown(test_sk_sum_clean_invalid_message, setup_sk_decode, teardown_sk_decode),
        cmocka_unit_test_setup_teardown(test_sk_sum_clean_null_sum, setup_sk_decode, teardown_sk_decode),
        #endif
        #ifndef TEST_WINAGENT
        /* unescape_syscheck_field tests */
        cmocka_unit_test_setup_teardown(test_unescape_syscheck_field_escaped_chars, setup_unescape_syscheck_field, teardown_unescape_syscheck_field),
        cmocka_unit_test_setup_teardown(test_unescape_syscheck_field_no_escaped_chars, setup_unescape_syscheck_field, teardown_unescape_syscheck_field),
        cmocka_unit_test_setup_teardown(test_unescape_syscheck_null_input, setup_unescape_syscheck_field, teardown_unescape_syscheck_field),
        cmocka_unit_test_setup_teardown(test_unescape_syscheck_empty_string, setup_unescape_syscheck_field, teardown_unescape_syscheck_field),

        /* get_user tests */
        cmocka_unit_test_teardown(test_get_user_success, teardown_string),
        cmocka_unit_test_teardown(test_get_user_uid_not_found, teardown_string),
        cmocka_unit_test_teardown(test_get_user_error, teardown_string),

        /* get_group tests */
        cmocka_unit_test(test_get_group_success),
        cmocka_unit_test(test_get_group_failure),

        /* ag_send_syscheck tests */
        cmocka_unit_test(test_ag_send_syscheck_success),
        cmocka_unit_test(test_ag_send_syscheck_unable_to_connect),
        cmocka_unit_test(test_ag_send_syscheck_error_sending_message),
        #else
        cmocka_unit_test(test_get_group),
        cmocka_unit_test(test_ag_send_syscheck),
        #endif

        /* decode_win_attributes tests */
        cmocka_unit_test(test_decode_win_attributes_all_attributes),
        cmocka_unit_test(test_decode_win_attributes_no_attributes),
        cmocka_unit_test(test_decode_win_attributes_some_attributes),

        /* decode_win_permissions tests */
        cmocka_unit_test_teardown(test_decode_win_permissions_success_all_permissions, teardown_string),
        cmocka_unit_test_teardown(test_decode_win_permissions_success_no_permissions, teardown_string),
        cmocka_unit_test_teardown(test_decode_win_permissions_success_some_permissions, teardown_string),
        cmocka_unit_test_teardown(test_decode_win_permissions_success_multiple_accounts, teardown_string),
        cmocka_unit_test_teardown(test_decode_win_permissions_fail_no_account_name, teardown_string),
        cmocka_unit_test_teardown(test_decode_win_permissions_fail_no_access_type, teardown_string),
        cmocka_unit_test_teardown(test_decode_win_permissions_fail_wrong_format, teardown_string),

        /* attrs_to_json tests */
        cmocka_unit_test_teardown(test_attrs_to_json_single_attribute, teardown_cjson),
        cmocka_unit_test_teardown(test_attrs_to_json_multiple_attributes, teardown_cjson),
        cmocka_unit_test_teardown(test_attrs_to_json_unable_to_create_json_array, teardown_cjson),
        cmocka_unit_test_teardown(test_attrs_to_json_null_attributes, teardown_cjson),

        /* win_perm_to_json tests*/
        cmocka_unit_test_teardown(test_win_perm_to_json_all_permissions, teardown_cjson),
        cmocka_unit_test_teardown(test_win_perm_to_json_some_permissions, teardown_cjson),
        cmocka_unit_test_teardown(test_win_perm_to_json_no_permissions, teardown_cjson),
        cmocka_unit_test_teardown(test_win_perm_to_json_allowed_denied_permissions, teardown_cjson),
        cmocka_unit_test_teardown(test_win_perm_to_json_multiple_accounts, teardown_cjson),
        cmocka_unit_test_teardown(test_win_perm_to_json_fragmented_acl, teardown_cjson),
        cmocka_unit_test_teardown(test_win_perm_to_json_null_input, teardown_cjson),
        cmocka_unit_test_teardown(test_win_perm_to_json_unable_to_create_main_array, teardown_cjson),
        cmocka_unit_test_teardown(test_win_perm_to_json_unable_to_create_sub_array, teardown_cjson),
        cmocka_unit_test_teardown(test_win_perm_to_json_unable_to_create_user_object, teardown_cjson),
        cmocka_unit_test_teardown(test_win_perm_to_json_incorrect_permission_format, teardown_cjson),
        cmocka_unit_test_teardown(test_win_perm_to_json_incorrect_permission_format_2, teardown_cjson),
        cmocka_unit_test_teardown(test_win_perm_to_json_error_splitting_permissions, teardown_cjson),

        #ifdef TEST_WINAGENT
        cmocka_unit_test_setup_teardown(test_get_user_CreateFile_error_access_denied, setup_string_array, teardown_string_array),
        cmocka_unit_test_setup_teardown(test_get_user_CreateFile_error_sharing_violation, setup_string_array, teardown_string_array),
        cmocka_unit_test_setup_teardown(test_get_user_CreateFile_error_generic, setup_string_array, teardown_string_array),
        cmocka_unit_test_setup_teardown(test_get_user_GetSecurityInfo_error, setup_string_array, teardown_string_array),
        cmocka_unit_test_setup_teardown(test_get_user_LookupAccountSid_error, setup_string_array, teardown_string_array),
        cmocka_unit_test_setup_teardown(test_get_user_LookupAccountSid_error_none_mapped, setup_string_array, teardown_string_array),
        cmocka_unit_test_setup_teardown(test_get_user_success, setup_string_array, teardown_string_array),

        cmocka_unit_test_setup_teardown(test_w_get_account_info_LookupAccountSid_error_insufficient_buffer, setup_string_array, teardown_string_array),
        cmocka_unit_test_setup_teardown(test_w_get_account_info_LookupAccountSid_error_second_call, setup_string_array, teardown_string_array),
        cmocka_unit_test_setup_teardown(test_w_get_account_info_success, setup_string_array, teardown_string_array),

        cmocka_unit_test(test_copy_ace_info_invalid_ace),
        cmocka_unit_test(test_copy_ace_info_invalid_sid),
        cmocka_unit_test(test_copy_ace_info_no_information_from_account_or_sid),
        cmocka_unit_test(test_copy_ace_info_success),

        cmocka_unit_test(test_w_get_file_permissions_GetFileSecurity_error_on_size),
        cmocka_unit_test(test_w_get_file_permissions_GetFileSecurity_error),
        cmocka_unit_test(test_w_get_file_permissions_GetSecurityDescriptorDacl_error),
        cmocka_unit_test(test_w_get_file_permissions_no_dacl),
        cmocka_unit_test(test_w_get_file_permissions_GetAclInformation_error),
        cmocka_unit_test(test_w_get_file_permissions_GetAce_error),
        cmocka_unit_test(test_w_get_file_permissions_success),
        cmocka_unit_test(test_w_get_file_permissions_copy_ace_info_error),

        cmocka_unit_test(test_w_get_file_attrs_error),
        cmocka_unit_test(test_w_get_file_attrs_success),
        #endif
    };
    return cmocka_run_group_tests(tests, NULL, NULL);
}<|MERGE_RESOLUTION|>--- conflicted
+++ resolved
@@ -207,10 +207,7 @@
     return 0;
 }
 
-<<<<<<< HEAD
-=======
 #ifdef TEST_WINAGENT
->>>>>>> 3fd4d660
 static int setup_string_array(void **state) {
     char **array = calloc(10, sizeof(char*));
 
@@ -229,10 +226,7 @@
 
     return 0;
 }
-<<<<<<< HEAD
-=======
 #endif
->>>>>>> 3fd4d660
 
 #if defined(TEST_SERVER)
 static int setup_sk_decode(void **state) {
@@ -245,7 +239,6 @@
     *state = data;
     return 0;
 }
-<<<<<<< HEAD
 
 static int teardown_sk_decode(void **state) {
     sk_decode_data_t *data = *state;
@@ -281,43 +274,6 @@
 
     data->lf->nfields = FIM_NFIELDS;
 
-=======
-
-static int teardown_sk_decode(void **state) {
-    sk_decode_data_t *data = *state;
-
-    if(data) {
-        sk_sum_clean(&data->sum);
-
-        if(data->c_sum)
-            free(data->c_sum);
-
-        if(data->w_sum)
-            free(data->w_sum);
-
-        free(data);
-    }
-    return 0;
-}
-
-
-static int setup_sk_fill_event(void **state) {
-    sk_fill_event_t* data = calloc(1, sizeof(sk_fill_event_t));
-
-    if(!data) {
-        return -1;
-    }
-
-    if(data->lf = calloc(1, sizeof(Eventinfo)), data->lf == NULL) {
-        return -1;
-    }
-
-    if(data->lf->fields = calloc(FIM_NFIELDS, sizeof(DynamicField)), !data->lf->fields)
-        return -1;
-
-    data->lf->nfields = FIM_NFIELDS;
-
->>>>>>> 3fd4d660
     if(data->sum = calloc(1, sizeof(sk_sum_t)), data->sum == NULL) {
         return -1;
     }
