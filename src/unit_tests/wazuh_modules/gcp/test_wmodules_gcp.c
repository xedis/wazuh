/*
 * Copyright (C) 2015-2020, Wazuh Inc.
 *
 * This program is free software; you can redistribute it
 * and/or modify it under the terms of the GNU General Public
 * License (version 2) as published by the FSF - Free Software
 * Foundation.
 */

#include <stdarg.h>
#include <stddef.h>
#include <setjmp.h>
#include <cmocka.h>
#include <stdio.h>
#include <stdlib.h>

#include "../../headers/shared.h"
#include "../../os_xml/os_xml.h"
#include "../../wazuh_modules/wmodules.h"
#include "../../wazuh_modules/wm_gcp.h"
#include "../../wrappers/libc/stdlib_wrappers.h"
#include "../../wrappers/wazuh/shared/debug_op_wrappers.h"
#include "../../wrappers/wazuh/shared/file_op_wrappers.h"
#include "../../wrappers/wazuh/shared/schedule_scan_wrappers.h"

static const char *XML_ENABLED = "enabled";
static const char *XML_PROJECT_ID = "project_id";
static const char *XML_SUBSCRIPTION_NAME = "subscription_name";
static const char *XML_CREDENTIALS_FILE = "credentials_file";
static const char *XML_MAX_MESSAGES = "max_messages";
static const char *XML_PULL_ON_START = "pull_on_start";
static const char *XML_LOGGING = "logging";

typedef struct __group_data_s {
    OS_XML *xml;
    xml_node **nodes;
    wmodule *module;
} group_data_t;

/* Auxiliar functions */
int replace_configuration_value(XML_NODE nodes, const char *tag, const char *new_value) {
    int i;

    if(tag == NULL || nodes == NULL || *nodes == NULL)
        return -1;

    // find the required tag and change it to the new value
    for(i = 0; nodes[i]; i++) {
        if(!strcmp(nodes[i]->element, tag)) {
            free(nodes[i]->content);
            if(new_value != NULL){
                nodes[i]->content = strdup(new_value);

                if(nodes[i]->content == NULL)
                    return -1;
            } else {
                nodes[i]->content = NULL;
            }
            return 0;
        }
    }
    // If we got here, the given tag was not found
    return -2;
}

/* setup/teardown */
static int setup_group(void **state) {
    group_data_t *data = calloc(1, sizeof(group_data_t));

    if(data == NULL)
        return -1;

    if(data->module = calloc(1, sizeof(wmodule)), data->module == NULL)
        return -1;

    if(data->xml = calloc(1, sizeof(OS_XML)), data->xml == NULL)
        return -1;

    *state = data;

    return 0;
}

static int teardown_group(void **state) {
    group_data_t *data = *state;

    free(data->xml);
    free(data->module);

    free(data);

    return 0;
}

static int setup_test(void **state) {
    group_data_t *data = *state;
    char *base_config = "<enabled>yes</enabled>"
                        "<pull_on_start>no</pull_on_start>"
                        "<project_id>wazuh-gcp-pubsub-tests</project_id>"
                        "<subscription_name>testing-id</subscription_name>"
                        "<credentials_file>credentials.json</credentials_file>"
                        "<logging>disabled</logging>"
                        "<max_messages>100</max_messages>"
                        "<day>15</day>";


    if(OS_ReadXMLString(base_config, data->xml) != 0){
        return -1;
    }

    if(data->nodes = OS_GetElementsbyNode(data->xml, NULL), data->nodes == NULL)
        return -1;

    return 0;
}

static int setup_test_no_project_id(void **state) {
    group_data_t *data = *state;
    char *base_config = "<enabled>yes</enabled>"
                        "<pull_on_start>no</pull_on_start>"
                        "<subscription_name>testing-id</subscription_name>"
                        "<credentials_file>credentials.json</credentials_file>"
                        "<logging>disabled</logging>"
                        "<max_messages>100</max_messages>"
                        "<day>15</day>";


    if(OS_ReadXMLString(base_config, data->xml) != 0){
        return -1;
    }

    if(data->nodes = OS_GetElementsbyNode(data->xml, NULL), data->nodes == NULL)
        return -1;

    return 0;
}

static int setup_test_no_subscription_name(void **state) {
    group_data_t *data = *state;
    char *base_config = "<enabled>yes</enabled>"
                        "<pull_on_start>no</pull_on_start>"
                        "<project_id>wazuh-gcp-pubsub-tests</project_id>"
                        "<credentials_file>credentials.json</credentials_file>"
                        "<logging>disabled</logging>"
                        "<max_messages>100</max_messages>"
                        "<day>15</day>";


    if(OS_ReadXMLString(base_config, data->xml) != 0){
        return -1;
    }

    if(data->nodes = OS_GetElementsbyNode(data->xml, NULL), data->nodes == NULL)
        return -1;

    return 0;
}

static int setup_test_no_credentials_file(void **state) {
    group_data_t *data = *state;
    char *base_config = "<enabled>yes</enabled>"
                        "<pull_on_start>no</pull_on_start>"
                        "<project_id>wazuh-gcp-pubsub-tests</project_id>"
                        "<subscription_name>testing-id</subscription_name>"
                        "<logging>disabled</logging>"
                        "<max_messages>100</max_messages>"
                        "<day>15</day>";


    if(OS_ReadXMLString(base_config, data->xml) != 0){
        return -1;
    }

    if(data->nodes = OS_GetElementsbyNode(data->xml, NULL), data->nodes == NULL)
        return -1;

    return 0;
}

static int teardown_test(void **state) {
    group_data_t *data = *state;
    wm_gcp *gcp = data->module->data;

    free(data->module->tag);

    if(gcp->project_id) free(gcp->project_id);
    if(gcp->subscription_name) free(gcp->subscription_name);
    if(gcp->credentials_file) free(gcp->credentials_file);

    free(gcp);

    data->module->data = NULL;

    OS_ClearXML(data->xml);
    OS_ClearNode(data->nodes);

    return 0;
}

/* tests */
/* wm_gcp_read */
static void test_wm_gcp_read_full_configuration(void **state) {
    group_data_t *data = *state;
    wm_gcp *gcp;
    int ret;

<<<<<<< HEAD
    expect_string(__wrap_realpath, path, "credentials.json");
    will_return(__wrap_realpath, "credentials.json");
    will_return(__wrap_realpath, (char *) 1);   //  realpath did not fail
=======
    expect_string(__wrap_realpath, path, "/var/ossec/credentials.json");
    will_return(__wrap_realpath, "/var/ossec/credentials.json");
>>>>>>> 4e64bdf0

    expect_string(__wrap_IsFile, file, "credentials.json");
    will_return(__wrap_IsFile, 0);

    expect_value(__wrap_sched_scan_read, nodes, data->nodes);
    expect_string(__wrap_sched_scan_read, MODULE_NAME, GCP_WM_NAME);
    will_return(__wrap_sched_scan_read, 0);

    ret = wm_gcp_read(data->nodes, data->module);

    assert_int_equal(ret, 0);

    gcp = data->module->data;

    assert_non_null(gcp);
    assert_int_equal(gcp->enabled, 1);
    assert_int_equal(gcp->pull_on_start, 0);
    assert_string_equal(gcp->project_id, "wazuh-gcp-pubsub-tests");
    assert_string_equal(gcp->subscription_name, "testing-id");
    assert_string_equal(gcp->credentials_file, "credentials.json");
    assert_int_equal(gcp->logging, 0);
    assert_int_equal(gcp->max_messages, 100);

    assert_ptr_equal(data->module->context, &WM_GCP_CONTEXT);
    assert_string_equal(data->module->tag, GCP_WM_NAME);
}

static void test_wm_gcp_read_enabled_tag_invalid(void **state) {
    group_data_t *data = *state;
    int ret;

    if(replace_configuration_value(data->nodes, XML_ENABLED, "invalid") != 0)
        fail();

    expect_string(__wrap__merror, formatted_msg, "Invalid content for tag 'enabled'");

    ret = wm_gcp_read(data->nodes, data->module);

    assert_int_equal(ret, OS_INVALID);
}

static void test_wm_gcp_read_project_id_tag_invalid(void **state) {
    group_data_t *data = *state;
    int ret;

    if(replace_configuration_value(data->nodes, XML_PROJECT_ID, "") != 0)
        fail();

    expect_string(__wrap__merror, formatted_msg, "Empty content for tag 'project_id' at module 'gcp-pubsub'");

    ret = wm_gcp_read(data->nodes, data->module);

    assert_int_equal(ret, OS_INVALID);
}

static void test_wm_gcp_read_no_project_id_tag(void **state) {
    group_data_t *data = *state;
    int ret;

<<<<<<< HEAD
    expect_string(__wrap_realpath, path, "credentials.json");
    will_return(__wrap_realpath, "credentials.json");
    will_return(__wrap_realpath, (char *) 1);   //  realpath did not fail
=======
    expect_string(__wrap_realpath, path, "/var/ossec/credentials.json");
    will_return(__wrap_realpath, "/var/ossec/credentials.json");
>>>>>>> 4e64bdf0

    expect_string(__wrap_IsFile, file, "credentials.json");
    will_return(__wrap_IsFile, 0);

    expect_value(__wrap_sched_scan_read, nodes, data->nodes);
    expect_string(__wrap_sched_scan_read, MODULE_NAME, GCP_WM_NAME);
    will_return(__wrap_sched_scan_read, 0);

    expect_string(__wrap__merror, formatted_msg, "No value defined for tag 'project_id' in module 'gcp-pubsub'");

    ret = wm_gcp_read(data->nodes, data->module);

    assert_int_equal(ret, OS_INVALID);
}

static void test_wm_gcp_read_subscription_name_tag_invalid(void **state) {
    group_data_t *data = *state;
    int ret;

    if(replace_configuration_value(data->nodes, XML_SUBSCRIPTION_NAME, "") != 0)
        fail();

    expect_string(__wrap__merror, formatted_msg, "Empty content for tag 'subscription_name' at module 'gcp-pubsub'");

    ret = wm_gcp_read(data->nodes, data->module);

    assert_int_equal(ret, OS_INVALID);
}

static void test_wm_gcp_read_no_subscription_name_tag(void **state) {
    group_data_t *data = *state;
    int ret;

<<<<<<< HEAD
    expect_string(__wrap_realpath, path, "credentials.json");
    will_return(__wrap_realpath, "credentials.json");
    will_return(__wrap_realpath, (char *) 1);   //  realpath did not fail
=======
    expect_string(__wrap_realpath, path, "/var/ossec/credentials.json");
    will_return(__wrap_realpath, "/var/ossec/credentials.json");
>>>>>>> 4e64bdf0

    expect_string(__wrap_IsFile, file, "credentials.json");
    will_return(__wrap_IsFile, 0);

    expect_value(__wrap_sched_scan_read, nodes, data->nodes);
    expect_string(__wrap_sched_scan_read, MODULE_NAME, GCP_WM_NAME);
    will_return(__wrap_sched_scan_read, 0);

    expect_string(__wrap__merror, formatted_msg, "No value defined for tag 'subscription_name' in module 'gcp-pubsub'");

    ret = wm_gcp_read(data->nodes, data->module);

    assert_int_equal(ret, OS_INVALID);
}

static void test_wm_gcp_read_credentials_file_full_path(void **state) {
    group_data_t *data = *state;
    wm_gcp *gcp;
    int ret;

    if(replace_configuration_value(data->nodes, XML_CREDENTIALS_FILE, "/some/path/credentials.json") != 0)
        fail();

    expect_string(__wrap_IsFile, file, "/some/path/credentials.json");
    will_return(__wrap_IsFile, 0);

    expect_value(__wrap_sched_scan_read, nodes, data->nodes);
    expect_string(__wrap_sched_scan_read, MODULE_NAME, GCP_WM_NAME);
    will_return(__wrap_sched_scan_read, 0);

    ret = wm_gcp_read(data->nodes, data->module);

    assert_int_equal(ret, 0);

    gcp = data->module->data;

    assert_non_null(gcp);
    assert_int_equal(gcp->enabled, 1);
    assert_int_equal(gcp->pull_on_start, 0);
    assert_string_equal(gcp->project_id, "wazuh-gcp-pubsub-tests");
    assert_string_equal(gcp->subscription_name, "testing-id");
    assert_string_equal(gcp->credentials_file, "/some/path/credentials.json");
    assert_int_equal(gcp->logging, 0);
    assert_int_equal(gcp->max_messages, 100);

    assert_ptr_equal(data->module->context, &WM_GCP_CONTEXT);
    assert_string_equal(data->module->tag, GCP_WM_NAME);
}

static void test_wm_gcp_read_credentials_file_tag_empty(void **state) {
    group_data_t *data = *state;
    int ret;

    if(replace_configuration_value(data->nodes, XML_CREDENTIALS_FILE, "") != 0)
        fail();

    expect_string(__wrap__merror, formatted_msg, "Empty content for tag 'credentials_file' at module 'gcp-pubsub'");

    ret = wm_gcp_read(data->nodes, data->module);

    assert_int_equal(ret, OS_INVALID);
}

static void test_wm_gcp_read_credentials_file_tag_too_long(void **state) {
    group_data_t *data = *state;
    char buffer[OS_MAXSTR];
    int ret;

    memset(buffer, 'a', OS_MAXSTR);
    buffer[OS_MAXSTR] = '\0';

    if(replace_configuration_value(data->nodes, XML_CREDENTIALS_FILE, buffer) != 0)
        fail();

    snprintf(buffer, OS_MAXSTR, "File path is too long. Max path length is %d.", PATH_MAX);
    expect_string(__wrap__merror, formatted_msg, buffer);

    ret = wm_gcp_read(data->nodes, data->module);

    assert_int_equal(ret, OS_INVALID);
}

static void test_wm_gcp_read_credentials_file_tag_realpath_error(void **state) {
    group_data_t *data = *state;
    int ret;

<<<<<<< HEAD
    expect_string(__wrap_realpath, path, "credentials.json");
    will_return(__wrap_realpath, "credentials.json");
    will_return(__wrap_realpath, (char *) NULL);   //  realpath failed

    expect_string(__wrap__mwarn, formatted_msg, "File 'credentials.json' from tag 'credentials_file' not found.");
=======
    expect_string(__wrap_realpath, path, "/var/ossec/credentials.json");

    will_return(__wrap_realpath, (char *) NULL);   //  realpath failed

    expect_string(__wrap__mwarn, formatted_msg, "File '' from tag 'credentials_file' not found.");
>>>>>>> 4e64bdf0

    ret = wm_gcp_read(data->nodes, data->module);

    assert_int_equal(ret, OS_INVALID);
}

static void test_wm_gcp_read_credentials_file_tag_file_not_found(void **state) {
    group_data_t *data = *state;
    int ret;

<<<<<<< HEAD
    expect_string(__wrap_realpath, path, "credentials.json");
    will_return(__wrap_realpath, "credentials.json");
    will_return(__wrap_realpath, (char *) 1);   //  realpath did not fail
=======
    expect_string(__wrap_realpath, path, "/var/ossec/credentials.json");
    will_return(__wrap_realpath, "/var/ossec/credentials.json");
>>>>>>> 4e64bdf0

    expect_string(__wrap_IsFile, file, "credentials.json");
    will_return(__wrap_IsFile, 1);

    expect_string(__wrap__mwarn, formatted_msg, "File 'credentials.json' not found. Check your configuration.");

    ret = wm_gcp_read(data->nodes, data->module);

    assert_int_equal(ret, OS_INVALID);
}

static void test_wm_gcp_read_no_credentials_file_tag(void **state) {
    group_data_t *data = *state;
    int ret;

    expect_value(__wrap_sched_scan_read, nodes, data->nodes);
    expect_string(__wrap_sched_scan_read, MODULE_NAME, GCP_WM_NAME);
    will_return(__wrap_sched_scan_read, 0);

    expect_string(__wrap__merror, formatted_msg, "No value defined for tag 'credentials_file' in module 'gcp-pubsub'");

    ret = wm_gcp_read(data->nodes, data->module);

    assert_int_equal(ret, OS_INVALID);
}

static void test_wm_gcp_read_max_messages_tag_empty(void **state) {
    group_data_t *data = *state;
    int ret;

    if(replace_configuration_value(data->nodes, XML_MAX_MESSAGES, "") != 0)
        fail();

<<<<<<< HEAD
    expect_string(__wrap_realpath, path, "credentials.json");
    will_return(__wrap_realpath, "credentials.json");
    will_return(__wrap_realpath, (char *) 1);   //  realpath did not fail
=======
    expect_string(__wrap_realpath, path, "/var/ossec/credentials.json");
    will_return(__wrap_realpath, "/var/ossec/credentials.json");
>>>>>>> 4e64bdf0

    expect_string(__wrap_IsFile, file, "credentials.json");
    will_return(__wrap_IsFile, 0);

    expect_string(__wrap__merror, formatted_msg, "Empty content for tag 'max_messages'");

    ret = wm_gcp_read(data->nodes, data->module);

    assert_int_equal(ret, OS_INVALID);
}

static void test_wm_gcp_read_max_messages_tag_not_digit(void **state) {
    group_data_t *data = *state;
    int ret;

    if(replace_configuration_value(data->nodes, XML_MAX_MESSAGES, "invalid") != 0)
        fail();

<<<<<<< HEAD
    expect_string(__wrap_realpath, path, "credentials.json");
    will_return(__wrap_realpath, "credentials.json");
    will_return(__wrap_realpath, (char *) 1);   //  realpath did not fail
=======
    expect_string(__wrap_realpath, path, "/var/ossec/credentials.json");
    will_return(__wrap_realpath, "/var/ossec/credentials.json");
>>>>>>> 4e64bdf0

    expect_string(__wrap_IsFile, file, "credentials.json");
    will_return(__wrap_IsFile, 0);

    expect_string(__wrap__merror, formatted_msg, "Tag 'max_messages' from the 'gcp-pubsub' module should not have an alphabetic character.");

    ret = wm_gcp_read(data->nodes, data->module);

    assert_int_equal(ret, OS_INVALID);
}
static void test_wm_gcp_read_pull_on_start_tag_invalid(void **state) {
    group_data_t *data = *state;
    int ret;

    if(replace_configuration_value(data->nodes, XML_PULL_ON_START, "invalid") != 0)
        fail();

    expect_string(__wrap__merror, formatted_msg, "Invalid content for tag 'pull_on_start'");

    ret = wm_gcp_read(data->nodes, data->module);

    assert_int_equal(ret, OS_INVALID);
}

static void test_wm_gcp_read_logging_tag_debug(void **state) {
    group_data_t *data = *state;
    wm_gcp *gcp;
    int ret;

    if(replace_configuration_value(data->nodes, XML_LOGGING, "debug") != 0)
        fail();

<<<<<<< HEAD
    expect_string(__wrap_realpath, path, "credentials.json");
    will_return(__wrap_realpath, "credentials.json");
    will_return(__wrap_realpath, (char *) 1);   //  realpath did not fail
=======
    expect_string(__wrap_realpath, path, "/var/ossec/credentials.json");
    will_return(__wrap_realpath, "/var/ossec/credentials.json");
>>>>>>> 4e64bdf0

    expect_string(__wrap_IsFile, file, "credentials.json");
    will_return(__wrap_IsFile, 0);

    expect_value(__wrap_sched_scan_read, nodes, data->nodes);
    expect_string(__wrap_sched_scan_read, MODULE_NAME, GCP_WM_NAME);
    will_return(__wrap_sched_scan_read, 0);

    ret = wm_gcp_read(data->nodes, data->module);

    assert_int_equal(ret, 0);

    gcp = data->module->data;

    assert_non_null(gcp);
    assert_int_equal(gcp->enabled, 1);
    assert_int_equal(gcp->pull_on_start, 0);
    assert_string_equal(gcp->project_id, "wazuh-gcp-pubsub-tests");
    assert_string_equal(gcp->subscription_name, "testing-id");
    assert_string_equal(gcp->credentials_file, "credentials.json");
    assert_int_equal(gcp->logging, 1);
    assert_int_equal(gcp->max_messages, 100);

    assert_ptr_equal(data->module->context, &WM_GCP_CONTEXT);
    assert_string_equal(data->module->tag, GCP_WM_NAME);
}

static void test_wm_gcp_read_logging_tag_info(void **state) {
    group_data_t *data = *state;
    wm_gcp *gcp;
    int ret;

    if(replace_configuration_value(data->nodes, XML_LOGGING, "info") != 0)
        fail();

<<<<<<< HEAD
    expect_string(__wrap_realpath, path, "credentials.json");
    will_return(__wrap_realpath, "credentials.json");
    will_return(__wrap_realpath, (char *) 1);   //  realpath did not fail
=======
    expect_string(__wrap_realpath, path, "/var/ossec/credentials.json");
    will_return(__wrap_realpath, "/var/ossec/credentials.json");
>>>>>>> 4e64bdf0

    expect_string(__wrap_IsFile, file, "credentials.json");
    will_return(__wrap_IsFile, 0);

    expect_value(__wrap_sched_scan_read, nodes, data->nodes);
    expect_string(__wrap_sched_scan_read, MODULE_NAME, GCP_WM_NAME);
    will_return(__wrap_sched_scan_read, 0);

    ret = wm_gcp_read(data->nodes, data->module);

    assert_int_equal(ret, 0);

    gcp = data->module->data;

    assert_non_null(gcp);
    assert_int_equal(gcp->enabled, 1);
    assert_int_equal(gcp->pull_on_start, 0);
    assert_string_equal(gcp->project_id, "wazuh-gcp-pubsub-tests");
    assert_string_equal(gcp->subscription_name, "testing-id");
    assert_string_equal(gcp->credentials_file, "credentials.json");
    assert_int_equal(gcp->logging, 2);
    assert_int_equal(gcp->max_messages, 100);

    assert_ptr_equal(data->module->context, &WM_GCP_CONTEXT);
    assert_string_equal(data->module->tag, GCP_WM_NAME);
}

static void test_wm_gcp_read_logging_tag_warning(void **state) {
    group_data_t *data = *state;
    wm_gcp *gcp;
    int ret;

    if(replace_configuration_value(data->nodes, XML_LOGGING, "warning") != 0)
        fail();

<<<<<<< HEAD
    expect_string(__wrap_realpath, path, "credentials.json");
    will_return(__wrap_realpath, "credentials.json");
    will_return(__wrap_realpath, (char *) 1);   //  realpath did not fail
=======
    expect_string(__wrap_realpath, path, "/var/ossec/credentials.json");
    will_return(__wrap_realpath, "/var/ossec/credentials.json");
>>>>>>> 4e64bdf0

    expect_string(__wrap_IsFile, file, "credentials.json");
    will_return(__wrap_IsFile, 0);

    expect_value(__wrap_sched_scan_read, nodes, data->nodes);
    expect_string(__wrap_sched_scan_read, MODULE_NAME, GCP_WM_NAME);
    will_return(__wrap_sched_scan_read, 0);

    ret = wm_gcp_read(data->nodes, data->module);

    assert_int_equal(ret, 0);

    gcp = data->module->data;

    assert_non_null(gcp);
    assert_int_equal(gcp->enabled, 1);
    assert_int_equal(gcp->pull_on_start, 0);
    assert_string_equal(gcp->project_id, "wazuh-gcp-pubsub-tests");
    assert_string_equal(gcp->subscription_name, "testing-id");
    assert_string_equal(gcp->credentials_file, "credentials.json");
    assert_int_equal(gcp->logging, 3);
    assert_int_equal(gcp->max_messages, 100);

    assert_ptr_equal(data->module->context, &WM_GCP_CONTEXT);
    assert_string_equal(data->module->tag, GCP_WM_NAME);
}

static void test_wm_gcp_read_logging_tag_error(void **state) {
    group_data_t *data = *state;
    wm_gcp *gcp;
    int ret;

    if(replace_configuration_value(data->nodes, XML_LOGGING, "error") != 0)
        fail();

<<<<<<< HEAD
    expect_string(__wrap_realpath, path, "credentials.json");
    will_return(__wrap_realpath, "credentials.json");
    will_return(__wrap_realpath, (char *) 1);   //  realpath did not fail
=======
    expect_string(__wrap_realpath, path, "/var/ossec/credentials.json");
    will_return(__wrap_realpath, "/var/ossec/credentials.json");
>>>>>>> 4e64bdf0

    expect_string(__wrap_IsFile, file, "credentials.json");
    will_return(__wrap_IsFile, 0);

    expect_value(__wrap_sched_scan_read, nodes, data->nodes);
    expect_string(__wrap_sched_scan_read, MODULE_NAME, GCP_WM_NAME);
    will_return(__wrap_sched_scan_read, 0);

    ret = wm_gcp_read(data->nodes, data->module);

    assert_int_equal(ret, 0);

    gcp = data->module->data;

    assert_non_null(gcp);
    assert_int_equal(gcp->enabled, 1);
    assert_int_equal(gcp->pull_on_start, 0);
    assert_string_equal(gcp->project_id, "wazuh-gcp-pubsub-tests");
    assert_string_equal(gcp->subscription_name, "testing-id");
    assert_string_equal(gcp->credentials_file, "credentials.json");
    assert_int_equal(gcp->logging, 4);
    assert_int_equal(gcp->max_messages, 100);

    assert_ptr_equal(data->module->context, &WM_GCP_CONTEXT);
    assert_string_equal(data->module->tag, GCP_WM_NAME);
}

static void test_wm_gcp_read_logging_tag_critical(void **state) {
    group_data_t *data = *state;
    wm_gcp *gcp;
    int ret;

    if(replace_configuration_value(data->nodes, XML_LOGGING, "critical") != 0)
        fail();

<<<<<<< HEAD
    expect_string(__wrap_realpath, path, "credentials.json");
    will_return(__wrap_realpath, "credentials.json");
    will_return(__wrap_realpath, (char *) 1);   //  realpath did not fail
=======
    expect_string(__wrap_realpath, path, "/var/ossec/credentials.json");
    will_return(__wrap_realpath, "/var/ossec/credentials.json");
>>>>>>> 4e64bdf0

    expect_string(__wrap_IsFile, file, "credentials.json");
    will_return(__wrap_IsFile, 0);

    expect_value(__wrap_sched_scan_read, nodes, data->nodes);
    expect_string(__wrap_sched_scan_read, MODULE_NAME, GCP_WM_NAME);
    will_return(__wrap_sched_scan_read, 0);

    ret = wm_gcp_read(data->nodes, data->module);

    assert_int_equal(ret, 0);

    gcp = data->module->data;

    assert_non_null(gcp);
    assert_int_equal(gcp->enabled, 1);
    assert_int_equal(gcp->pull_on_start, 0);
    assert_string_equal(gcp->project_id, "wazuh-gcp-pubsub-tests");
    assert_string_equal(gcp->subscription_name, "testing-id");
    assert_string_equal(gcp->credentials_file, "credentials.json");
    assert_int_equal(gcp->logging, 5);
    assert_int_equal(gcp->max_messages, 100);

    assert_ptr_equal(data->module->context, &WM_GCP_CONTEXT);
    assert_string_equal(data->module->tag, GCP_WM_NAME);
}

static void test_wm_gcp_read_logging_tag_invalid(void **state) {
    group_data_t *data = *state;
    int ret;

    if(replace_configuration_value(data->nodes, XML_LOGGING, "invalid") != 0)
        fail();

<<<<<<< HEAD
    expect_string(__wrap_realpath, path, "credentials.json");
    will_return(__wrap_realpath, "credentials.json");
    will_return(__wrap_realpath, (char *) 1);   //  realpath did not fail
=======
    expect_string(__wrap_realpath, path, "/var/ossec/credentials.json");
    will_return(__wrap_realpath, "/var/ossec/credentials.json");
>>>>>>> 4e64bdf0

    expect_string(__wrap_IsFile, file, "credentials.json");
    will_return(__wrap_IsFile, 0);

    expect_string(__wrap__merror, formatted_msg, "Invalid content for tag 'logging'");

    ret = wm_gcp_read(data->nodes, data->module);

    assert_int_equal(ret, OS_INVALID);
}

static void test_wm_gcp_read_invalid_tag(void **state) {
    group_data_t *data = *state;
    int ret;

    // Make an invalid XML tag element
    free(data->nodes[0]->element);

    if(data->nodes[0]->element = strdup("invalid"), data->nodes[0]->element == NULL)
        fail();

    expect_string(__wrap__merror, formatted_msg, "No such tag 'invalid' at module 'gcp-pubsub'.");

    ret = wm_gcp_read(data->nodes, data->module);

    assert_int_equal(ret, -1);
}

static void test_wm_gcp_read_invalid_element(void **state) {
    group_data_t *data = *state;
    int ret;

    // Make an invalid XML tag element
    free(data->nodes[0]->element);
    data->nodes[0]->element = NULL;

    expect_string(__wrap__merror, formatted_msg, "(1231): Invalid NULL element in the configuration.");

    ret = wm_gcp_read(data->nodes, data->module);

    assert_int_equal(ret, -1);
}



int main(void) {
    const struct CMUnitTest tests[] = {
        cmocka_unit_test_setup_teardown(test_wm_gcp_read_full_configuration, setup_test, teardown_test),
        cmocka_unit_test_setup_teardown(test_wm_gcp_read_enabled_tag_invalid, setup_test, teardown_test),
        cmocka_unit_test_setup_teardown(test_wm_gcp_read_project_id_tag_invalid, setup_test, teardown_test),
        cmocka_unit_test_setup_teardown(test_wm_gcp_read_no_project_id_tag, setup_test_no_project_id, teardown_test),
        cmocka_unit_test_setup_teardown(test_wm_gcp_read_subscription_name_tag_invalid, setup_test, teardown_test),
        cmocka_unit_test_setup_teardown(test_wm_gcp_read_no_subscription_name_tag, setup_test_no_subscription_name, teardown_test),
        cmocka_unit_test_setup_teardown(test_wm_gcp_read_credentials_file_full_path, setup_test, teardown_test),
        cmocka_unit_test_setup_teardown(test_wm_gcp_read_credentials_file_tag_empty, setup_test, teardown_test),
        cmocka_unit_test_setup_teardown(test_wm_gcp_read_credentials_file_tag_too_long, setup_test, teardown_test),
        cmocka_unit_test_setup_teardown(test_wm_gcp_read_credentials_file_tag_realpath_error, setup_test, teardown_test),
        cmocka_unit_test_setup_teardown(test_wm_gcp_read_credentials_file_tag_file_not_found, setup_test, teardown_test),
        cmocka_unit_test_setup_teardown(test_wm_gcp_read_no_credentials_file_tag, setup_test_no_credentials_file, teardown_test),
        cmocka_unit_test_setup_teardown(test_wm_gcp_read_max_messages_tag_empty, setup_test, teardown_test),
        cmocka_unit_test_setup_teardown(test_wm_gcp_read_max_messages_tag_not_digit, setup_test, teardown_test),
        cmocka_unit_test_setup_teardown(test_wm_gcp_read_pull_on_start_tag_invalid, setup_test, teardown_test),
        cmocka_unit_test_setup_teardown(test_wm_gcp_read_logging_tag_debug, setup_test, teardown_test),
        cmocka_unit_test_setup_teardown(test_wm_gcp_read_logging_tag_info, setup_test, teardown_test),
        cmocka_unit_test_setup_teardown(test_wm_gcp_read_logging_tag_warning, setup_test, teardown_test),
        cmocka_unit_test_setup_teardown(test_wm_gcp_read_logging_tag_error, setup_test, teardown_test),
        cmocka_unit_test_setup_teardown(test_wm_gcp_read_logging_tag_critical, setup_test, teardown_test),
        cmocka_unit_test_setup_teardown(test_wm_gcp_read_logging_tag_invalid, setup_test, teardown_test),
        cmocka_unit_test_setup_teardown(test_wm_gcp_read_invalid_tag, setup_test, teardown_test),
        cmocka_unit_test_setup_teardown(test_wm_gcp_read_invalid_element, setup_test, teardown_test),
    };
    return cmocka_run_group_tests(tests, setup_group, teardown_group);
}<|MERGE_RESOLUTION|>--- conflicted
+++ resolved
@@ -204,14 +204,8 @@
     wm_gcp *gcp;
     int ret;
 
-<<<<<<< HEAD
-    expect_string(__wrap_realpath, path, "credentials.json");
-    will_return(__wrap_realpath, "credentials.json");
-    will_return(__wrap_realpath, (char *) 1);   //  realpath did not fail
-=======
-    expect_string(__wrap_realpath, path, "/var/ossec/credentials.json");
-    will_return(__wrap_realpath, "/var/ossec/credentials.json");
->>>>>>> 4e64bdf0
+    expect_string(__wrap_realpath, path, "credentials.json");
+    will_return(__wrap_realpath, "credentials.json");
 
     expect_string(__wrap_IsFile, file, "credentials.json");
     will_return(__wrap_IsFile, 0);
@@ -271,14 +265,8 @@
     group_data_t *data = *state;
     int ret;
 
-<<<<<<< HEAD
-    expect_string(__wrap_realpath, path, "credentials.json");
-    will_return(__wrap_realpath, "credentials.json");
-    will_return(__wrap_realpath, (char *) 1);   //  realpath did not fail
-=======
-    expect_string(__wrap_realpath, path, "/var/ossec/credentials.json");
-    will_return(__wrap_realpath, "/var/ossec/credentials.json");
->>>>>>> 4e64bdf0
+    expect_string(__wrap_realpath, path, "credentials.json");
+    will_return(__wrap_realpath, "credentials.json");
 
     expect_string(__wrap_IsFile, file, "credentials.json");
     will_return(__wrap_IsFile, 0);
@@ -312,14 +300,8 @@
     group_data_t *data = *state;
     int ret;
 
-<<<<<<< HEAD
-    expect_string(__wrap_realpath, path, "credentials.json");
-    will_return(__wrap_realpath, "credentials.json");
-    will_return(__wrap_realpath, (char *) 1);   //  realpath did not fail
-=======
-    expect_string(__wrap_realpath, path, "/var/ossec/credentials.json");
-    will_return(__wrap_realpath, "/var/ossec/credentials.json");
->>>>>>> 4e64bdf0
+    expect_string(__wrap_realpath, path, "credentials.json");
+    will_return(__wrap_realpath, "credentials.json");
 
     expect_string(__wrap_IsFile, file, "credentials.json");
     will_return(__wrap_IsFile, 0);
@@ -406,19 +388,11 @@
     group_data_t *data = *state;
     int ret;
 
-<<<<<<< HEAD
-    expect_string(__wrap_realpath, path, "credentials.json");
-    will_return(__wrap_realpath, "credentials.json");
+    expect_string(__wrap_realpath, path, "credentials.json");
+
     will_return(__wrap_realpath, (char *) NULL);   //  realpath failed
 
-    expect_string(__wrap__mwarn, formatted_msg, "File 'credentials.json' from tag 'credentials_file' not found.");
-=======
-    expect_string(__wrap_realpath, path, "/var/ossec/credentials.json");
-
-    will_return(__wrap_realpath, (char *) NULL);   //  realpath failed
-
     expect_string(__wrap__mwarn, formatted_msg, "File '' from tag 'credentials_file' not found.");
->>>>>>> 4e64bdf0
 
     ret = wm_gcp_read(data->nodes, data->module);
 
@@ -429,14 +403,8 @@
     group_data_t *data = *state;
     int ret;
 
-<<<<<<< HEAD
-    expect_string(__wrap_realpath, path, "credentials.json");
-    will_return(__wrap_realpath, "credentials.json");
-    will_return(__wrap_realpath, (char *) 1);   //  realpath did not fail
-=======
-    expect_string(__wrap_realpath, path, "/var/ossec/credentials.json");
-    will_return(__wrap_realpath, "/var/ossec/credentials.json");
->>>>>>> 4e64bdf0
+    expect_string(__wrap_realpath, path, "credentials.json");
+    will_return(__wrap_realpath, "credentials.json");
 
     expect_string(__wrap_IsFile, file, "credentials.json");
     will_return(__wrap_IsFile, 1);
@@ -470,14 +438,8 @@
     if(replace_configuration_value(data->nodes, XML_MAX_MESSAGES, "") != 0)
         fail();
 
-<<<<<<< HEAD
-    expect_string(__wrap_realpath, path, "credentials.json");
-    will_return(__wrap_realpath, "credentials.json");
-    will_return(__wrap_realpath, (char *) 1);   //  realpath did not fail
-=======
-    expect_string(__wrap_realpath, path, "/var/ossec/credentials.json");
-    will_return(__wrap_realpath, "/var/ossec/credentials.json");
->>>>>>> 4e64bdf0
+    expect_string(__wrap_realpath, path, "credentials.json");
+    will_return(__wrap_realpath, "credentials.json");
 
     expect_string(__wrap_IsFile, file, "credentials.json");
     will_return(__wrap_IsFile, 0);
@@ -496,14 +458,8 @@
     if(replace_configuration_value(data->nodes, XML_MAX_MESSAGES, "invalid") != 0)
         fail();
 
-<<<<<<< HEAD
-    expect_string(__wrap_realpath, path, "credentials.json");
-    will_return(__wrap_realpath, "credentials.json");
-    will_return(__wrap_realpath, (char *) 1);   //  realpath did not fail
-=======
-    expect_string(__wrap_realpath, path, "/var/ossec/credentials.json");
-    will_return(__wrap_realpath, "/var/ossec/credentials.json");
->>>>>>> 4e64bdf0
+    expect_string(__wrap_realpath, path, "credentials.json");
+    will_return(__wrap_realpath, "credentials.json");
 
     expect_string(__wrap_IsFile, file, "credentials.json");
     will_return(__wrap_IsFile, 0);
@@ -514,6 +470,7 @@
 
     assert_int_equal(ret, OS_INVALID);
 }
+
 static void test_wm_gcp_read_pull_on_start_tag_invalid(void **state) {
     group_data_t *data = *state;
     int ret;
@@ -536,14 +493,8 @@
     if(replace_configuration_value(data->nodes, XML_LOGGING, "debug") != 0)
         fail();
 
-<<<<<<< HEAD
-    expect_string(__wrap_realpath, path, "credentials.json");
-    will_return(__wrap_realpath, "credentials.json");
-    will_return(__wrap_realpath, (char *) 1);   //  realpath did not fail
-=======
-    expect_string(__wrap_realpath, path, "/var/ossec/credentials.json");
-    will_return(__wrap_realpath, "/var/ossec/credentials.json");
->>>>>>> 4e64bdf0
+    expect_string(__wrap_realpath, path, "credentials.json");
+    will_return(__wrap_realpath, "credentials.json");
 
     expect_string(__wrap_IsFile, file, "credentials.json");
     will_return(__wrap_IsFile, 0);
@@ -579,14 +530,8 @@
     if(replace_configuration_value(data->nodes, XML_LOGGING, "info") != 0)
         fail();
 
-<<<<<<< HEAD
-    expect_string(__wrap_realpath, path, "credentials.json");
-    will_return(__wrap_realpath, "credentials.json");
-    will_return(__wrap_realpath, (char *) 1);   //  realpath did not fail
-=======
-    expect_string(__wrap_realpath, path, "/var/ossec/credentials.json");
-    will_return(__wrap_realpath, "/var/ossec/credentials.json");
->>>>>>> 4e64bdf0
+    expect_string(__wrap_realpath, path, "credentials.json");
+    will_return(__wrap_realpath, "credentials.json");
 
     expect_string(__wrap_IsFile, file, "credentials.json");
     will_return(__wrap_IsFile, 0);
@@ -622,14 +567,8 @@
     if(replace_configuration_value(data->nodes, XML_LOGGING, "warning") != 0)
         fail();
 
-<<<<<<< HEAD
-    expect_string(__wrap_realpath, path, "credentials.json");
-    will_return(__wrap_realpath, "credentials.json");
-    will_return(__wrap_realpath, (char *) 1);   //  realpath did not fail
-=======
-    expect_string(__wrap_realpath, path, "/var/ossec/credentials.json");
-    will_return(__wrap_realpath, "/var/ossec/credentials.json");
->>>>>>> 4e64bdf0
+    expect_string(__wrap_realpath, path, "credentials.json");
+    will_return(__wrap_realpath, "credentials.json");
 
     expect_string(__wrap_IsFile, file, "credentials.json");
     will_return(__wrap_IsFile, 0);
@@ -665,14 +604,8 @@
     if(replace_configuration_value(data->nodes, XML_LOGGING, "error") != 0)
         fail();
 
-<<<<<<< HEAD
-    expect_string(__wrap_realpath, path, "credentials.json");
-    will_return(__wrap_realpath, "credentials.json");
-    will_return(__wrap_realpath, (char *) 1);   //  realpath did not fail
-=======
-    expect_string(__wrap_realpath, path, "/var/ossec/credentials.json");
-    will_return(__wrap_realpath, "/var/ossec/credentials.json");
->>>>>>> 4e64bdf0
+    expect_string(__wrap_realpath, path, "credentials.json");
+    will_return(__wrap_realpath, "credentials.json");
 
     expect_string(__wrap_IsFile, file, "credentials.json");
     will_return(__wrap_IsFile, 0);
@@ -708,14 +641,8 @@
     if(replace_configuration_value(data->nodes, XML_LOGGING, "critical") != 0)
         fail();
 
-<<<<<<< HEAD
-    expect_string(__wrap_realpath, path, "credentials.json");
-    will_return(__wrap_realpath, "credentials.json");
-    will_return(__wrap_realpath, (char *) 1);   //  realpath did not fail
-=======
-    expect_string(__wrap_realpath, path, "/var/ossec/credentials.json");
-    will_return(__wrap_realpath, "/var/ossec/credentials.json");
->>>>>>> 4e64bdf0
+    expect_string(__wrap_realpath, path, "credentials.json");
+    will_return(__wrap_realpath, "credentials.json");
 
     expect_string(__wrap_IsFile, file, "credentials.json");
     will_return(__wrap_IsFile, 0);
@@ -750,14 +677,8 @@
     if(replace_configuration_value(data->nodes, XML_LOGGING, "invalid") != 0)
         fail();
 
-<<<<<<< HEAD
-    expect_string(__wrap_realpath, path, "credentials.json");
-    will_return(__wrap_realpath, "credentials.json");
-    will_return(__wrap_realpath, (char *) 1);   //  realpath did not fail
-=======
-    expect_string(__wrap_realpath, path, "/var/ossec/credentials.json");
-    will_return(__wrap_realpath, "/var/ossec/credentials.json");
->>>>>>> 4e64bdf0
+    expect_string(__wrap_realpath, path, "credentials.json");
+    will_return(__wrap_realpath, "credentials.json");
 
     expect_string(__wrap_IsFile, file, "credentials.json");
     will_return(__wrap_IsFile, 0);
