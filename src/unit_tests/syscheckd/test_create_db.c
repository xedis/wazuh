/*
 * Copyright (C) 2015-2020, Wazuh Inc.
 *
 * This program is free software; you can redistribute it
 * and/or modify it under the terms of the GNU General Public
 * License (version 2) as published by the FSF - Free Software
 * Foundation.
 */

#include <stdarg.h>
#include <stddef.h>
#include <setjmp.h>
#include <cmocka.h>
#include <stdio.h>
#include <string.h>

#include "../wrappers/common.h"
#include "../wrappers/posix/dirent_wrappers.h"
#include "../wrappers/posix/pthread_wrappers.h"
#include "../wrappers/posix/stat_wrappers.h"
#include "../wrappers/wazuh/shared/debug_op_wrappers.h"
#include "../wrappers/wazuh/shared/hash_op_wrappers.h"
#include "../wrappers/wazuh/shared/file_op_wrappers.h"
#include "../wrappers/wazuh/shared/fs_op_wrappers.h"
#include "../wrappers/wazuh/shared/syscheck_op_wrappers.h"
#include "../wrappers/wazuh/syscheckd/fim_db_wrappers.h"
#include "../wrappers/wazuh/syscheckd/run_check_wrappers.h"
#include "../wrappers/wazuh/syscheckd/run_realtime_wrappers.h"
#include "../wrappers/wazuh/syscheckd/fim_diff_changes_wrappers.h"
#include "../wrappers/wazuh/syscheckd/registry.h"
#include "../wrappers/wazuh/os_crypto/md5_op_wrappers.h"
#include "../wrappers/wazuh/shared/file_op_wrappers.h"

#include "../syscheckd/syscheck.h"
#include "../config/syscheck-config.h"
#include "../syscheckd/db/fim_db.h"

extern fim_state_db _db_state;

/* auxiliary structs */
typedef struct __fim_data_s {
    fim_element *item;
    whodata_evt *w_evt;
    fim_entry *fentry;
    fim_inode_data *inode_data;
    fim_file_data *new_data;
    fim_file_data *old_data;
    fim_file_data *local_data; // Used on certain tests, not affected by group setup/teardown
    struct dirent *entry;       // Used on fim_directory tests, not affected by group setup/teardown
    cJSON *json;
} fim_data_t;

/* redefinitons/wrapping */

#ifdef TEST_WINAGENT
void __wrap_decode_win_attributes(char *str, unsigned int attrs) {
    check_expected(str);
    check_expected(attrs);
}
#endif

/* setup/teardowns */

static int setup_fim_data(void **state) {
    fim_data_t *fim_data = calloc(1, sizeof(fim_data_t));

    test_mode = 0;

    if(fim_data == NULL)
        return -1;

    if(fim_data->item = calloc(1, sizeof(fim_element)), fim_data->item == NULL)
        return -1;

    if(fim_data->w_evt = calloc(1, sizeof(whodata_evt)), fim_data->w_evt == NULL)
        return -1;

    if(fim_data->new_data = calloc(1, sizeof(fim_file_data)), fim_data->new_data == NULL)
        return -1;

    if(fim_data->old_data = calloc(1, sizeof(fim_file_data)), fim_data->old_data == NULL)
        return -1;

    // Setup mock whodata event
    fim_data->w_evt->user_id = strdup("100");
    fim_data->w_evt->user_name = strdup("test");
    fim_data->w_evt->process_name = strdup("test_proc");
    fim_data->w_evt->path = strdup("./test/test.file");
#ifndef TEST_WINAGENT
    fim_data->w_evt->group_id = strdup("1000");
    fim_data->w_evt->group_name = "testing";
    fim_data->w_evt->audit_uid = strdup("99");
    fim_data->w_evt->audit_name = strdup("audit_user");
    fim_data->w_evt->effective_uid = strdup("999");
    fim_data->w_evt->effective_name = strdup("effective_user");
    fim_data->w_evt->inode = strdup("606060");
    fim_data->w_evt->dev = strdup("12345678");
    fim_data->w_evt->parent_name = strdup("parent_name");
    fim_data->w_evt->parent_cwd = strdup("parent_cwd");
    fim_data->w_evt->ppid = 1000;
    fim_data->w_evt->cwd = strdup("process_cwd");
#endif
    fim_data->w_evt->process_id = 1001;

    // Setup mock old fim_entry
    fim_data->old_data->size = 1500;
    fim_data->old_data->perm = strdup("0664");
    fim_data->old_data->attributes = strdup("r--r--r--");
    fim_data->old_data->uid = strdup("100");
    fim_data->old_data->gid = strdup("1000");
    fim_data->old_data->user_name = strdup("test");
    fim_data->old_data->group_name = strdup("testing");
    fim_data->old_data->mtime = 1570184223;
    fim_data->old_data->inode = 606060;
    strcpy(fim_data->old_data->hash_md5, "3691689a513ace7e508297b583d7050d");
    strcpy(fim_data->old_data->hash_sha1, "07f05add1049244e7e71ad0f54f24d8094cd8f8b");
    strcpy(fim_data->old_data->hash_sha256, "672a8ceaea40a441f0268ca9bbb33e99f9643c6262667b61fbe57694df224d40");
    fim_data->old_data->mode = FIM_REALTIME;
    fim_data->old_data->last_event = 1570184220;
    fim_data->old_data->dev = 12345678;
    fim_data->old_data->scanned = 123456;
    fim_data->old_data->options = 511;
    strcpy(fim_data->old_data->checksum, "07f05add1049244e7e71ad0f54f24d8094cd8f8b");

    // Setup mock new fim_entry
    fim_data->new_data->size = 1501;
    fim_data->new_data->perm = strdup("0666");
    fim_data->new_data->attributes = strdup("rw-rw-rw-");
    fim_data->new_data->uid = strdup("101");
    fim_data->new_data->gid = strdup("1001");
    fim_data->new_data->user_name = strdup("test1");
    fim_data->new_data->group_name = strdup("testing1");
    fim_data->new_data->mtime = 1570184224;
    fim_data->new_data->inode = 606061;
    strcpy(fim_data->new_data->hash_md5, "3691689a513ace7e508297b583d7550d");
    strcpy(fim_data->new_data->hash_sha1, "07f05add1049244e7e75ad0f54f24d8094cd8f8b");
    strcpy(fim_data->new_data->hash_sha256, "672a8ceaea40a441f0268ca9bbb33e9959643c6262667b61fbe57694df224d40");
    fim_data->new_data->mode = FIM_REALTIME;
    fim_data->new_data->last_event = 1570184221;
    fim_data->new_data->dev = 12345678;
    fim_data->new_data->scanned = 123456;
    fim_data->new_data->options = 511;
    strcpy(fim_data->new_data->checksum, "07f05add1049244e7e71ad0f54f24d8094cd8f8b");

    fim_data->json = NULL;

    *state = fim_data;

    return 0;
}

static int teardown_fim_data(void **state) {
    fim_data_t *fim_data = *state;

    free(fim_data->item);
    free_whodata_event(fim_data->w_evt);
    free_file_data(fim_data->new_data);
    free_file_data(fim_data->old_data);
    free(fim_data);

    return 0;
}

static int setup_group(void **state) {
    if(setup_fim_data(state) != 0)
        return -1;

    test_mode = 0;
    expect_any_always(__wrap__mdebug1, formatted_msg);

#ifdef TEST_AGENT
    will_return_always(__wrap_isChroot, 1);
#endif

    // Read and setup global values.
    Read_Syscheck_Config("test_syscheck.conf");

    syscheck.rt_delay = 1;
    syscheck.max_depth = 256;
    syscheck.file_max_size = 1024;

    test_mode = 1;

    return 0;
}

static int setup_root_group(void **state) {
    if(setup_fim_data(state) != 0)
        return -1;

    test_mode = 0;
    expect_any_always(__wrap__mdebug1, formatted_msg);

#ifdef TEST_AGENT
    will_return_always(__wrap_isChroot, 1);
#endif

    // Read and setup global values.
    Read_Syscheck_Config("test_syscheck_top_level.conf");

    syscheck.rt_delay = 1;
    syscheck.max_depth = 256;
    syscheck.file_max_size = 1024;

    test_mode = 1;

    return 0;
}

static int teardown_group(void **state) {
    test_mode = 0;

    if(teardown_fim_data(state) != 0)
        return -1;

    Free_Syscheck(&syscheck);

    syscheck.audit_key = NULL;

#ifdef TEST_WINAGENT
    syscheck.key_ignore = NULL;
    syscheck.key_ignore_regex = NULL;
#endif

    return 0;
}

static int teardown_delete_json(void **state) {
    fim_data_t *fim_data = *state;
    cJSON_Delete(fim_data->json);
    return 0;
}

static int setup_fim_entry(void **state) {
    fim_data_t *fim_data = *state;

    if(fim_data->fentry = calloc(1, sizeof(fim_entry)), fim_data->fentry == NULL)
        return -1;
    fim_data->fentry->type = FIM_TYPE_FILE;

    if(fim_data->local_data = calloc(1, sizeof(fim_file_data)), fim_data->local_data == NULL)
        return -1;

    fim_data->fentry->file_entry.data = fim_data->local_data;
    fim_data->fentry->file_entry.path = NULL;

    fim_data->item->index = 1;
    fim_data->item->configuration = CHECK_SIZE |
                                    CHECK_PERM  |
                                    CHECK_OWNER |
                                    CHECK_GROUP |
                                    CHECK_MD5SUM |
                                    CHECK_SHA1SUM |
                                    CHECK_SHA256SUM;

    fim_data->fentry->file_entry.path = strdup("file");
    fim_data->fentry->file_entry.data = fim_data->local_data;

    fim_data->local_data->size = 1500;
    fim_data->local_data->mtime = 1570184223;
    fim_data->local_data->inode = 606060;
    fim_data->local_data->mode = FIM_REALTIME;
    fim_data->local_data->last_event = 1570184220;
    fim_data->local_data->dev = 12345678;
    fim_data->local_data->scanned = 123456;
    fim_data->local_data->options = 511;
    return 0;
}

static int teardown_local_data(void **state) {
    fim_data_t *fim_data = *state;

    free_file_data(fim_data->local_data);
    return 0;
}

static int setup_struct_dirent(void **state) {
    fim_data_t *fim_data = *state;

    if(fim_data->entry = calloc(1, sizeof(struct dirent)), fim_data->entry == NULL)
        return -1;

    return 0;
}

static int teardown_struct_dirent(void **state) {
    fim_data_t *fim_data = *state;

    free(fim_data->entry);

    return 0;
}

static int setup_file_limit(void **state) {
    syscheck.file_limit_enabled = false;
    syscheck.file_limit = 0;

    return 0;
}

static int teardown_file_limit(void **state) {
    syscheck.file_limit_enabled = true;
    syscheck.file_limit = 50000;

    return 0;
}

static int setup_fim_double_scan(void **state) {
    activate_full_db = true;
    struct dirent *dirent_st = calloc(1, sizeof(struct dirent));
    syscheck.database = calloc (1, sizeof(fdb_t));

    if (!dirent_st || !syscheck.database ) {
        return -1;
    }

    strcpy(dirent_st->d_name, "test_file");

#ifndef TEST_WINAGENT
    dirent_st->d_type = DT_REG;
    dirent_st->d_ino = 1;
#else
    dirent_st->d_ino = 0;
    dirent_st->d_reclen = 0;
    dirent_st->d_namlen = 9;
#endif
    *state = dirent_st;

    return 0;
}

static int teardown_fim_double_scan(void **state) {
    struct dirent *sd = state[0];
    free(sd);
    free(syscheck.database);
    syscheck.database = NULL;
    sd = NULL;
    activate_full_db = false;

#ifdef TEST_WINAGENT
    char *file = state[1];
    free(file);
#endif

    return 0;
}

static int setup_fim_not_double_scan(void **state) {
    syscheck.database = calloc (1, sizeof(fdb_t));

    if(!syscheck.database ) {
        return -1;
    }
    syscheck.database->full = true;
    return 0;
}

static int teardown_fim_not_double_scan(void **state) {
    free(syscheck.database);
    syscheck.database = NULL;
    return 0;
}

#ifndef TEST_WINAGENT
static int setup_fim_scan_realtime(void **state) {

    syscheck.database = calloc (1, sizeof(fdb_t));

    if (!syscheck.database) {
        return -1;
    }

    syscheck.database->full = true;
    return 0;
}

static int teardown_fim_scan_realtime(void **state) {
    int *dir_opts = *state;
    int it = 0;

    while (syscheck.dir[it] != NULL) {
        syscheck.opts[it] = dir_opts[it];
        it++;
    }

    free(dir_opts);
    os_free(syscheck.database);

    syscheck.realtime = NULL; // Used with local variables in some tests

    return 0;
}

#endif

static int setup_fim_tmp_file(void **state) {
    fim_tmp_file *file = malloc(sizeof(fim_tmp_file));
    if (file == NULL) {
        return 1;
    }
    file->elements = 1;
    *state = file;
    return 0;
}

static int teardown_fim_tmp_file(void **state){
    fim_tmp_file *file = *state;
    free(file);
    return 0;
}

/* Auxiliar functions */
void expect_get_data (char *user, char *group, char *file_path, int calculate_checksums) {
#ifndef TEST_WINAGENT
    expect_get_user(0, user);
    expect_get_group(0, group);
#else
    expect_get_file_user(file_path, "0", user);
    expect_w_get_file_permissions(file_path, "permissions", 0);

    expect_string(__wrap_decode_win_permissions, raw_perm, "permissions");
    will_return(__wrap_decode_win_permissions, "decoded_perms");
#endif
    if (calculate_checksums) {
        expect_OS_MD5_SHA1_SHA256_File_call(file_path,
                                            syscheck.prefilter_cmd,
                                            "d41d8cd98f00b204e9800998ecf8427e",
                                            "da39a3ee5e6b4b0d3255bfef95601890afd80709",
                                            "e3b0c44298fc1c149afbf4c8996fb92427ae41e4649b934ca495991b7852b855",
                                            OS_BINARY,
                                            0x400,
                                            0);
    }
}

/**
 * @brief This function will prepare the successfull execution of the double scan in Windows tests
 * @param test_file_path File path that will be used in the function fim_db_insert.
 * @param dir_file_path Directory of the file.
 * @param file Dirent structure for the file.
 */
void prepare_win_double_scan_success (char *test_file_path, char *dir_file_path, struct dirent *file) {

    expect_wrapper_fim_db_get_count_entries(syscheck.database, 50000);

    // check_deleted_files
    expect_value(__wrap_fim_db_get_not_scanned, fim_sql, syscheck.database);
    expect_value(__wrap_fim_db_get_not_scanned, storage, FIM_DB_DISK);
    will_return(__wrap_fim_db_get_not_scanned, NULL);
    will_return(__wrap_fim_db_get_not_scanned, FIMDB_OK);

    expect_string(__wrap_stat, __file, dir_file_path);
    will_return(__wrap_stat, S_IFDIR);
    will_return(__wrap_stat, 0);
    expect_string(__wrap_HasFilesystem, path, dir_file_path);
    will_return(__wrap_HasFilesystem, 0);
    will_return(__wrap_opendir, 1);
    will_return(__wrap_readdir, file);

    expect_string(__wrap_stat, __file, test_file_path);
    will_return(__wrap_stat, S_IFREG);
    will_return(__wrap_stat, 0);
    expect_string(__wrap_HasFilesystem, path, test_file_path);
    will_return(__wrap_HasFilesystem, 0);

    // fim_file
    {
        // fim_get_data
        expect_get_data(strdup("user"), "group", test_file_path, 0);

        expect_value(__wrap_fim_db_get_path, fim_sql, syscheck.database);
        expect_string(__wrap_fim_db_get_path, file_path, test_file_path);
        will_return(__wrap_fim_db_get_path, NULL);

        expect_string(__wrap_w_get_file_attrs, file_path, test_file_path);
        will_return(__wrap_w_get_file_attrs, 123456);

<<<<<<< HEAD
=======
        expect_string(__wrap_get_UTC_modification_time, file_path, test_file_path);
        will_return(__wrap_get_UTC_modification_time, 123456);

        expect_string(__wrap_get_user, path, test_file_path);
        will_return(__wrap_get_user, "0");
        will_return(__wrap_get_user, strdup("user"));

        expect_value(__wrap_fim_db_get_path, fim_sql, syscheck.database);
        expect_string(__wrap_fim_db_get_path, file_path, test_file_path);
        will_return(__wrap_fim_db_get_path, 0);

>>>>>>> 1f8d1dd2
        expect_value(__wrap_fim_db_insert, fim_sql, syscheck.database);
        expect_string(__wrap_fim_db_insert, file_path, test_file_path);
        will_return(__wrap_fim_db_insert, FIMDB_FULL);
        // fim_json_event;
    }

    will_return(__wrap_readdir, NULL);

    expect_value(__wrap_fim_db_set_all_unscanned, fim_sql, syscheck.database);
    will_return(__wrap_fim_db_set_all_unscanned, FIMDB_OK);
}

/* tests */
static void test_fim_json_event(void **state) {
    fim_data_t *fim_data = *state;

#ifndef TEST_WINAGENT
    expect_wrapper_fim_db_get_paths_from_inode(syscheck.database, 606061, 12345678, NULL);
#endif

    fim_data->json = fim_json_event(
                    "test.file",
                    fim_data->old_data,
                    fim_data->new_data,
                    1,
                    FIM_MODIFICATION,
                    FIM_REALTIME,
                    NULL,
                    NULL
                );

    assert_non_null(fim_data->json);
    cJSON *type = cJSON_GetObjectItem(fim_data->json, "type");
    assert_string_equal(cJSON_GetStringValue(type), "event");
    cJSON *data = cJSON_GetObjectItem(fim_data->json, "data");
    assert_non_null(data);
    cJSON *path = cJSON_GetObjectItem(data, "path");
    assert_string_equal(cJSON_GetStringValue(path), "test.file");
    cJSON *mode = cJSON_GetObjectItem(data, "mode");
    assert_string_equal(cJSON_GetStringValue(mode), "realtime");
    cJSON *data_type = cJSON_GetObjectItem(data, "type");
    assert_string_equal(cJSON_GetStringValue(data_type), "modified");
    cJSON *timestamp = cJSON_GetObjectItem(data, "timestamp");
    assert_non_null(timestamp);
    assert_int_equal(timestamp->valueint, 1570184221);
    cJSON *tags = cJSON_GetObjectItem(data, "tags");
#ifdef TEST_WINAGENT
    assert_null(tags);
#else
    assert_string_equal(cJSON_GetStringValue(tags), "tag1,tag2");
    cJSON *hard_links = cJSON_GetObjectItem(data, "hard_links");
    assert_null(hard_links);
#endif
    cJSON *attributes = cJSON_GetObjectItem(data, "attributes");
    assert_non_null(attributes);
    cJSON *changed_attributes = cJSON_GetObjectItem(data, "changed_attributes");
    assert_non_null(changed_attributes);
    cJSON *old_attributes = cJSON_GetObjectItem(data, "old_attributes");
    assert_non_null(old_attributes);

#ifdef TEST_WINAGENT
    assert_int_equal(cJSON_GetArraySize(changed_attributes), 10);
#else
    assert_int_equal(cJSON_GetArraySize(changed_attributes), 11);
#endif
    assert_int_equal(cJSON_GetArraySize(attributes), 13);
    assert_int_equal(cJSON_GetArraySize(old_attributes), 13);

}


static void test_fim_json_event_whodata(void **state) {
    fim_data_t *fim_data = *state;

    syscheck.opts[1] |= CHECK_SEECHANGES;

#ifndef TEST_WINAGENT
    expect_wrapper_fim_db_get_paths_from_inode(syscheck.database, 606061, 12345678, NULL);
#endif

    fim_data->json = fim_json_event(
        "test.file",
        fim_data->old_data,
        fim_data->new_data,
        1,
        FIM_MODIFICATION,
        FIM_WHODATA,
        fim_data->w_evt,
        "diff"
    );

    syscheck.opts[1] &= ~CHECK_SEECHANGES;

    assert_non_null(fim_data->json);
    cJSON *type = cJSON_GetObjectItem(fim_data->json, "type");
    assert_string_equal(cJSON_GetStringValue(type), "event");
    cJSON *data = cJSON_GetObjectItem(fim_data->json, "data");
    assert_non_null(data);
    cJSON *path = cJSON_GetObjectItem(data, "path");
    assert_string_equal(cJSON_GetStringValue(path), "test.file");
    cJSON *mode = cJSON_GetObjectItem(data, "mode");
    assert_string_equal(cJSON_GetStringValue(mode), "whodata");
    cJSON *data_type = cJSON_GetObjectItem(data, "type");
    assert_string_equal(cJSON_GetStringValue(data_type), "modified");
    cJSON *timestamp = cJSON_GetObjectItem(data, "timestamp");
    assert_non_null(timestamp);
    assert_int_equal(timestamp->valueint, 1570184221);
    cJSON *tags = cJSON_GetObjectItem(data, "tags");
#ifdef TEST_WINAGENT
    assert_null(tags);
#else
    assert_string_equal(cJSON_GetStringValue(tags), "tag1,tag2");
    cJSON *hard_links = cJSON_GetObjectItem(data, "hard_links");
    assert_null(hard_links);
#endif
    cJSON *audit = cJSON_GetObjectItem(data, "audit");
    assert_non_null(audit);
#ifdef TEST_WINAGENT
    assert_int_equal(cJSON_GetArraySize(audit), 4);
#else
    assert_int_equal(cJSON_GetArraySize(audit), 14);
#endif
    cJSON *diff = cJSON_GetObjectItem(data, "content_changes");
    assert_string_equal(cJSON_GetStringValue(diff), "diff");
}


static void test_fim_json_event_no_changes(void **state) {
    fim_data_t *fim_data = *state;

    fim_data->json = fim_json_event(
                        "test.file",
                        fim_data->new_data,
                        fim_data->new_data,
                        1,
                        FIM_MODIFICATION,
                        FIM_WHODATA,
                        NULL,
                        NULL
                    );

    assert_null(fim_data->json);
}


static void test_fim_json_event_hardlink_one_path(void **state) {
    fim_data_t *fim_data = *state;

    char **paths = calloc(2, sizeof(char *));
    paths[0] = strdup("test.file");
    paths[1] = NULL;

#ifndef TEST_WINAGENT
    expect_wrapper_fim_db_get_paths_from_inode(syscheck.database, 606061, 12345678, paths);

#endif

    fim_data->json = fim_json_event(
                    "test.file",
                    fim_data->old_data,
                    fim_data->new_data,
                    2,
                    FIM_MODIFICATION,
                    FIM_REALTIME,
                    NULL,
                    NULL
                );

    assert_non_null(fim_data->json);
    cJSON *type = cJSON_GetObjectItem(fim_data->json, "type");
    assert_string_equal(cJSON_GetStringValue(type), "event");
    cJSON *data = cJSON_GetObjectItem(fim_data->json, "data");
    assert_non_null(data);
    cJSON *path = cJSON_GetObjectItem(data, "path");
    assert_string_equal(cJSON_GetStringValue(path), "test.file");
    cJSON *mode = cJSON_GetObjectItem(data, "mode");
    assert_string_equal(cJSON_GetStringValue(mode), "realtime");
    cJSON *data_type = cJSON_GetObjectItem(data, "type");
    assert_string_equal(cJSON_GetStringValue(data_type), "modified");
    cJSON *timestamp = cJSON_GetObjectItem(data, "timestamp");
    assert_non_null(timestamp);
    assert_int_equal(timestamp->valueint, 1570184221);
    cJSON *tags = cJSON_GetObjectItem(data, "tags");
#ifdef TEST_WINAGENT
    assert_string_equal(cJSON_GetStringValue(tags), "tag1,tag2");
#else
    assert_null(tags);
    cJSON *hard_links = cJSON_GetObjectItem(data, "hard_links");
    assert_null(hard_links);
#endif
    cJSON *attributes = cJSON_GetObjectItem(data, "attributes");
    assert_non_null(attributes);
    cJSON *changed_attributes = cJSON_GetObjectItem(data, "changed_attributes");
    assert_non_null(changed_attributes);
    cJSON *old_attributes = cJSON_GetObjectItem(data, "old_attributes");
    assert_non_null(old_attributes);

#ifndef TEST_WINAGENT
    assert_int_equal(cJSON_GetArraySize(changed_attributes), 11);
#else
    assert_int_equal(cJSON_GetArraySize(changed_attributes), 10);
#endif
    assert_int_equal(cJSON_GetArraySize(attributes), 13);
    assert_int_equal(cJSON_GetArraySize(old_attributes), 13);
}


static void test_fim_json_event_hardlink_two_paths(void **state) {
    fim_data_t *fim_data = *state;

    char **paths = calloc(3, sizeof(char *));
    paths[0] = strdup("test.file");
    paths[1] = strdup("hard_link.file");
    paths[2] = NULL;

#ifndef TEST_WINAGENT
    expect_wrapper_fim_db_get_paths_from_inode(syscheck.database, 606061, 12345678, paths);
#endif

    fim_data->json = fim_json_event(
                    "test.file",
                    fim_data->old_data,
                    fim_data->new_data,
                    2,
                    FIM_MODIFICATION,
                    FIM_REALTIME,
                    NULL,
                    NULL
                );

    assert_non_null(fim_data->json);
    cJSON *type = cJSON_GetObjectItem(fim_data->json, "type");
    assert_string_equal(cJSON_GetStringValue(type), "event");
    cJSON *data = cJSON_GetObjectItem(fim_data->json, "data");
    assert_non_null(data);
    cJSON *path = cJSON_GetObjectItem(data, "path");
    assert_string_equal(cJSON_GetStringValue(path), "test.file");
    cJSON *mode = cJSON_GetObjectItem(data, "mode");
    assert_string_equal(cJSON_GetStringValue(mode), "realtime");
    cJSON *data_type = cJSON_GetObjectItem(data, "type");
    assert_string_equal(cJSON_GetStringValue(data_type), "modified");
    cJSON *timestamp = cJSON_GetObjectItem(data, "timestamp");
    assert_non_null(timestamp);
    assert_int_equal(timestamp->valueint, 1570184221);
    cJSON *tags = cJSON_GetObjectItem(data, "tags");
#ifdef TEST_WINAGENT
    assert_string_equal(cJSON_GetStringValue(tags), "tag1,tag2");
#else
    assert_null(tags);
    cJSON *hard_links = cJSON_GetObjectItem(data, "hard_links");
    assert_non_null(hard_links);
#endif
    cJSON *attributes = cJSON_GetObjectItem(data, "attributes");
    assert_non_null(attributes);
    cJSON *changed_attributes = cJSON_GetObjectItem(data, "changed_attributes");
    assert_non_null(changed_attributes);
    cJSON *old_attributes = cJSON_GetObjectItem(data, "old_attributes");
    assert_non_null(old_attributes);

#ifndef TEST_WINAGENT
    assert_int_equal(cJSON_GetArraySize(hard_links), 1);
    assert_int_equal(cJSON_GetArraySize(changed_attributes), 11);
#else
    assert_int_equal(cJSON_GetArraySize(changed_attributes), 10);
#endif
    assert_int_equal(cJSON_GetArraySize(attributes), 13);
    assert_int_equal(cJSON_GetArraySize(old_attributes), 13);
}


static void test_fim_attributes_json(void **state) {
    fim_data_t *fim_data = *state;

    fim_data->json = fim_attributes_json(fim_data->old_data);

    assert_non_null(fim_data->json);
    assert_int_equal(cJSON_GetArraySize(fim_data->json), 13);

    cJSON *type = cJSON_GetObjectItem(fim_data->json, "type");
    assert_string_equal(cJSON_GetStringValue(type), "file");
    cJSON *size = cJSON_GetObjectItem(fim_data->json, "size");
    assert_non_null(size);
    assert_int_equal(size->valueint, 1500);
    cJSON *perm = cJSON_GetObjectItem(fim_data->json, "perm");
    assert_string_equal(cJSON_GetStringValue(perm), "0664");
    cJSON *uid = cJSON_GetObjectItem(fim_data->json, "uid");
    assert_string_equal(cJSON_GetStringValue(uid), "100");
    cJSON *gid = cJSON_GetObjectItem(fim_data->json, "gid");
    assert_string_equal(cJSON_GetStringValue(gid), "1000");
    cJSON *user_name = cJSON_GetObjectItem(fim_data->json, "user_name");
    assert_string_equal(cJSON_GetStringValue(user_name), "test");
    cJSON *group_name = cJSON_GetObjectItem(fim_data->json, "group_name");
    assert_string_equal(cJSON_GetStringValue(group_name), "testing");
    cJSON *inode = cJSON_GetObjectItem(fim_data->json, "inode");
    assert_non_null(inode);
    assert_int_equal(inode->valueint, 606060);
    cJSON *mtime = cJSON_GetObjectItem(fim_data->json, "mtime");
    assert_non_null(mtime);
    assert_int_equal(mtime->valueint, 1570184223);
    cJSON *hash_md5 = cJSON_GetObjectItem(fim_data->json, "hash_md5");
    assert_string_equal(cJSON_GetStringValue(hash_md5), "3691689a513ace7e508297b583d7050d");
    cJSON *hash_sha1 = cJSON_GetObjectItem(fim_data->json, "hash_sha1");
    assert_string_equal(cJSON_GetStringValue(hash_sha1), "07f05add1049244e7e71ad0f54f24d8094cd8f8b");
    cJSON *hash_sha256 = cJSON_GetObjectItem(fim_data->json, "hash_sha256");
    assert_string_equal(cJSON_GetStringValue(hash_sha256), "672a8ceaea40a441f0268ca9bbb33e99f9643c6262667b61fbe57694df224d40");
    cJSON *checksum = cJSON_GetObjectItem(fim_data->json, "checksum");
    assert_string_equal(cJSON_GetStringValue(checksum), "07f05add1049244e7e71ad0f54f24d8094cd8f8b");
}

static void test_fim_attributes_json_without_options(void **state) {
    fim_data_t *fim_data = *state;

    fim_data->old_data->options = 0;

    fim_data->json = fim_attributes_json(fim_data->old_data);

    fim_data->old_data->options = 511;

    assert_non_null(fim_data->json);
    assert_int_equal(cJSON_GetArraySize(fim_data->json), 4);

    cJSON *type = cJSON_GetObjectItem(fim_data->json, "type");
    assert_string_equal(cJSON_GetStringValue(type), "file");
    cJSON *user_name = cJSON_GetObjectItem(fim_data->json, "user_name");
    assert_string_equal(cJSON_GetStringValue(user_name), "test");
    cJSON *group_name = cJSON_GetObjectItem(fim_data->json, "group_name");
    assert_string_equal(cJSON_GetStringValue(group_name), "testing");
    cJSON *checksum = cJSON_GetObjectItem(fim_data->json, "checksum");
    assert_string_equal(cJSON_GetStringValue(checksum), "07f05add1049244e7e71ad0f54f24d8094cd8f8b");
}

static void test_fim_json_compare_attrs(void **state) {
    fim_data_t *fim_data = *state;
    int i = 0;

    fim_data->json = fim_json_compare_attrs(
        fim_data->old_data,
        fim_data->new_data
    );

    assert_non_null(fim_data->json);
#ifdef TEST_WINAGENT
    assert_int_equal(cJSON_GetArraySize(fim_data->json), 10);
#else
    assert_int_equal(cJSON_GetArraySize(fim_data->json), 11);
#endif

    cJSON *size = cJSON_GetArrayItem(fim_data->json, i++);
    assert_string_equal(cJSON_GetStringValue(size), "size");
    cJSON *permission = cJSON_GetArrayItem(fim_data->json, i++);
    assert_string_equal(cJSON_GetStringValue(permission), "permission");
    cJSON *uid = cJSON_GetArrayItem(fim_data->json, i++);
    assert_string_equal(cJSON_GetStringValue(uid), "uid");
    cJSON *user_name = cJSON_GetArrayItem(fim_data->json, i++);
    assert_string_equal(cJSON_GetStringValue(user_name), "user_name");
    cJSON *gid = cJSON_GetArrayItem(fim_data->json, i++);
    assert_string_equal(cJSON_GetStringValue(gid), "gid");
    cJSON *group_name = cJSON_GetArrayItem(fim_data->json, i++);
    assert_string_equal(cJSON_GetStringValue(group_name), "group_name");
    cJSON *mtime = cJSON_GetArrayItem(fim_data->json, i++);
    assert_string_equal(cJSON_GetStringValue(mtime), "mtime");
#ifndef TEST_WINAGENT
    cJSON *inode = cJSON_GetArrayItem(fim_data->json, i++);
    assert_string_equal(cJSON_GetStringValue(inode), "inode");
#endif
    cJSON *md5 = cJSON_GetArrayItem(fim_data->json, i++);
    assert_string_equal(cJSON_GetStringValue(md5), "md5");
    cJSON *sha1 = cJSON_GetArrayItem(fim_data->json, i++);
    assert_string_equal(cJSON_GetStringValue(sha1), "sha1");
    cJSON *sha256 = cJSON_GetArrayItem(fim_data->json, i++);
    assert_string_equal(cJSON_GetStringValue(sha256), "sha256");

}

static void test_fim_json_compare_attrs_without_options(void **state) {
    fim_data_t *fim_data = *state;

    fim_data->old_data->options = 0;

    fim_data->json = fim_json_compare_attrs(
        fim_data->old_data,
        fim_data->new_data
    );

    fim_data->old_data->options = 511;

    assert_non_null(fim_data->json);
    assert_int_equal(cJSON_GetArraySize(fim_data->json), 0);

}


static void test_fim_audit_json(void **state) {
    fim_data_t *fim_data = *state;

    fim_data->json = fim_audit_json(fim_data->w_evt);

    assert_non_null(fim_data->json);
#ifdef TEST_WINAGENT
    assert_int_equal(cJSON_GetArraySize(fim_data->json), 4);
#else
    assert_int_equal(cJSON_GetArraySize(fim_data->json), 14);
#endif

    cJSON *user_id = cJSON_GetObjectItem(fim_data->json, "user_id");
    assert_string_equal(cJSON_GetStringValue(user_id), "100");
    cJSON *user_name = cJSON_GetObjectItem(fim_data->json, "user_name");
    assert_string_equal(cJSON_GetStringValue(user_name), "test");
    cJSON *process_name = cJSON_GetObjectItem(fim_data->json, "process_name");
    assert_string_equal(cJSON_GetStringValue(process_name), "test_proc");
    cJSON *process_id = cJSON_GetObjectItem(fim_data->json, "process_id");
    assert_non_null(process_id);
    assert_int_equal(process_id->valueint, 1001);

#ifndef TEST_WINAGENT
    cJSON *cwd = cJSON_GetObjectItem(fim_data->json, "cwd");
    assert_string_equal(cJSON_GetStringValue(cwd), "process_cwd");
    cJSON *group_id = cJSON_GetObjectItem(fim_data->json, "group_id");
    assert_string_equal(cJSON_GetStringValue(group_id), "1000");
    cJSON *group_name = cJSON_GetObjectItem(fim_data->json, "group_name");
    assert_string_equal(cJSON_GetStringValue(group_name), "testing");
    cJSON *audit_uid = cJSON_GetObjectItem(fim_data->json, "audit_uid");
    assert_string_equal(cJSON_GetStringValue(audit_uid), "99");
    cJSON *audit_name = cJSON_GetObjectItem(fim_data->json, "audit_name");
    assert_string_equal(cJSON_GetStringValue(audit_name), "audit_user");
    cJSON *effective_uid = cJSON_GetObjectItem(fim_data->json, "effective_uid");
    assert_string_equal(cJSON_GetStringValue(effective_uid), "999");
    cJSON *effective_name = cJSON_GetObjectItem(fim_data->json, "effective_name");
    assert_string_equal(cJSON_GetStringValue(effective_name), "effective_user");
    cJSON *ppid = cJSON_GetObjectItem(fim_data->json, "ppid");
    assert_non_null(ppid);
    assert_int_equal(ppid->valueint, 1000);
    cJSON *parent_cwd = cJSON_GetObjectItem(fim_data->json, "parent_cwd");
    assert_string_equal(cJSON_GetStringValue(parent_cwd), "parent_cwd");
    cJSON *parent_name = cJSON_GetObjectItem(fim_data->json, "parent_name");
    assert_string_equal(cJSON_GetStringValue(parent_name), "parent_name");
#endif
}

#ifndef TEST_WINAGENT
static void test_fim_check_ignore_strncasecmp(void **state) {
   int ret;

    expect_string(__wrap__mdebug2, formatted_msg, "(6204): Ignoring 'file' '/EtC/dumPDateS' due to '/etc/dumpdates'");

    ret = fim_check_ignore("/EtC/dumPDateS");

    assert_int_equal(ret, 1);
}
#else
static void test_fim_check_ignore_strncasecmp(void **state) {
    int ret;
    char *path = "%PROGRAMDATA%\\Microsoft\\Windows\\Start Menu\\Programs\\Startup\\DeskTop.ini";
    char expanded_path[OS_MAXSTR];
    char debug_msg[OS_MAXSTR];

    if(!ExpandEnvironmentStrings(path, expanded_path, OS_MAXSTR))
        fail();

    snprintf(debug_msg, OS_MAXSTR, "(6204): Ignoring 'file' '%s' due to '%s'", expanded_path, syscheck.ignore[0]);

    expect_string(__wrap__mdebug2, formatted_msg, debug_msg);


    ret = fim_check_ignore(expanded_path);

    assert_int_equal(ret, 1);
}
#endif

static void test_fim_check_ignore_regex(void **state) {
   int ret;

#ifndef TEST_WINAGENT
    expect_string(__wrap__mdebug2, formatted_msg, "(6205): Ignoring 'file' '/test/files/test.swp' due to sregex '.log$|.swp$'");
#else
    expect_string(__wrap__mdebug2, formatted_msg, "(6205): Ignoring 'file' '/test/files/test.swp' due to sregex '.log$|.htm$|.jpg$|.png$|.chm$|.pnf$|.evtx$|.swp$'");
#endif

    ret = fim_check_ignore("/test/files/test.swp");

    assert_int_equal(ret, 1);
}


static void test_fim_check_ignore_failure(void **state) {
   int ret;

    ret = fim_check_ignore("/test/files/test.sp");

    assert_int_equal(ret, 0);
}


static void test_fim_check_restrict_success(void **state) {
   int ret;

    OSMatch *restriction;
    restriction = calloc(1, sizeof(OSMatch));
    OSMatch_Compile("test$", restriction, 0);

    ret = fim_check_restrict("my_test", restriction);
    OSMatch_FreePattern(restriction);
    free(restriction);

    assert_int_equal(ret, 0);
}


static void test_fim_check_restrict_failure(void **state) {
   int ret;

    OSMatch *restriction;
    restriction = calloc(1, sizeof(OSMatch));
    OSMatch_Compile("test$", restriction, 0);

    expect_string(__wrap__mdebug2, formatted_msg, "(6203): Ignoring entry 'my_test_' due to restriction 'test$'");

    ret = fim_check_restrict("my_test_", restriction);
    OSMatch_FreePattern(restriction);
    free(restriction);

    assert_int_equal(ret, 1);
}

static void test_fim_check_restrict_null_filename(void **state) {
   int ret;

    OSMatch *restriction;
    restriction = calloc(1, sizeof(OSMatch));
    OSMatch_Compile("test$", restriction, 0);

    expect_string(__wrap__merror, formatted_msg, "(1105): Attempted to use null string.");

    ret = fim_check_restrict(NULL, restriction);
    OSMatch_FreePattern(restriction);
    free(restriction);

    assert_int_equal(ret, 1);
}

static void test_fim_check_restrict_null_restriction(void **state) {
   int ret;

    ret = fim_check_restrict("my_test", NULL);

    assert_int_equal(ret, 0);
}


static void test_fim_scan_info_json_start(void **state) {
    fim_data_t *fim_data = *state;

    fim_data->json = fim_scan_info_json(FIM_SCAN_START, 1570184220);

    assert_non_null(fim_data->json);
    cJSON *type = cJSON_GetObjectItem(fim_data->json, "type");
    assert_string_equal(type->valuestring, "scan_start");
    cJSON *data = cJSON_GetObjectItem(fim_data->json, "data");
    assert_non_null(data);
    cJSON *timestamp = cJSON_GetObjectItem(data, "timestamp");
    assert_non_null(timestamp);
    assert_int_equal(timestamp->valueint, 1570184220);
}


static void test_fim_scan_info_json_end(void **state) {
    fim_data_t *fim_data = *state;

    fim_data->json = fim_scan_info_json(FIM_SCAN_END, 1570184220);

    assert_non_null(fim_data->json);
    cJSON *type = cJSON_GetObjectItem(fim_data->json, "type");
    assert_string_equal(type->valuestring, "scan_end");
    cJSON *data = cJSON_GetObjectItem(fim_data->json, "data");
    assert_non_null(data);
    cJSON *timestamp = cJSON_GetObjectItem(data, "timestamp");
    assert_non_null(timestamp);
    assert_int_equal(timestamp->valueint, 1570184220);
}


static void test_fim_get_checksum(void **state) {
    fim_data_t *fim_data = *state;

    fim_data->local_data->size = 1500;
    fim_data->local_data->perm = strdup("0664");
    fim_data->local_data->attributes = strdup("r--r--r--");
    fim_data->local_data->uid = strdup("100");
    fim_data->local_data->gid = strdup("1000");
    fim_data->local_data->user_name = strdup("test");
    fim_data->local_data->group_name = strdup("testing");
    fim_data->local_data->mtime = 1570184223;
    fim_data->local_data->inode = 606060;
    strcpy(fim_data->local_data->hash_md5, "3691689a513ace7e508297b583d7050d");
    strcpy(fim_data->local_data->hash_sha1, "07f05add1049244e7e71ad0f54f24d8094cd8f8b");
    strcpy(fim_data->local_data->hash_sha256, "672a8ceaea40a441f0268ca9bbb33e99f9643c6262667b61fbe57694df224d40");
    fim_data->local_data->mode = FIM_REALTIME;
    fim_data->local_data->last_event = 1570184220;
    fim_data->local_data->dev = 12345678;
    fim_data->local_data->scanned = 123456;
    fim_data->local_data->options = 511;
    strcpy(fim_data->local_data->checksum, "");

    fim_get_checksum(fim_data->local_data);
    assert_string_equal(fim_data->local_data->checksum, "2bbaf80d6c1af7d5b2c89c27e8a21eda17de6019");
}


static void test_fim_get_checksum_wrong_size(void **state) {
    fim_data_t *fim_data = *state;

    fim_data->local_data->size = -1;
    fim_data->local_data->perm = strdup("0664");
    fim_data->local_data->attributes = strdup("r--r--r--");
    fim_data->local_data->uid = strdup("100");
    fim_data->local_data->gid = strdup("1000");
    fim_data->local_data->user_name = strdup("test");
    fim_data->local_data->group_name = strdup("testing");
    fim_data->local_data->mtime = 1570184223;
    fim_data->local_data->inode = 606060;
    strcpy(fim_data->local_data->hash_md5, "3691689a513ace7e508297b583d7050d");
    strcpy(fim_data->local_data->hash_sha1, "07f05add1049244e7e71ad0f54f24d8094cd8f8b");
    strcpy(fim_data->local_data->hash_sha256, "672a8ceaea40a441f0268ca9bbb33e99f9643c6262667b61fbe57694df224d40");
    fim_data->local_data->mode = FIM_REALTIME;
    fim_data->local_data->last_event = 1570184220;
    fim_data->local_data->dev = 12345678;
    fim_data->local_data->scanned = 123456;
    fim_data->local_data->options = 511;
    strcpy(fim_data->local_data->checksum, "");

    fim_get_checksum(fim_data->local_data);
    assert_string_equal(fim_data->local_data->checksum, "551cab7f774d4633a3be09207b4cdea1db03b9c0");
}

static void test_fim_check_depth_success(void **state) {
    int ret;

#ifndef TEST_WINAGENT
    // Pos 4 = "/usr/bin"
    char * path = "/usr/bin/folder1/folder2/folder3/file";
#else
    // Pos 4 = "%WINDIR%\\SysNative\\wbem"
    char *aux_path = "%WINDIR%\\SysNative\\wbem\\folder1\\folder2\\folder3\\path.exe";
    char path[OS_MAXSTR];

    if(!ExpandEnvironmentStrings(aux_path, path, OS_MAXSTR))
        fail();
#endif
    ret = fim_check_depth(path, 4);

    assert_int_equal(ret, 3);
}


static void test_fim_check_depth_failure_strlen(void **state) {
   int ret;

    char * path = "fl/fd";
    // Pos 4 = "/usr/bin"
    ret = fim_check_depth(path, 4);

    assert_int_equal(ret, -1);

}

static void test_fim_check_depth_failure_null_directory(void **state) {
   int ret;

    char * path = "/usr/bin";
    // Pos 4 = "/usr/bin"
    ret = fim_check_depth(path, 6);

    assert_int_equal(ret, -1);

}

static void test_fim_configuration_directory_no_path(void **state) {
    int ret;

    const char * entry = "file";

    ret = fim_configuration_directory(NULL, entry);

    assert_int_equal(ret, -1);
}


#ifndef TEST_WINAGENT
static void test_fim_configuration_directory_file(void **state) {
    int ret;

    const char * path = "/media";
    const char * entry = "file";

    ret = fim_configuration_directory(path, entry);

    assert_int_equal(ret, 3);
}
#else
static void test_fim_configuration_directory_file(void **state) {
    char *aux_path = "%WINDIR%\\SysNative\\drivers\\etc";
    char path[OS_MAXSTR];
    const char * entry = "file";
    int ret;

    if(!ExpandEnvironmentStrings(aux_path, path, OS_MAXSTR))
        fail();

    str_lowercase(path);

    ret = fim_configuration_directory(path, entry);

    assert_int_equal(ret, 3);
}
#endif


static void test_fim_configuration_directory_not_found(void **state) {
    int ret;

    const char *path = "/invalid";
    const char *entry = "file";

    expect_string(__wrap__mdebug2, formatted_msg, "(6319): No configuration found for (file):'/invalid'");

    ret = fim_configuration_directory(path, entry);

    assert_int_equal(ret, -1);
}

static void test_init_fim_data_entry(void **state) {
    fim_data_t *fim_data = *state;

    init_fim_data_entry(fim_data->local_data);

    assert_int_equal(fim_data->local_data->size, 0);
    assert_null(fim_data->local_data->perm);
    assert_null(fim_data->local_data->attributes);
    assert_null(fim_data->local_data->uid);
    assert_null(fim_data->local_data->gid);
    assert_null(fim_data->local_data->user_name);
    assert_null(fim_data->local_data->group_name);
    assert_int_equal(fim_data->local_data->mtime, 0);
    assert_int_equal(fim_data->local_data->inode, 0);
    assert_int_equal(fim_data->local_data->hash_md5[0], 0);
    assert_int_equal(fim_data->local_data->hash_sha1[0], 0);
    assert_int_equal(fim_data->local_data->hash_sha256[0], 0);
}

static void expect_fim_db_insert(fdb_t *db, const char *file_path, int ret) {
    expect_value(__wrap_fim_db_insert, fim_sql, db);
    expect_string(__wrap_fim_db_insert, file_path, file_path);
    will_return(__wrap_fim_db_insert, ret);
}

static void expect_fim_db_set_scanned(fdb_t *db, const char *file_path, int ret) {
    expect_value(__wrap_fim_db_set_scanned, fim_sql, db);
    expect_string(__wrap_fim_db_set_scanned, path, file_path);
    will_return(__wrap_fim_db_set_scanned, ret);
}

static void test_fim_file_add(void **state) {
    fim_data_t *fim_data = *state;
    int ret;
    struct stat buf;

#ifdef TEST_WINAGENT
    char file_path[OS_SIZE_256] = "c:\\windows\\system32\\cmd.exe";
#else
    char file_path[OS_SIZE_256] = "/bin/ls";
#endif

    buf.st_mode = S_IFREG | 00444 ;
    buf.st_size = 1000;
    buf.st_uid = 0;
    buf.st_gid = 0;
    buf.st_ino = 1234;
    buf.st_dev = 2345;
    buf.st_mtime = 3456;

    fim_data->item->index = 1;
    fim_data->item->statbuf = buf;
    fim_data->item->configuration = CHECK_SIZE |
                                    CHECK_PERM  |
                                    CHECK_OWNER |
                                    CHECK_GROUP |
                                    CHECK_MD5SUM |
                                    CHECK_SHA1SUM |
                                    CHECK_SHA256SUM;

    fim_data->item->configuration |= CHECK_SEECHANGES;
#ifdef TEST_WINAGENT
    expect_function_call(__wrap_pthread_mutex_lock);
#endif
    expect_get_data(strdup("user"), "group", file_path, 1);

    expect_value(__wrap_fim_db_get_path, fim_sql, syscheck.database);
    expect_string(__wrap_fim_db_get_path, file_path, file_path);
    will_return(__wrap_fim_db_get_path, NULL);

#ifndef TEST_WINAGENT
    expect_wrapper_fim_db_get_paths_from_inode(syscheck.database, 1234, 2345, NULL);
#endif
    expect_fim_file_diff(file_path, strdup("diff"));

    expect_fim_db_insert(syscheck.database, file_path, FIMDB_OK);

    expect_fim_db_set_scanned(syscheck.database, file_path, FIMDB_OK);

#ifdef TEST_WINAGENT
    expect_function_call(__wrap_pthread_mutex_unlock);
#endif
    ret = fim_file(file_path, fim_data->item, NULL, 1);

    fim_data->item->configuration &= ~CHECK_SEECHANGES;

    assert_int_equal(ret, 0);
}


static void test_fim_file_modify(void **state) {
    fim_data_t *fim_data = *state;
    int ret;

#ifdef TEST_WINAGENT
    char file_path[OS_SIZE_256] = "c:\\windows\\system32\\cmd.exe";
#else
    char file_path[OS_SIZE_256] = "/bin/ls";
#endif
    fim_data->item->index = 1;
    fim_data->item->configuration = CHECK_SIZE |
                                    CHECK_PERM  |
                                    CHECK_OWNER |
                                    CHECK_GROUP |
                                    CHECK_MD5SUM |
                                    CHECK_SHA1SUM |
                                    CHECK_SHA256SUM;

    fim_data->fentry->file_entry.path = strdup("file");
    fim_data->fentry->file_entry.data = fim_data->local_data;

    fim_data->local_data->size = 1500;
    fim_data->local_data->perm = strdup("0664");
    fim_data->local_data->attributes = strdup("r--r--r--");
    fim_data->local_data->uid = strdup("100");
    fim_data->local_data->gid = strdup("1000");
    fim_data->local_data->user_name = strdup("test");
    fim_data->local_data->group_name = strdup("testing");
    fim_data->local_data->mtime = 1570184223;
    fim_data->local_data->inode = 606060;
    strcpy(fim_data->local_data->hash_md5, "3691689a513ace7e508297b583d7050d");
    strcpy(fim_data->local_data->hash_sha1, "07f05add1049244e7e71ad0f54f24d8094cd8f8b");
    strcpy(fim_data->local_data->hash_sha256, "672a8ceaea40a441f0268ca9bbb33e99f9643c6262667b61fbe57694df224d40");
    fim_data->local_data->mode = FIM_REALTIME;
    fim_data->local_data->last_event = 1570184220;
    fim_data->local_data->dev = 12345678;
    fim_data->local_data->scanned = 123456;
    fim_data->local_data->options = 511;
    strcpy(fim_data->local_data->checksum, "");
#ifdef TEST_WINAGENT
    expect_function_call(__wrap_pthread_mutex_lock);
#endif
    // Inside fim_get_data
#ifndef TEST_WINAGENT
    expect_get_user(0, strdup("user"));

    expect_get_group(0, strdup("group"));
#else

    expect_get_file_user("file", "0", strdup("user"));
    expect_w_get_file_permissions("file", "permissions", 0);

    expect_string(__wrap_decode_win_permissions, raw_perm, "permissions");
    will_return(__wrap_decode_win_permissions, "decoded_perms");
#endif

    expect_OS_MD5_SHA1_SHA256_File_call("file",
                                        file_path,
                                        "d41d8cd98f00b204e9800998ecf8427e",
                                        "da39a3ee5e6b4b0d3255bfef95601890afd80709",
                                        "e3b0c44298fc1c149afbf4c8996fb92427ae41e4649b934ca495991b7852b855",
                                        OS_BINARY,
                                        0x400,
                                        0);

    expect_value(__wrap_fim_db_get_path, fim_sql, syscheck.database);
    expect_string(__wrap_fim_db_get_path, file_path, "file");
    will_return(__wrap_fim_db_get_path, fim_data->fentry);

#ifndef TEST_WINAGENT
    expect_wrapper_fim_db_get_paths_from_inode(syscheck.database, 1234, 2345, NULL);
#endif
    expect_fim_db_insert(syscheck.database, "file", FIMDB_OK);

    expect_fim_db_set_scanned(syscheck.database, "file", FIMDB_OK);

#ifdef TEST_WINAGENT
    expect_function_call(__wrap_pthread_mutex_unlock);
#endif
    ret = fim_file("file", fim_data->item, NULL, 1);

    assert_int_equal(ret, 0);
}

static void test_fim_file_no_attributes(void **state) {
    fim_data_t *fim_data = *state;
    int ret;
    char buffer1[OS_SIZE_512];
    char buffer2[OS_SIZE_512];

#ifdef TEST_WINAGENT
    char file_path[OS_SIZE_256] = "c:\\windows\\system32\\cmd.exe";
#else
    char file_path[OS_SIZE_256] = "/bin/ls";
#endif
    fim_data->item->index = 1;

#ifdef TEST_WINAGENT
    expect_function_call(__wrap_pthread_mutex_lock);
#endif
    // Inside fim_get_data
#ifndef TEST_WINAGENT
    expect_get_user(0, strdup("user"));
    expect_get_group(0, strdup("group"));
#else
    expect_get_file_user(file_path, "0", strdup("user"));

    expect_w_get_file_permissions(file_path, "permissions", 0);


    expect_string(__wrap_decode_win_permissions, raw_perm, "permissions");
    will_return(__wrap_decode_win_permissions, "decoded_perms");
#endif

    expect_OS_MD5_SHA1_SHA256_File_call(file_path,
                                        syscheck.prefilter_cmd,
                                        "d41d8cd98f00b204e9800998ecf8427e",
                                        "da39a3ee5e6b4b0d3255bfef95601890afd80709",
                                        "e3b0c44298fc1c149afbf4c8996fb92427ae41e4649b934ca495991b7852b855",
                                        OS_BINARY,
                                        0x400,
                                        -1);

    snprintf(buffer1, OS_SIZE_256, FIM_HASHES_FAIL, file_path);
    snprintf(buffer2, OS_SIZE_256, FIM_GET_ATTRIBUTES, file_path);

    expect_string(__wrap__mdebug1, formatted_msg, buffer1);
    expect_string(__wrap__mdebug1, formatted_msg, buffer2);

#ifdef TEST_WINAGENT
    expect_function_call(__wrap_pthread_mutex_unlock);
#endif
    ret = fim_file(file_path, fim_data->item, NULL, 1);

    assert_int_equal(ret, 0);
}

static void test_fim_file_error_on_insert(void **state) {
    fim_data_t *fim_data = *state;
    int ret;

#ifdef TEST_WINAGENT
    char file_path[OS_SIZE_256] = "c:\\windows\\system32\\cmd.exe";
#else
    char file_path[OS_SIZE_256] = "/bin/ls";
#endif

    fim_data->item->index = 1;
    fim_data->item->configuration = CHECK_SIZE |
                                    CHECK_PERM  |
                                    CHECK_OWNER |
                                    CHECK_GROUP |
                                    CHECK_MD5SUM |
                                    CHECK_SHA1SUM |
                                    CHECK_SHA256SUM;

    fim_data->fentry->file_entry.path = strdup("file");
    fim_data->fentry->file_entry.data = fim_data->local_data;

    fim_data->local_data->size = 1500;
    fim_data->local_data->perm = strdup("0664");
    fim_data->local_data->attributes = strdup("r--r--r--");
    fim_data->local_data->uid = strdup("100");
    fim_data->local_data->gid = strdup("1000");
    fim_data->local_data->user_name = strdup("test");
    fim_data->local_data->group_name = strdup("testing");
    fim_data->local_data->mtime = 1570184223;
    fim_data->local_data->inode = 606060;
    strcpy(fim_data->local_data->hash_md5, "3691689a513ace7e508297b583d7050d");
    strcpy(fim_data->local_data->hash_sha1, "07f05add1049244e7e71ad0f54f24d8094cd8f8b");
    strcpy(fim_data->local_data->hash_sha256, "672a8ceaea40a441f0268ca9bbb33e99f9643c6262667b61fbe57694df224d40");
    fim_data->local_data->mode = FIM_REALTIME;
    fim_data->local_data->last_event = 1570184220;
    fim_data->local_data->dev = 12345678;
    fim_data->local_data->scanned = 123456;
    fim_data->local_data->options = 511;
    strcpy(fim_data->local_data->checksum, "");
#ifdef TEST_WINAGENT
    expect_function_call(__wrap_pthread_mutex_lock);
#endif
    // Inside fim_get_data
#ifndef TEST_WINAGENT
    expect_get_user(0, strdup("user"));
    expect_get_group(0, "group");
#else
    expect_get_file_user("file", "0", strdup("user"));
    expect_w_get_file_permissions("file", "permissions", 0);

    expect_string(__wrap_decode_win_permissions, raw_perm, "permissions");
    will_return(__wrap_decode_win_permissions, "decoded_perms");
#endif
    expect_string(__wrap_OS_MD5_SHA1_SHA256_File, fname, "file");
#ifndef TEST_WINAGENT
    expect_string(__wrap_OS_MD5_SHA1_SHA256_File, prefilter_cmd, "/bin/ls");
#else
    expect_string(__wrap_OS_MD5_SHA1_SHA256_File, prefilter_cmd, "c:\\windows\\system32\\cmd.exe");
#endif
    expect_string(__wrap_OS_MD5_SHA1_SHA256_File, md5output, "d41d8cd98f00b204e9800998ecf8427e");
    expect_string(__wrap_OS_MD5_SHA1_SHA256_File, sha1output, "da39a3ee5e6b4b0d3255bfef95601890afd80709");
    expect_string(__wrap_OS_MD5_SHA1_SHA256_File, sha256output, "e3b0c44298fc1c149afbf4c8996fb92427ae41e4649b934ca495991b7852b855");
    expect_value(__wrap_OS_MD5_SHA1_SHA256_File, mode, OS_BINARY);
    expect_value(__wrap_OS_MD5_SHA1_SHA256_File, max_size, 0x400);
    will_return(__wrap_OS_MD5_SHA1_SHA256_File, 0);

    expect_value(__wrap_fim_db_get_path, fim_sql, syscheck.database);
    expect_string(__wrap_fim_db_get_path, file_path, "file");
    will_return(__wrap_fim_db_get_path, fim_data->fentry);

#ifndef TEST_WINAGENT
    expect_wrapper_fim_db_get_paths_from_inode(syscheck.database, 1234, 2345, NULL);
#endif

    expect_value(__wrap_fim_db_insert, fim_sql, syscheck.database);
    expect_string(__wrap_fim_db_insert, file_path, "file");
    will_return(__wrap_fim_db_insert, -1);
#ifdef TEST_WINAGENT
    expect_function_call(__wrap_pthread_mutex_unlock);
#endif
    ret = fim_file("file", fim_data->item, NULL, 1);

    assert_int_equal(ret, OS_INVALID);
}

static void test_fim_checker_scheduled_configuration_directory_error(void **state) {
    fim_data_t *fim_data = *state;

    char * path = "/not/found/test.file";
    struct stat buf;
    buf.st_mode = S_IFREG;
    fim_data->item->index = 3;
    fim_data->item->statbuf = buf;
    fim_data->item->mode = FIM_SCHEDULED;

    expect_string(__wrap__mdebug2, formatted_msg, "(6319): No configuration found for (file):'/not/found/test.file'");

    fim_checker(path, fim_data->item, NULL, 1);
}

static void test_fim_checker_not_scheduled_configuration_directory_error(void **state) {
    fim_data_t *fim_data = *state;

    char * path = "/not/found/test.file";
    struct stat buf;
    buf.st_mode = S_IFREG;
    fim_data->item->index = 3;
    fim_data->item->statbuf = buf;
    fim_data->item->mode = FIM_REALTIME;

    expect_string(__wrap__mdebug2, formatted_msg, "(6319): No configuration found for (file):'/not/found/test.file'");

    fim_checker(path, fim_data->item, NULL, 1);
}

#ifndef TEST_WINAGENT
static void test_fim_checker_invalid_fim_mode(void **state) {
    fim_data_t *fim_data = *state;

    char * path = "/media/test.file";
    struct stat buf;
    buf.st_mode = S_IFREG;
    fim_data->item->index = 3;
    fim_data->item->statbuf = buf;
    fim_data->item->mode = -1;

    // Nothing to check on this condition

    fim_checker(path, fim_data->item, NULL, 1);
}

static void test_fim_checker_over_max_recursion_level(void **state) {
    fim_data_t *fim_data = *state;

    char * path = "/media/a/test.file";
    struct stat buf;
    buf.st_mode = S_IFREG;
    fim_data->item->index = 3;
    fim_data->item->statbuf = buf;
    fim_data->item->mode = FIM_REALTIME;

    syscheck.recursion_level[3] = 0;

    expect_string(__wrap__mdebug2, formatted_msg,
        "(6217): Maximum level of recursion reached. Depth:1 recursion_level:0 '/media/a/test.file'");

    fim_checker(path, fim_data->item, NULL, 1);

    syscheck.recursion_level[3] = 50;
}

static void test_fim_checker_deleted_file(void **state) {
    fim_data_t *fim_data = *state;

    char * path = "/media/test.file";
    fim_data->item->index = 3;
    fim_data->item->mode = FIM_REALTIME;

    expect_string(__wrap__mdebug1, formatted_msg, "(6222): Stat() function failed on: '/media/test.file' due to [(1)-(Operation not permitted)]");

    expect_string(__wrap_lstat, filename, path);
    will_return(__wrap_lstat, S_IFREG);
    will_return(__wrap_lstat, -1);

    errno = 1;

    fim_checker(path, fim_data->item, NULL, 1);

    errno = 0;

    assert_int_equal(fim_data->item->configuration, 33279);
    assert_int_equal(fim_data->item->index, 3);
}

static void test_fim_checker_deleted_file_enoent(void **state) {
    fim_data_t *fim_data = *state;

    char * path = "/media/test.file";
    fim_data->item->index = 3;
    syscheck.opts[3] |= CHECK_SEECHANGES;

    fim_data->fentry->file_entry.path = strdup("file");
    fim_data->fentry->file_entry.data = fim_data->local_data;

    fim_data->local_data->size = 1500;
    fim_data->local_data->perm = strdup("0664");
    fim_data->local_data->attributes = strdup("r--r--r--");
    fim_data->local_data->uid = strdup("100");
    fim_data->local_data->gid = strdup("1000");
    fim_data->local_data->user_name = strdup("test");
    fim_data->local_data->group_name = strdup("testing");
    fim_data->local_data->mtime = 1570184223;
    fim_data->local_data->inode = 606060;
    strcpy(fim_data->local_data->hash_md5, "3691689a513ace7e508297b583d7050d");
    strcpy(fim_data->local_data->hash_sha1, "07f05add1049244e7e71ad0f54f24d8094cd8f8b");
    strcpy(fim_data->local_data->hash_sha256, "672a8ceaea40a441f0268ca9bbb33e99f9643c6262667b61fbe57694df224d40");
    fim_data->local_data->mode = FIM_REALTIME;
    fim_data->local_data->last_event = 1570184220;
    fim_data->local_data->dev = 12345678;
    fim_data->local_data->scanned = 123456;
    fim_data->local_data->options = 511;
    strcpy(fim_data->local_data->checksum, "");

    expect_string(__wrap_lstat, filename, path);
    will_return(__wrap_lstat, S_IFREG);
    will_return(__wrap_lstat, -1);
    errno = ENOENT;

    char *diff_path = "/var/ossec/queue/diff/local/media/test.file";

    expect_fim_diff_process_delete_file(path, 0);

    expect_value(__wrap_fim_db_get_path, fim_sql, syscheck.database);
    expect_string(__wrap_fim_db_get_path, file_path, "/media/test.file");
    will_return(__wrap_fim_db_get_path, fim_data->fentry);

    expect_value(__wrap_fim_db_remove_path, fim_sql, syscheck.database);
    expect_value(__wrap_fim_db_remove_path, entry, fim_data->fentry);

    fim_checker(path, fim_data->item, NULL, 1);

    errno = 0;
    syscheck.opts[3] &= ~CHECK_SEECHANGES;

    assert_int_equal(fim_data->item->configuration, 41471);
    assert_int_equal(fim_data->item->index, 3);
}

static void test_fim_checker_no_file_system(void **state) {
    fim_data_t *fim_data = *state;

    char * path = "/media/test.file";
    struct stat buf;
    buf.st_mode = S_IFREG;
    fim_data->item->index = 3;
    fim_data->item->statbuf = buf;

    expect_string(__wrap_lstat, filename, path);
    will_return(__wrap_lstat, S_IFREG);
    will_return(__wrap_lstat, 0);

    expect_string(__wrap_HasFilesystem, path, "/media/test.file");
    will_return(__wrap_HasFilesystem, -1);

    fim_checker(path, fim_data->item, fim_data->w_evt, 1);

    assert_int_equal(fim_data->item->configuration, 33279);
    assert_int_equal(fim_data->item->index, 3);
}

static void test_fim_checker_fim_regular(void **state) {
    fim_data_t *fim_data = *state;

    char * path = "/media/test.file";
    fim_data->item->statbuf.st_dev = 1;
    fim_data->item->statbuf.st_ino = 999;
    fim_data->item->statbuf.st_uid = 0;
    fim_data->item->statbuf.st_gid = 0;
    fim_data->item->statbuf.st_mtime = 1433395216;
    fim_data->item->statbuf.st_size = 1500;
    fim_data->item->index = 3;

    expect_string(__wrap_lstat, filename, path);
    will_return(__wrap_lstat, S_IFREG);
    will_return(__wrap_lstat, 0);

    expect_string(__wrap_HasFilesystem, path, "/media/test.file");
    will_return(__wrap_HasFilesystem, 0);

    // Inside fim_file
    expect_value(__wrap_get_user, uid, 0);
    will_return(__wrap_get_user, strdup("user"));

    expect_value(__wrap_get_group, gid, 0);
    will_return(__wrap_get_group, "group");

    expect_wrapper_fim_db_get_paths_from_inode(syscheck.database, 999, 1, NULL);

    expect_value(__wrap_fim_db_get_path, fim_sql, syscheck.database);
    expect_string(__wrap_fim_db_get_path, file_path, "/media/test.file");
    will_return(__wrap_fim_db_get_path, NULL);

    expect_value(__wrap_fim_db_insert, fim_sql, syscheck.database);
    expect_string(__wrap_fim_db_insert, file_path, "/media/test.file");
    will_return(__wrap_fim_db_insert, 0);

    expect_value(__wrap_fim_db_set_scanned, fim_sql, syscheck.database);
    expect_string(__wrap_fim_db_set_scanned, path, "/media/test.file");
    will_return(__wrap_fim_db_set_scanned, 0);

    fim_checker(path, fim_data->item, fim_data->w_evt, 1);

    assert_int_equal(fim_data->item->configuration, 33279);
    assert_int_equal(fim_data->item->index, 3);
}

static void test_fim_checker_fim_regular_warning(void **state) {
    fim_data_t *fim_data = *state;

    char * path = "/media/test.file";
    fim_data->item->statbuf.st_dev = 1;
    fim_data->item->statbuf.st_ino = 999;
    fim_data->item->statbuf.st_uid = 0;
    fim_data->item->statbuf.st_gid = 0;
    fim_data->item->statbuf.st_mtime = 1433395216;
    fim_data->item->statbuf.st_size = 1500;

    fim_data->item->index = 3;
    expect_string(__wrap_lstat, filename, path);
    will_return(__wrap_lstat, S_IFREG);
    will_return(__wrap_lstat, 0);

    expect_string(__wrap_HasFilesystem, path, "/media/test.file");
    will_return(__wrap_HasFilesystem, 0);

    // Inside fim_file
    expect_value(__wrap_get_user, uid, 0);
    will_return(__wrap_get_user, strdup("user"));

    expect_value(__wrap_get_group, gid, 0);
    will_return(__wrap_get_group, "group");

    expect_wrapper_fim_db_get_paths_from_inode(syscheck.database, 999, 1, NULL);


    expect_value(__wrap_fim_db_get_path, fim_sql, syscheck.database);
    expect_string(__wrap_fim_db_get_path, file_path, "/media/test.file");
    will_return(__wrap_fim_db_get_path, NULL);

    expect_value(__wrap_fim_db_insert, fim_sql, syscheck.database);
    expect_string(__wrap_fim_db_insert, file_path, "/media/test.file");
    will_return(__wrap_fim_db_insert, -1);

    expect_string(__wrap__mwarn, formatted_msg, "(6923): Unable to process file '/media/test.file'");

    fim_checker(path, fim_data->item, fim_data->w_evt, 1);

    assert_int_equal(fim_data->item->configuration, 33279);
    assert_int_equal(fim_data->item->index, 3);
}

static void test_fim_checker_fim_regular_ignore(void **state) {
    fim_data_t *fim_data = *state;

    char * path = "/etc/mtab";
    fim_data->item->index = 3;
    fim_data->item->mode = FIM_WHODATA;

    expect_string(__wrap_lstat, filename, path);
    will_return(__wrap_lstat, S_IFREG);
    will_return(__wrap_lstat, 0);

    expect_string(__wrap_HasFilesystem, path, "/etc/mtab");
    will_return(__wrap_HasFilesystem, 0);

    expect_string(__wrap__mdebug2, formatted_msg, "(6204): Ignoring 'file' '/etc/mtab' due to '/etc/mtab'");

    fim_checker(path, fim_data->item, fim_data->w_evt, 1);

    assert_int_equal(fim_data->item->configuration, 66047);
    assert_int_equal(fim_data->item->index, 1);
}

static void test_fim_checker_fim_regular_restrict(void **state) {
    fim_data_t *fim_data = *state;

    char * path = "/media/test";
    fim_data->item->index = 3;
    fim_data->item->mode = FIM_REALTIME;

    expect_string(__wrap_lstat, filename, path);
    will_return(__wrap_lstat, S_IFREG);
    will_return(__wrap_lstat, 0);
    expect_string(__wrap_HasFilesystem, path, path);
    will_return(__wrap_HasFilesystem, 0);

    expect_string(__wrap__mdebug2, formatted_msg, "(6203): Ignoring entry '/media/test' due to restriction 'file$'");

    fim_checker(path, fim_data->item, fim_data->w_evt, 1);

    assert_int_equal(fim_data->item->configuration, 33279);
    assert_int_equal(fim_data->item->index, 3);
}

static void test_fim_checker_fim_directory(void **state) {
    fim_data_t *fim_data = *state;

    char * path = "/media/";
    fim_data->item->index = 3;
    fim_data->item->mode = FIM_REALTIME;

    expect_string(__wrap_lstat, filename, "/media/");
    will_return(__wrap_lstat, S_IFDIR);
    will_return(__wrap_lstat, 0);
    expect_string(__wrap_lstat, filename, "/media/test");
    will_return(__wrap_lstat, S_IFDIR);
    will_return(__wrap_lstat, 0);

    expect_string(__wrap_HasFilesystem, path, "/media/");
    expect_string(__wrap_HasFilesystem, path, "/media/test");
    will_return_always(__wrap_HasFilesystem, 0);

    expect_string(__wrap_realtime_adddir, dir, "/media/");
    expect_value(__wrap_realtime_adddir, whodata, 0);
    will_return(__wrap_realtime_adddir, 0);
    expect_string(__wrap_realtime_adddir, dir, "/media/test");
    expect_value(__wrap_realtime_adddir, whodata, 0);
    will_return(__wrap_realtime_adddir, 0);

    strcpy(fim_data->entry->d_name, "test");

    will_return_always(__wrap_opendir, 1);
    will_return(__wrap_readdir, fim_data->entry);
    will_return(__wrap_readdir, NULL);
    will_return(__wrap_readdir, NULL);

    fim_checker(path, fim_data->item, NULL, 1);
}

static void test_fim_checker_fim_directory_on_max_recursion_level(void **state) {
    fim_data_t *fim_data = *state;

    char * path = "/media";
    struct stat buf;
    buf.st_mode = S_IFDIR;
    fim_data->item->index = 3;
    fim_data->item->statbuf = buf;
    fim_data->item->mode = FIM_REALTIME;

    syscheck.recursion_level[3] = 0;

    expect_string(__wrap_lstat, filename, "/media");
    will_return(__wrap_lstat, S_IFDIR);
    will_return(__wrap_lstat, 0);
    expect_string(__wrap_HasFilesystem, path, "/media");
    will_return(__wrap_HasFilesystem, 0);

    expect_string(__wrap_realtime_adddir, dir, "/media");
    expect_value(__wrap_realtime_adddir, whodata, 0);
    will_return(__wrap_realtime_adddir, 0);

    will_return(__wrap_opendir, 1);
    strcpy(fim_data->entry->d_name, "test");
    will_return(__wrap_readdir, fim_data->entry);

    expect_string(__wrap_lstat, filename, "/media/test");
    will_return(__wrap_lstat, S_IFDIR);
    will_return(__wrap_lstat, 0);
    expect_string(__wrap_HasFilesystem, path, "/media/test");
    will_return(__wrap_HasFilesystem, 0);

    will_return(__wrap_readdir, NULL);

    expect_string(__wrap__mdebug2, formatted_msg,
        "(6347): Directory '/media/test' is already on the max recursion_level (0), it will not be scanned.");

    fim_checker(path, fim_data->item, NULL, 1);

    syscheck.recursion_level[3] = 50;
}

static void test_fim_checker_root_ignore_file_under_recursion_level(void **state) {
    fim_data_t *fim_data = *state;

    char * path = "/media/test.file";
    struct stat buf;
    buf.st_mode = S_IFREG;
    fim_data->item->index = 0;
    fim_data->item->statbuf = buf;
    fim_data->item->mode = FIM_REALTIME;

    expect_string(__wrap__mdebug2, formatted_msg,
        "(6217): Maximum level of recursion reached. Depth:1 recursion_level:0 '/media/test.file'");

    fim_checker(path, fim_data->item, NULL, 1);
}

static void test_fim_checker_root_file_within_recursion_level(void **state) {
    fim_data_t *fim_data = *state;

    char * path = "/test.file";
    struct stat buf;
    buf.st_mode = S_IFREG;
    fim_data->item->index = 0;
    fim_data->item->statbuf = buf;
    fim_data->item->mode = FIM_REALTIME;

    expect_string(__wrap_lstat, filename, "/test.file");
    will_return(__wrap_lstat, S_IFREG);
    will_return(__wrap_lstat, 0);

    expect_string(__wrap_HasFilesystem, path, "/test.file");
    will_return(__wrap_HasFilesystem, 0);
    // Inside fim_file
    expect_value(__wrap_get_user, uid, 0);
    will_return(__wrap_get_user, strdup("user"));

    expect_value(__wrap_get_group, gid, 0);
    will_return(__wrap_get_group, "group");

    expect_value(__wrap_fim_db_get_paths_from_inode, fim_sql, syscheck.database);
    expect_any(__wrap_fim_db_get_paths_from_inode, inode);
    expect_any(__wrap_fim_db_get_paths_from_inode, dev);
    will_return(__wrap_fim_db_get_paths_from_inode, NULL);

    expect_value(__wrap_fim_db_get_path, fim_sql, syscheck.database);
    expect_string(__wrap_fim_db_get_path, file_path, "/test.file");
    will_return(__wrap_fim_db_get_path, NULL);

    expect_value(__wrap_fim_db_insert, fim_sql, syscheck.database);
    expect_string(__wrap_fim_db_insert, file_path, "/test.file");
    will_return(__wrap_fim_db_insert, 0);

    expect_value(__wrap_fim_db_set_scanned, fim_sql, syscheck.database);
    expect_string(__wrap_fim_db_set_scanned, path, "/test.file");
    will_return(__wrap_fim_db_set_scanned, 0);

    fim_checker(path, fim_data->item, fim_data->w_evt, 1);

    assert_int_equal(fim_data->item->configuration, 33279);
    assert_int_equal(fim_data->item->index, 0);
}

static void test_fim_scan_db_full_double_scan(void **state) {
    struct dirent *file = *state;

    expect_string(__wrap__minfo, formatted_msg, FIM_FREQUENCY_STARTED);

    // fim_diff_folder_size
    expect_string(__wrap_IsDir, file, "/var/ossec/queue/diff/local");
    will_return(__wrap_IsDir, 0);

    expect_string(__wrap_DirSize, path, "/var/ossec/queue/diff/local");
    will_return(__wrap_DirSize, 0.0);

    expect_string(__wrap__mdebug2, formatted_msg, "(6348): Size of '/var/ossec/queue/diff' folder: 0.00000 KB.");

    int it = 0;

    // First scan
    while (syscheck.dir[it]) {
        expect_string(__wrap_lstat, filename, syscheck.dir[it]);
        will_return(__wrap_lstat, S_IFDIR);
        will_return(__wrap_lstat, 0);
        expect_string(__wrap_HasFilesystem, path, syscheck.dir[it]);
        will_return(__wrap_HasFilesystem, 0);
        if (it == 0 || it == 2 || it == 3){
            expect_string_count(__wrap_realtime_adddir, dir, syscheck.dir[it], 2);
            expect_value_count(__wrap_realtime_adddir, whodata, 0, 2);
            will_return_count(__wrap_realtime_adddir, 0, 2);
        }
        will_return(__wrap_opendir, 1);
        will_return(__wrap_readdir, NULL);

        it++;
    }

    expect_wrapper_fim_db_get_count_entries(syscheck.database, 50000);

    // check_deleted_files
    expect_value(__wrap_fim_db_get_not_scanned, fim_sql, syscheck.database);
    expect_value(__wrap_fim_db_get_not_scanned, storage, FIM_DB_DISK);
    will_return(__wrap_fim_db_get_not_scanned, NULL);
    will_return(__wrap_fim_db_get_not_scanned, FIMDB_OK);

    // Second scan
    expect_string(__wrap_lstat, filename, "/boot");
    will_return(__wrap_lstat, S_IFDIR);
    will_return(__wrap_lstat, 0);
    expect_string(__wrap_HasFilesystem, path, "/boot");
    will_return(__wrap_HasFilesystem, 0);
    expect_string(__wrap_realtime_adddir, dir, "/boot");
    expect_value(__wrap_realtime_adddir, whodata, 0);
    will_return(__wrap_realtime_adddir, 0);
    will_return(__wrap_opendir, 1);
    will_return(__wrap_readdir, file);

    expect_string(__wrap_lstat, filename, "/boot/test_file");
    will_return(__wrap_lstat, S_IFREG);
    will_return(__wrap_lstat, 0);
    expect_string(__wrap_HasFilesystem, path, "/boot/test_file");
    will_return(__wrap_HasFilesystem, 0);

    // fim_file
    {
        // fim_get_data
        expect_get_user(0, strdup("user"));
        expect_get_group(0, strdup("group"));

        expect_value(__wrap_fim_db_get_path, fim_sql, syscheck.database);
        expect_string(__wrap_fim_db_get_path, file_path, "/boot/test_file");
        will_return(__wrap_fim_db_get_path, FIMDB_OK);

        expect_fim_db_insert(syscheck.database, "/boot/test_file", FIMDB_FULL);
        // fim_json_event
        expect_value(__wrap_fim_db_get_paths_from_inode, fim_sql, syscheck.database);
        expect_any(__wrap_fim_db_get_paths_from_inode, inode);
        expect_any(__wrap_fim_db_get_paths_from_inode, dev);
        will_return(__wrap_fim_db_get_paths_from_inode, NULL);
    }

    will_return(__wrap_readdir, NULL);

    expect_string(__wrap__mdebug2, formatted_msg, "(6342): Maximum number of entries to be monitored: '50000'");
    expect_value(__wrap_fim_db_set_all_unscanned, fim_sql, syscheck.database);
    will_return(__wrap_fim_db_set_all_unscanned, 0);

    // fim_check_db_state
    expect_wrapper_fim_db_get_count_entries(syscheck.database, 50000);
    expect_string(__wrap__mwarn, formatted_msg, "(6927): Sending DB 100% full alert.");
    expect_string(__wrap_send_log_msg, msg, "wazuh: FIM DB: {\"file_limit\":50000,\"file_count\":50000,\"alert_type\":\"full\"}");
    will_return(__wrap_send_log_msg, 1);

    // fim_send_scan_info
    expect_string(__wrap__minfo, formatted_msg, FIM_FREQUENCY_ENDED);

    fim_scan();
}

static void test_fim_scan_no_realtime(void **state) {
    int *dir_opts;
    int it = 0;

    while (syscheck.dir[it] != NULL) {
        it++;
    }
    dir_opts = calloc(it, sizeof(int));

    if (!dir_opts) {
        fail();
    }

    it = 0;
    while (syscheck.dir[it] != NULL) {
        dir_opts[it] = syscheck.opts[it];
        syscheck.opts[it] &= ~REALTIME_ACTIVE;
        it++;
    }

    *state = dir_opts;

    expect_string(__wrap__minfo, formatted_msg, FIM_FREQUENCY_STARTED);

    // fim_diff_folder_size
    expect_string(__wrap_IsDir, file, "/var/ossec/queue/diff/local");
    will_return(__wrap_IsDir, 0);

    expect_string(__wrap_DirSize, path, "/var/ossec/queue/diff/local");
    will_return(__wrap_DirSize, 0.0);

    expect_string(__wrap__mdebug2, formatted_msg, "(6348): Size of '/var/ossec/queue/diff' folder: 0.00000 KB.");

    it = 0;
    // First scan
    while (syscheck.dir[it]) {
        expect_string(__wrap_lstat, filename, syscheck.dir[it]);
        will_return(__wrap_lstat, S_IFDIR);
        will_return(__wrap_lstat, 0);
        expect_string(__wrap_HasFilesystem, path, syscheck.dir[it]);
        will_return(__wrap_HasFilesystem, 0);
        will_return(__wrap_opendir, 1);
        will_return(__wrap_readdir, NULL);

        it++;
    }

    expect_wrapper_fim_db_get_count_entries(syscheck.database, 50000);

    expect_value(__wrap_fim_db_get_not_scanned, fim_sql, syscheck.database);
    expect_value(__wrap_fim_db_get_not_scanned, storage, FIM_DB_DISK);
    will_return(__wrap_fim_db_get_not_scanned, NULL);
    will_return(__wrap_fim_db_get_not_scanned, FIMDB_OK);

    expect_value(__wrap_fim_db_set_all_unscanned, fim_sql, syscheck.database);
    will_return(__wrap_fim_db_set_all_unscanned, 0);

    expect_wrapper_fim_db_get_count_entries(syscheck.database, 50000);

    expect_string(__wrap__mdebug2, formatted_msg, "(6342): Maximum number of entries to be monitored: '50000'");

    expect_string(__wrap__mwarn, formatted_msg, "(6927): Sending DB 100% full alert.");
    expect_string(__wrap_send_log_msg, msg, "wazuh: FIM DB: {\"file_limit\":50000,\"file_count\":50000,\"alert_type\":\"full\"}");
    will_return(__wrap_send_log_msg, 1);

    expect_string(__wrap__minfo, formatted_msg, FIM_FREQUENCY_ENDED);

    fim_scan();
}

static void test_fim_scan_db_full_not_double_scan(void **state) {
    expect_string(__wrap__minfo, formatted_msg, FIM_FREQUENCY_STARTED);

    // fim_diff_folder_size
    expect_string(__wrap_IsDir, file, "/var/ossec/queue/diff/local");
    will_return(__wrap_IsDir, 0);

    expect_string(__wrap_DirSize, path, "/var/ossec/queue/diff/local");
    will_return(__wrap_DirSize, 0.0);

    expect_string(__wrap__mdebug2, formatted_msg, "(6348): Size of '/var/ossec/queue/diff' folder: 0.00000 KB.");

    int it = 0;

    // First scan
    while (syscheck.dir[it]) {
        expect_string(__wrap_lstat, filename, syscheck.dir[it]);
        will_return(__wrap_lstat, S_IFDIR);
        will_return(__wrap_lstat, 0);
        expect_string(__wrap_HasFilesystem, path, syscheck.dir[it]);
        will_return(__wrap_HasFilesystem, 0);
        if (it == 0 || it == 2 || it == 3){
            expect_string_count(__wrap_realtime_adddir, dir, syscheck.dir[it], 2);
            expect_value_count(__wrap_realtime_adddir, whodata, 0, 2);
            will_return_count(__wrap_realtime_adddir, 0, 2);
        }
        will_return(__wrap_opendir, 1);
        will_return(__wrap_readdir, NULL);

        it++;
    }

    expect_wrapper_fim_db_get_count_entries(syscheck.database, 50000);

    // check_deleted_files
    expect_value(__wrap_fim_db_get_not_scanned, fim_sql, syscheck.database);
    expect_value(__wrap_fim_db_get_not_scanned, storage, FIM_DB_DISK);
    will_return(__wrap_fim_db_get_not_scanned, NULL);
    will_return(__wrap_fim_db_get_not_scanned, FIMDB_OK);

    expect_value(__wrap_fim_db_set_all_unscanned, fim_sql, syscheck.database);
    will_return(__wrap_fim_db_set_all_unscanned, 0);

    expect_string(__wrap__mdebug2, formatted_msg, "(6342): Maximum number of entries to be monitored: '50000'");
    expect_wrapper_fim_db_get_count_entries(syscheck.database, 50000);

    expect_string(__wrap__minfo, formatted_msg, FIM_FREQUENCY_ENDED);

    fim_scan();
}

static void test_fim_scan_realtime_enabled(void **state) {
    OSHashNode empty_table = { .key = NULL }, *table = &empty_table;
    OSHash dirtb = { .elements = 10, .table = &table, .rows = 0 }; // this hash is not reallistic but works for testing
    rtfim realtime = { .queue_overflow = true, .dirtb = &dirtb };
    int *dir_opts = calloc(6, sizeof(int));
    int it = 0;

    if (!dir_opts) {
        fail();
    }

    syscheck.realtime = &realtime;

    while (syscheck.dir[it] != NULL) {
        dir_opts[it] = syscheck.opts[it];
        syscheck.opts[it] |= REALTIME_ACTIVE;
        it++;
    }

    *state = dir_opts;

    expect_string(__wrap__minfo, formatted_msg, FIM_FREQUENCY_STARTED);

    // fim_diff_folder_size
    expect_string(__wrap_IsDir, file, "/var/ossec/queue/diff/local");
    will_return(__wrap_IsDir, 0);

    expect_string(__wrap_DirSize, path, "/var/ossec/queue/diff/local");
    will_return(__wrap_DirSize, 0.0);

    expect_string(__wrap__mdebug2, formatted_msg, "(6348): Size of '/var/ossec/queue/diff' folder: 0.00000 KB.");

    it = 0;

    // First scan
    while (syscheck.dir[it]) {
        expect_string(__wrap_lstat, filename, syscheck.dir[it]);
        will_return(__wrap_lstat, S_IFDIR);
        will_return(__wrap_lstat, 0);
        expect_string(__wrap_HasFilesystem, path, syscheck.dir[it]);
        will_return(__wrap_HasFilesystem, 0);
        expect_string_count(__wrap_realtime_adddir, dir, syscheck.dir[it], 2);
        expect_value_count(__wrap_realtime_adddir, whodata, 0, 2);
        will_return_count(__wrap_realtime_adddir, 0, 2);
        will_return(__wrap_opendir, 1);
        will_return(__wrap_readdir, NULL);

        it++;
    }

    // check_deleted_files
    expect_value(__wrap_fim_db_get_not_scanned, fim_sql, syscheck.database);
    expect_value(__wrap_fim_db_get_not_scanned, storage, FIM_DB_DISK);
    will_return(__wrap_fim_db_get_not_scanned, NULL);
    will_return(__wrap_fim_db_get_not_scanned, FIMDB_OK);

    expect_value(__wrap_fim_db_set_all_unscanned, fim_sql, syscheck.database);
    will_return(__wrap_fim_db_set_all_unscanned, 0);

    // fim_scan
    expect_wrapper_fim_db_get_count_entries(syscheck.database, 50000);

    expect_string(__wrap__mdebug2, formatted_msg, "(6342): Maximum number of entries to be monitored: '50000'");

    // fim_check_db_state
    expect_wrapper_fim_db_get_count_entries(syscheck.database, 50000);

    // realtime_sanitize_watch_map
    expect_any(__wrap__mdebug2, formatted_msg);

    // fim_scan
    expect_string(__wrap__mdebug2, formatted_msg, "(6345): Folders monitored with real-time engine: 10");

    expect_string(__wrap__minfo, formatted_msg, FIM_FREQUENCY_ENDED);

    fim_scan();

    assert_int_equal(syscheck.realtime->queue_overflow, false);
}

static void test_fim_scan_db_free(void **state) {
    expect_string(__wrap__minfo, formatted_msg, FIM_FREQUENCY_STARTED);

    // fim_diff_folder_size
    expect_string(__wrap_IsDir, file, "/var/ossec/queue/diff/local");
    will_return(__wrap_IsDir, 0);

    expect_string(__wrap_DirSize, path, "/var/ossec/queue/diff/local");
    will_return(__wrap_DirSize, 0.0);

    expect_string(__wrap__mdebug2, formatted_msg, "(6348): Size of '/var/ossec/queue/diff' folder: 0.00000 KB.");

    int it = 0;

    // First scan
    while (syscheck.dir[it]) {
        expect_string(__wrap_lstat, filename, syscheck.dir[it]);
        will_return(__wrap_lstat, S_IFDIR);
        will_return(__wrap_lstat, 0);
        expect_string(__wrap_HasFilesystem, path, syscheck.dir[it]);
        will_return(__wrap_HasFilesystem, 0);
        if (it == 0 || it == 2 || it == 3){
            expect_string_count(__wrap_realtime_adddir, dir, syscheck.dir[it], 2);
            expect_value_count(__wrap_realtime_adddir, whodata, 0, 2);
            will_return_count(__wrap_realtime_adddir, 0, 2);
        }
        will_return(__wrap_opendir, 1);
        will_return(__wrap_readdir, NULL);

        it++;
    }

    expect_wrapper_fim_db_get_count_entries(syscheck.database, 1000);

    // check_deleted_files
    expect_value(__wrap_fim_db_get_not_scanned, fim_sql, syscheck.database);
    expect_value(__wrap_fim_db_get_not_scanned, storage, FIM_DB_DISK);
    will_return(__wrap_fim_db_get_not_scanned, NULL);
    will_return(__wrap_fim_db_get_not_scanned, FIMDB_OK);

    expect_string(__wrap__mdebug2, formatted_msg, "(6342): Maximum number of entries to be monitored: '50000'");

    expect_wrapper_fim_db_get_count_entries(syscheck.database, 1000);

    expect_value(__wrap_fim_db_set_all_unscanned, fim_sql, syscheck.database);
    will_return(__wrap_fim_db_set_all_unscanned, 0);

    expect_string(__wrap__minfo, formatted_msg, "(6038): Sending DB back to normal alert.");
    expect_string(__wrap_send_log_msg, msg, "wazuh: FIM DB: {\"file_limit\":50000,\"file_count\":1000,\"alert_type\":\"normal\"}");
    will_return(__wrap_send_log_msg, 1);

    expect_string(__wrap__minfo, formatted_msg, FIM_FREQUENCY_ENDED);

    fim_scan();
}

static void test_fim_scan_no_limit(void **state) {
    expect_string(__wrap__minfo, formatted_msg, FIM_FREQUENCY_STARTED);

    // fim_diff_folder_size
    expect_string(__wrap_IsDir, file, "/var/ossec/queue/diff/local");
    will_return(__wrap_IsDir, 0);

    expect_string(__wrap_DirSize, path, "/var/ossec/queue/diff/local");
    will_return(__wrap_DirSize, 0.0);

    expect_string(__wrap__mdebug2, formatted_msg, "(6348): Size of '/var/ossec/queue/diff' folder: 0.00000 KB.");

    int it = 0;

    // First scan
    while (syscheck.dir[it]) {
        expect_string(__wrap_lstat, filename, syscheck.dir[it]);
        will_return(__wrap_lstat, S_IFDIR);
        will_return(__wrap_lstat, 0);
        expect_string(__wrap_HasFilesystem, path, syscheck.dir[it]);
        will_return(__wrap_HasFilesystem, 0);
        if (it == 0 || it == 2 || it == 3){
            expect_string_count(__wrap_realtime_adddir, dir, syscheck.dir[it], 2);
            expect_value_count(__wrap_realtime_adddir, whodata, 0, 2);
            will_return_count(__wrap_realtime_adddir, 0, 2);
        }
        will_return(__wrap_opendir, 1);
        will_return(__wrap_readdir, NULL);

        it++;
    }

    // check_deleted_files
    expect_value(__wrap_fim_db_get_not_scanned, fim_sql, syscheck.database);
    expect_value(__wrap_fim_db_get_not_scanned, storage, FIM_DB_DISK);
    will_return(__wrap_fim_db_get_not_scanned, NULL);
    will_return(__wrap_fim_db_get_not_scanned, FIMDB_OK);

    expect_value(__wrap_fim_db_set_all_unscanned, fim_sql, syscheck.database);
    will_return(__wrap_fim_db_set_all_unscanned, 0);

    expect_string(__wrap__mdebug2, formatted_msg, "(6343): No limit set to maximum number of entries to be monitored");

    // In fim_scan
    expect_string(__wrap__minfo, formatted_msg, FIM_FREQUENCY_ENDED);

    fim_scan();
}

#else
static void test_fim_checker_invalid_fim_mode(void **state) {
    fim_data_t *fim_data = *state;

    char *path = "%WINDIR%\\System32\\drivers\\etc\\test.exe";
    char expanded_path[OS_MAXSTR];
    struct stat buf;
    buf.st_mode = S_IFREG;
    fim_data->item->index = 3;
    fim_data->item->statbuf = buf;
    fim_data->item->mode = -1;

    if(!ExpandEnvironmentStrings(path, expanded_path, OS_MAXSTR))
        fail();

    str_lowercase(expanded_path);

    // Nothing to check on this condition
    fim_checker(expanded_path, fim_data->item, NULL, 1);
}

static void test_fim_checker_over_max_recursion_level(void **state) {
    fim_data_t *fim_data = *state;

    char *path = "%WINDIR%\\System32\\drivers\\etc\\random\\test.exe";
    char expanded_path[OS_MAXSTR];
    char debug_msg[OS_MAXSTR];
    struct stat buf;
    buf.st_mode = S_IFREG;
    fim_data->item->index = 2;
    fim_data->item->statbuf = buf;
    fim_data->item->mode = FIM_REALTIME;

    syscheck.recursion_level[2] = 0;
    if(!ExpandEnvironmentStrings(path, expanded_path, OS_MAXSTR))
        fail();

    str_lowercase(expanded_path);

    snprintf(debug_msg, OS_MAXSTR,
        "(6217): Maximum level of recursion reached. Depth:1 recursion_level:0 '%s'", expanded_path);

    expect_string(__wrap__mdebug2, formatted_msg, debug_msg);

    fim_checker(expanded_path, fim_data->item, NULL, 1);
}

static void test_fim_checker_deleted_file(void **state) {
    fim_data_t *fim_data = *state;

    char *path = "%WINDIR%\\System32\\drivers\\etc\\test.exe";
    char expanded_path[OS_MAXSTR];
    fim_data->item->index = 7;
    fim_data->item->mode = FIM_REALTIME;

    expect_string(__wrap__mdebug1, formatted_msg, "(6222): Stat() function failed on: 'c:\\windows\\system32\\drivers\\etc\\test.exe' due to [(1)-(Operation not permitted)]");

    if(!ExpandEnvironmentStrings(path, expanded_path, OS_MAXSTR))
        fail();

    str_lowercase(expanded_path);

    expect_string(__wrap_stat, __file, expanded_path);
    will_return(__wrap_stat, S_IFREG);
    will_return(__wrap_stat, -1);

    errno = 1;

    fim_checker(expanded_path, fim_data->item, NULL, 1);

    errno = 0;

    assert_int_equal(fim_data->item->configuration, 37375);
    assert_int_equal(fim_data->item->index, 7);
}

static void test_fim_checker_deleted_file_enoent(void **state) {
    fim_data_t *fim_data = *state;

    char *path = "%WINDIR%\\System32\\drivers\\etc\\test.exe";
    char expanded_path[OS_MAXSTR];
    fim_data->item->index = 7;
    syscheck.opts[7] |= CHECK_SEECHANGES;

    if(!ExpandEnvironmentStrings(path, expanded_path, OS_MAXSTR))
        fail();

    str_lowercase(expanded_path);

    //fim_data->fentry->file_entry.path = strdup("file");
    //fim_data->fentry->file_entry.data = fim_data->local_data;

    fim_data->local_data->size = 1500;
    fim_data->local_data->perm = strdup("0664");
    fim_data->local_data->attributes = strdup("r--r--r--");
    fim_data->local_data->uid = strdup("100");
    fim_data->local_data->gid = strdup("1000");
    fim_data->local_data->user_name = strdup("test");
    fim_data->local_data->group_name = strdup("testing");
    fim_data->local_data->mtime = 1570184223;
    fim_data->local_data->inode = 606060;
    strcpy(fim_data->local_data->hash_md5, "3691689a513ace7e508297b583d7050d");
    strcpy(fim_data->local_data->hash_sha1, "07f05add1049244e7e71ad0f54f24d8094cd8f8b");
    strcpy(fim_data->local_data->hash_sha256, "672a8ceaea40a441f0268ca9bbb33e99f9643c6262667b61fbe57694df224d40");
    fim_data->local_data->mode = FIM_REALTIME;
    fim_data->local_data->last_event = 1570184220;
    fim_data->local_data->dev = 12345678;
    fim_data->local_data->scanned = 123456;
    fim_data->local_data->options = 511;
    strcpy(fim_data->local_data->checksum, "");

    expect_string(__wrap_stat, __file, expanded_path);
    will_return(__wrap_stat, S_IFREG);
    will_return(__wrap_stat, -1);

    errno = ENOENT;

    char *diff_path = "queue/diff/local/c\\windows\\system32\\drivers\\etc\\test.exe";

    expect_fim_diff_process_delete_file(expanded_path, 0);

#ifdef TEST_WINAGENT
    expect_function_call(__wrap_pthread_mutex_lock);
#endif
    expect_value(__wrap_fim_db_get_path, fim_sql, syscheck.database);
    expect_string(__wrap_fim_db_get_path, file_path, expanded_path);
    will_return(__wrap_fim_db_get_path, fim_data->fentry);
#ifdef TEST_WINAGENT
    expect_function_call(__wrap_pthread_mutex_unlock);
#endif
    expect_value(__wrap_fim_db_remove_path, fim_sql, syscheck.database);
    expect_value(__wrap_fim_db_remove_path, entry, fim_data->fentry);

    fim_checker(expanded_path, fim_data->item, NULL, 1);

    errno = 0;
    syscheck.opts[7] &= ~CHECK_SEECHANGES;

    assert_int_equal(fim_data->item->configuration, 45567);
    assert_int_equal(fim_data->item->index, 7);
}

static void test_fim_checker_fim_regular(void **state) {
    fim_data_t *fim_data = *state;

    char *path = "%WINDIR%\\System32\\drivers\\etc\\test.exe";

    char expanded_path[OS_SIZE_128];

    fim_data->item->index = 7;

    fim_data->item->statbuf.st_size = 1500;

    if(!ExpandEnvironmentStrings(path, expanded_path, OS_SIZE_128)){
        fail();
    }
    expect_string(__wrap_stat, __file, expanded_path);
    will_return(__wrap_stat, S_IFREG);

    will_return(__wrap_stat, 0);

    str_lowercase(expanded_path);

    expect_string(__wrap_HasFilesystem, path, expanded_path);

    will_return(__wrap_HasFilesystem, 0);
    // Inside fim_file
<<<<<<< HEAD
    expect_get_data(strdup("user"), "group", expanded_path, 0);
=======
    expect_string(__wrap_get_UTC_modification_time, file_path, expanded_path);
    will_return(__wrap_get_UTC_modification_time, 123456);

    will_return(__wrap_get_user, "0");
    will_return(__wrap_get_user, strdup("user"));
    expect_string(__wrap_get_user, path, expanded_path);

    expect_string(__wrap_w_get_file_permissions, file_path, expanded_path);
    will_return(__wrap_w_get_file_permissions, "permissions");
    will_return(__wrap_w_get_file_permissions, 0);

    expect_string(__wrap_decode_win_permissions, raw_perm, "permissions");
    will_return(__wrap_decode_win_permissions, "decoded_perms");
>>>>>>> 1f8d1dd2

    expect_string(__wrap_w_get_file_attrs, file_path, expanded_path);
    will_return(__wrap_w_get_file_attrs, 123456);
#ifdef TEST_WINAGENT
    expect_function_call(__wrap_pthread_mutex_lock);
#endif
    expect_value(__wrap_fim_db_get_path, fim_sql, syscheck.database);
    expect_string(__wrap_fim_db_get_path, file_path, expanded_path);
    will_return(__wrap_fim_db_get_path, NULL);
#ifdef TEST_WINAGENT
    expect_function_call(__wrap_pthread_mutex_unlock);
#endif
    expect_value(__wrap_fim_db_insert, fim_sql, syscheck.database);
    expect_string(__wrap_fim_db_insert, file_path, expanded_path);
    will_return(__wrap_fim_db_insert, 0);

    expect_value(__wrap_fim_db_set_scanned, fim_sql, syscheck.database);
    will_return(__wrap_fim_db_set_scanned, 0);
    expect_string(__wrap_fim_db_set_scanned, path, expanded_path);

    fim_checker(expanded_path, fim_data->item, fim_data->w_evt, 1);

    assert_int_equal(fim_data->item->configuration, 37375);
    assert_int_equal(fim_data->item->index, 7);
}

static void test_fim_checker_fim_regular_ignore(void **state) {
    fim_data_t *fim_data = *state;

    char *path = "%WINDIR%\\System32\\drivers\\etc\\ignored.file";
    char expanded_path[OS_MAXSTR];
    char debug_msg[OS_MAXSTR];
    fim_data->item->index = 7;
    // fim_data->item->mode = FIM_REALTIME;

    if(!ExpandEnvironmentStrings(path, expanded_path, OS_MAXSTR))
        fail();

    str_lowercase(expanded_path);

    expect_string(__wrap_stat, __file, expanded_path);
    will_return(__wrap_stat, S_IFREG);
    will_return(__wrap_stat, 0);

    expect_string(__wrap_HasFilesystem, path, expanded_path);
    will_return(__wrap_HasFilesystem, 0);

    snprintf(debug_msg, OS_MAXSTR, "(6204): Ignoring 'file' '%s' due to '%s'", expanded_path, expanded_path);
    expect_string(__wrap__mdebug2, formatted_msg, debug_msg);

    fim_checker(expanded_path, fim_data->item, fim_data->w_evt, 1);

    assert_int_equal(fim_data->item->configuration, 37375);
    assert_int_equal(fim_data->item->index, 7);
}

static void test_fim_checker_fim_regular_restrict(void **state) {
    fim_data_t *fim_data = *state;

    char * path = "%WINDIR%\\System32\\wbem\\restricted.exe";
    char expanded_path[OS_MAXSTR];
    char debug_msg[OS_MAXSTR];
    fim_data->item->index = 8;
    fim_data->item->mode = FIM_REALTIME;

    if(!ExpandEnvironmentStrings(path, expanded_path, OS_MAXSTR))
        fail();

    str_lowercase(expanded_path);

    expect_string(__wrap_stat, __file, expanded_path);
    will_return(__wrap_stat, S_IFREG);
    will_return(__wrap_stat, 0);

    expect_string(__wrap_HasFilesystem, path, expanded_path);
    will_return(__wrap_HasFilesystem, 0);

    snprintf(debug_msg, OS_MAXSTR, "(6203): Ignoring entry '%s' due to restriction 'wmic.exe$'", expanded_path);
    expect_string(__wrap__mdebug2, formatted_msg, debug_msg);

    fim_checker(expanded_path, fim_data->item, fim_data->w_evt, 1);

    assert_int_equal(fim_data->item->configuration, 37375);
    assert_int_equal(fim_data->item->index, 8);
}

static void test_fim_checker_fim_regular_warning(void **state) {
    fim_data_t *fim_data = *state;
    char *path = "%WINDIR%\\System32\\drivers\\etc\\test.exe";
    char expanded_path[OS_MAXSTR];
    char debug_msg[OS_MAXSTR];
    fim_data->item->index = 7;
    fim_data->item->statbuf.st_size = 1500;

    if(!ExpandEnvironmentStrings(path, expanded_path, OS_MAXSTR))
        fail();

    str_lowercase(expanded_path);

    expect_string(__wrap_stat, __file, expanded_path);
    will_return(__wrap_stat, S_IFREG);
    will_return(__wrap_stat, 0);

    expect_string(__wrap_HasFilesystem, path, expanded_path);
    will_return(__wrap_HasFilesystem, 0);

    // Inside fim_file
<<<<<<< HEAD
    expect_get_data(strdup("user"), "group", expanded_path, 0);
=======
    expect_string(__wrap_get_UTC_modification_time, file_path, expanded_path);
    will_return(__wrap_get_UTC_modification_time, 123456);

    will_return(__wrap_get_user, "0");
    will_return(__wrap_get_user, strdup("user"));
    expect_string(__wrap_get_user, path, expanded_path);

    expect_string(__wrap_w_get_file_permissions, file_path, expanded_path);
    will_return(__wrap_w_get_file_permissions, "permissions");
    will_return(__wrap_w_get_file_permissions, 0);
>>>>>>> 1f8d1dd2


    expect_string(__wrap_w_get_file_attrs, file_path, expanded_path);
    will_return(__wrap_w_get_file_attrs, 123456);
#ifdef TEST_WINAGENT
    expect_function_call(__wrap_pthread_mutex_lock);
#endif
    expect_value(__wrap_fim_db_get_path, fim_sql, syscheck.database);
    expect_string(__wrap_fim_db_get_path, file_path, expanded_path);
    will_return(__wrap_fim_db_get_path, NULL);
#ifdef TEST_WINAGENT
    expect_function_call(__wrap_pthread_mutex_unlock);
#endif
    expect_value(__wrap_fim_db_insert, fim_sql, syscheck.database);
    expect_string(__wrap_fim_db_insert, file_path, expanded_path);
    will_return(__wrap_fim_db_insert, -1);

    snprintf(debug_msg, OS_MAXSTR, "(6923): Unable to process file '%s'", expanded_path);
    expect_string(__wrap__mwarn, formatted_msg, debug_msg);

    fim_checker(expanded_path, fim_data->item, fim_data->w_evt, 1);

    assert_int_equal(fim_data->item->configuration, 37375);
    assert_int_equal(fim_data->item->index, 7);
}

static void test_fim_checker_fim_directory(void **state) {
    fim_data_t *fim_data = *state;

    char * path = "%WINDIR%\\System32\\drivers\\etc";
    char skip_directory_message[OS_MAXSTR];
    char expanded_path[OS_MAXSTR];
    char expanded_path_test[OS_MAXSTR];
    fim_data->item->index = 7;
    fim_data->item->mode = FIM_REALTIME;

    if(!ExpandEnvironmentStrings(path, expanded_path, OS_MAXSTR))
        fail();

    str_lowercase(expanded_path);

    snprintf(expanded_path_test, OS_MAXSTR, "%s\\test", expanded_path);

    expect_string(__wrap_stat, __file, expanded_path);
    expect_string(__wrap_stat, __file, expanded_path_test);
    will_return(__wrap_stat, S_IFDIR);
    will_return(__wrap_stat, 0);
    will_return(__wrap_stat, S_IFDIR);
    will_return(__wrap_stat, 0);

    expect_string(__wrap_HasFilesystem, path, expanded_path);
    expect_string(__wrap_HasFilesystem, path, expanded_path_test);
    will_return_always(__wrap_HasFilesystem, 0);

    strcpy(fim_data->entry->d_name, "test");

    will_return_always(__wrap_opendir, 1);
    will_return(__wrap_readdir, fim_data->entry);
    will_return(__wrap_readdir, NULL);

    snprintf(skip_directory_message, OS_MAXSTR,
        "(6347): Directory '%s' is already on the max recursion_level (0), it will not be scanned.", expanded_path_test);
    expect_string(__wrap__mdebug2, formatted_msg, skip_directory_message);

    fim_checker(expanded_path, fim_data->item, NULL, 1);
}


static void test_fim_checker_root_ignore_file_under_recursion_level(void **state) {
    fim_data_t *fim_data = *state;

    char * path = "c:\\windows\\test.file";
    struct stat buf;
    buf.st_mode = S_IFREG;
    fim_data->item->index = 0;
    fim_data->item->statbuf = buf;
    fim_data->item->mode = FIM_REALTIME;

    expect_string(__wrap__mdebug2, formatted_msg,
        "(6217): Maximum level of recursion reached. Depth:1 recursion_level:0 'c:\\windows\\test.file'");

    fim_checker(path, fim_data->item, NULL, 1);
}

static void test_fim_checker_root_file_within_recursion_level(void **state) {
    fim_data_t *fim_data = *state;

    char * path = "c:\\test.file";
    struct stat buf;
    buf.st_mode = S_IFREG;
    fim_data->item->index = 0;
    fim_data->item->statbuf = buf;
    fim_data->item->mode = FIM_REALTIME;

    // Inside fim_file
<<<<<<< HEAD
    expect_get_data(strdup("user"), "", path, 0);
=======
    expect_string(__wrap_get_UTC_modification_time, file_path, path);
    will_return(__wrap_get_UTC_modification_time, 123456);

    will_return(__wrap_get_user, "0");
    will_return(__wrap_get_user, strdup("user"));
    expect_string(__wrap_get_user, path, "c:\\test.file");

    expect_string(__wrap_w_get_file_permissions, file_path, "c:\\test.file");
    will_return(__wrap_w_get_file_permissions, "permissions");
    will_return(__wrap_w_get_file_permissions, 0);

    expect_string(__wrap_decode_win_permissions, raw_perm, "permissions");
    will_return(__wrap_decode_win_permissions, "decoded_perms");
>>>>>>> 1f8d1dd2

    expect_string(__wrap_w_get_file_attrs, file_path, "c:\\test.file");
    will_return(__wrap_w_get_file_attrs, 123456);

    expect_function_call(__wrap_pthread_mutex_lock);
    expect_value(__wrap_fim_db_get_path, fim_sql, syscheck.database);
    expect_string(__wrap_fim_db_get_path, file_path, "c:\\test.file");
    will_return(__wrap_fim_db_get_path, NULL);
    expect_function_call(__wrap_pthread_mutex_unlock);

    expect_value(__wrap_fim_db_insert, fim_sql, syscheck.database);
    expect_string(__wrap_fim_db_insert, file_path, "c:\\test.file");
    will_return(__wrap_fim_db_insert, 0);

    expect_value(__wrap_fim_db_set_scanned, fim_sql, syscheck.database);
    expect_string(__wrap_fim_db_set_scanned, path, "c:\\test.file");
    will_return(__wrap_fim_db_set_scanned, 0);

    expect_string(__wrap_stat, __file, "c:\\test.file");
    will_return(__wrap_stat, buf.st_mode);
    will_return(__wrap_stat, 0);

    expect_string(__wrap_HasFilesystem, path, "c:\\test.file");
    will_return(__wrap_HasFilesystem, 0);

    fim_checker(path, fim_data->item, fim_data->w_evt, 1);

    assert_int_equal(fim_data->item->configuration, 37375);
    assert_int_equal(fim_data->item->index, 0);
}

static void test_fim_scan_db_full_double_scan(void **state) {

    struct dirent *file = *state;
    char test_file_path[OS_SIZE_256];

    char expanded_dirs[10][OS_SIZE_1024];
    char directories[10][OS_SIZE_256] = {
        "%PROGRAMDATA%\\Microsoft\\Windows\\Start Menu\\Programs\\Startup",
        "%WINDIR%",
        "%WINDIR%\\SysNative",
        "%WINDIR%\\SysNative\\drivers\\etc",
        "%WINDIR%\\SysNative\\wbem",
        "%WINDIR%\\SysNative\\WindowsPowerShell\\v1.0",
        "%WINDIR%\\System32",
        "%WINDIR%\\System32\\drivers\\etc",
        "%WINDIR%\\System32\\wbem",
        "%WINDIR%\\System32\\WindowsPowerShell\\v1.0",
    };
    int i;

    expect_function_call_any(__wrap_pthread_mutex_lock);
    expect_function_call_any(__wrap_pthread_mutex_unlock);

    expect_string(__wrap__minfo, formatted_msg, FIM_FREQUENCY_STARTED);

    // fim_diff_folder_size
    expect_string(__wrap_IsDir, file, "queue/diff/local");
    will_return(__wrap_IsDir, 0);

    expect_string(__wrap_DirSize, path, "queue/diff/local");
    will_return(__wrap_DirSize, 0.0);

    expect_string(__wrap__mdebug2, formatted_msg, "(6348): Size of 'queue/diff' folder: 0.00000 KB.");

    for(i = 0; i < 10; i++) {
        if(!ExpandEnvironmentStrings(directories[i], expanded_dirs[i], OS_SIZE_1024)) {
            fail();
        }
        str_lowercase(expanded_dirs[i]);

        expect_string(__wrap_stat, __file, expanded_dirs[i]);
        will_return(__wrap_stat, S_IFDIR);
        will_return(__wrap_stat, 0);
        expect_string(__wrap_HasFilesystem, path, expanded_dirs[i]);
        will_return(__wrap_HasFilesystem, 0);

        will_return(__wrap_opendir, 1);
        will_return(__wrap_readdir, NULL);
    }

    snprintf(test_file_path, 160, "%s\\test_file", expanded_dirs[0]);

    prepare_win_double_scan_success(test_file_path, expanded_dirs[0], file);

    expect_string(__wrap__mdebug2, formatted_msg, "(6342): Maximum number of entries to be monitored: '50000'");
    expect_wrapper_fim_db_get_count_entries(syscheck.database, 50000);

    expect_string(__wrap__mwarn, formatted_msg, "(6927): Sending DB 100% full alert.");
    expect_string(__wrap_send_log_msg, msg, "wazuh: FIM DB: {\"file_limit\":50000,\"file_count\":50000,\"alert_type\":\"full\"}");
    will_return(__wrap_send_log_msg, 1);

    expect_string(__wrap__minfo, formatted_msg, FIM_FREQUENCY_ENDED);
    fim_scan();
}

static void test_fim_scan_db_full_not_double_scan(void **state) {
    char expanded_dirs[10][OS_SIZE_1024];
    char directories[10][OS_SIZE_256] = {
        "%PROGRAMDATA%\\Microsoft\\Windows\\Start Menu\\Programs\\Startup",
        "%WINDIR%",
        "%WINDIR%\\SysNative",
        "%WINDIR%\\SysNative\\drivers\\etc",
        "%WINDIR%\\SysNative\\wbem",
        "%WINDIR%\\SysNative\\WindowsPowerShell\\v1.0",
        "%WINDIR%\\System32",
        "%WINDIR%\\System32\\drivers\\etc",
        "%WINDIR%\\System32\\wbem",
        "%WINDIR%\\System32\\WindowsPowerShell\\v1.0",
    };
    int i;

    expect_function_call_any(__wrap_pthread_mutex_lock);
    expect_function_call_any(__wrap_pthread_mutex_unlock);

    expect_string(__wrap__minfo, formatted_msg, FIM_FREQUENCY_STARTED);

    // fim_diff_folder_size
    expect_string(__wrap_IsDir, file, "queue/diff/local");
    will_return(__wrap_IsDir, 0);

    expect_string(__wrap_DirSize, path, "queue/diff/local");
    will_return(__wrap_DirSize, 0.0);

    expect_string(__wrap__mdebug2, formatted_msg, "(6348): Size of 'queue/diff' folder: 0.00000 KB.");

    for(i = 0; i < 10; i++) {
        if(!ExpandEnvironmentStrings(directories[i], expanded_dirs[i], OS_SIZE_1024)) {
            fail();
        }
        str_lowercase(expanded_dirs[i]);

        expect_string(__wrap_stat, __file, expanded_dirs[i]);
        will_return(__wrap_stat, S_IFDIR);
        will_return(__wrap_stat, 0);
        expect_string(__wrap_HasFilesystem, path, expanded_dirs[i]);
        will_return(__wrap_HasFilesystem, 0);

        will_return(__wrap_opendir, 1);
        will_return(__wrap_readdir, NULL);
    }

    expect_wrapper_fim_db_get_count_entries(syscheck.database, 50000);

    // check_deleted_files
    expect_value(__wrap_fim_db_get_not_scanned, fim_sql, syscheck.database);
    expect_value(__wrap_fim_db_get_not_scanned, storage, FIM_DB_DISK);
    will_return(__wrap_fim_db_get_not_scanned, NULL);
    will_return(__wrap_fim_db_get_not_scanned, FIMDB_OK);

    expect_value(__wrap_fim_db_set_all_unscanned, fim_sql, syscheck.database);
    will_return(__wrap_fim_db_set_all_unscanned, 0);

    expect_wrapper_fim_db_get_count_entries(syscheck.database, 50000);
    expect_string(__wrap__mdebug2, formatted_msg, "(6342): Maximum number of entries to be monitored: '50000'");

    expect_string(__wrap__minfo, formatted_msg, FIM_FREQUENCY_ENDED);

    fim_scan();
}

static void test_fim_scan_db_free(void **state) {
    char expanded_dirs[10][OS_SIZE_1024];
    char directories[10][OS_SIZE_256] = {
        "%PROGRAMDATA%\\Microsoft\\Windows\\Start Menu\\Programs\\Startup",
        "%WINDIR%",
        "%WINDIR%\\SysNative",
        "%WINDIR%\\SysNative\\drivers\\etc",
        "%WINDIR%\\SysNative\\wbem",
        "%WINDIR%\\SysNative\\WindowsPowerShell\\v1.0",
        "%WINDIR%\\System32",
        "%WINDIR%\\System32\\drivers\\etc",
        "%WINDIR%\\System32\\wbem",
        "%WINDIR%\\System32\\WindowsPowerShell\\v1.0",
    };
    int i;

    expect_function_call_any(__wrap_pthread_mutex_lock);
    expect_function_call_any(__wrap_pthread_mutex_unlock);

    expect_string(__wrap__minfo, formatted_msg, FIM_FREQUENCY_STARTED);

    // fim_diff_folder_size
    expect_string(__wrap_IsDir, file, "queue/diff/local");
    will_return(__wrap_IsDir, 0);

    expect_string(__wrap_DirSize, path, "queue/diff/local");
    will_return(__wrap_DirSize, 0.0);

    expect_string(__wrap__mdebug2, formatted_msg, "(6348): Size of 'queue/diff' folder: 0.00000 KB.");

    for(i = 0; i < 10; i++) {
        if(!ExpandEnvironmentStrings(directories[i], expanded_dirs[i], OS_SIZE_1024)) {
            fail();
        }
        str_lowercase(expanded_dirs[i]);

        expect_string(__wrap_stat, __file, expanded_dirs[i]);
        will_return(__wrap_stat, S_IFDIR);
        will_return(__wrap_stat, 0);
        expect_string(__wrap_HasFilesystem, path, expanded_dirs[i]);
        will_return(__wrap_HasFilesystem, 0);

        will_return(__wrap_opendir, 1);
        will_return(__wrap_readdir, NULL);
    }

    expect_wrapper_fim_db_get_count_entries(syscheck.database, 1000);
    // check_deleted_files
    expect_value(__wrap_fim_db_get_not_scanned, fim_sql, syscheck.database);
    expect_value(__wrap_fim_db_get_not_scanned, storage, FIM_DB_DISK);
    will_return(__wrap_fim_db_get_not_scanned, NULL);
    will_return(__wrap_fim_db_get_not_scanned, FIMDB_OK);

    expect_wrapper_fim_db_get_count_entries(syscheck.database, 1000);

    expect_value(__wrap_fim_db_set_all_unscanned, fim_sql, syscheck.database);
    will_return(__wrap_fim_db_set_all_unscanned, 0);

    expect_string(__wrap__mdebug2, formatted_msg, "(6342): Maximum number of entries to be monitored: '50000'");

    expect_string(__wrap__minfo, formatted_msg, "(6038): Sending DB back to normal alert.");
    expect_string(__wrap_send_log_msg, msg, "wazuh: FIM DB: {\"file_limit\":50000,\"file_count\":1000,\"alert_type\":\"normal\"}");
    will_return(__wrap_send_log_msg, 1);

    expect_string(__wrap__minfo, formatted_msg, FIM_FREQUENCY_ENDED);

    fim_scan();
}

static void test_fim_scan_no_limit(void **state) {
    char expanded_dirs[10][OS_SIZE_1024];
    char directories[10][OS_SIZE_256] = {
        "%PROGRAMDATA%\\Microsoft\\Windows\\Start Menu\\Programs\\Startup",
        "%WINDIR%",
        "%WINDIR%\\SysNative",
        "%WINDIR%\\SysNative\\drivers\\etc",
        "%WINDIR%\\SysNative\\wbem",
        "%WINDIR%\\SysNative\\WindowsPowerShell\\v1.0",
        "%WINDIR%\\System32",
        "%WINDIR%\\System32\\drivers\\etc",
        "%WINDIR%\\System32\\wbem",
        "%WINDIR%\\System32\\WindowsPowerShell\\v1.0",
    };
    int i;

    expect_function_call_any(__wrap_pthread_mutex_lock);
    expect_function_call_any(__wrap_pthread_mutex_unlock);

    expect_string(__wrap__minfo, formatted_msg, FIM_FREQUENCY_STARTED);

    // fim_diff_folder_size
    expect_string(__wrap_IsDir, file, "queue/diff/local");
    will_return(__wrap_IsDir, 0);

    expect_string(__wrap_DirSize, path, "queue/diff/local");
    will_return(__wrap_DirSize, 0.0);

    expect_string(__wrap__mdebug2, formatted_msg, "(6348): Size of 'queue/diff' folder: 0.00000 KB.");

    for(i = 0; i < 10; i++) {
        if(!ExpandEnvironmentStrings(directories[i], expanded_dirs[i], OS_SIZE_1024)) {
            fail();
        }
        str_lowercase(expanded_dirs[i]);

        expect_string(__wrap_stat, __file, expanded_dirs[i]);
        will_return(__wrap_stat, S_IFDIR);
        will_return(__wrap_stat, 0);
        expect_string(__wrap_HasFilesystem, path, expanded_dirs[i]);
        will_return(__wrap_HasFilesystem, 0);

        will_return(__wrap_opendir, 1);
        will_return(__wrap_readdir, NULL);
    }

    // check_deleted_files
    expect_value(__wrap_fim_db_get_not_scanned, fim_sql, syscheck.database);
    expect_value(__wrap_fim_db_get_not_scanned, storage, FIM_DB_DISK);
    will_return(__wrap_fim_db_get_not_scanned, NULL);
    will_return(__wrap_fim_db_get_not_scanned, FIMDB_OK);

    expect_value(__wrap_fim_db_set_all_unscanned, fim_sql, syscheck.database);
    will_return(__wrap_fim_db_set_all_unscanned, 0);

    expect_string(__wrap__mdebug2, formatted_msg, "(6343): No limit set to maximum number of entries to be monitored");

    expect_string(__wrap__minfo, formatted_msg, FIM_FREQUENCY_ENDED);

    fim_scan();
}
#endif

/* fim_check_db_state */
static void test_fim_check_db_state_normal_to_empty(void **state) {
    (void) state;
#ifdef TEST_WINAGENT
    expect_function_call(__wrap_pthread_mutex_lock);
#endif

    expect_wrapper_fim_db_get_count_entries(syscheck.database, 0);

#ifdef TEST_WINAGENT
    expect_function_call(__wrap_pthread_mutex_unlock);
#endif
    assert_int_equal(_db_state, FIM_STATE_DB_NORMAL);

    fim_check_db_state();

    assert_int_equal(_db_state, FIM_STATE_DB_EMPTY);
}

static void test_fim_check_db_state_empty_to_empty(void **state) {
    (void) state;
#ifdef TEST_WINAGENT
    expect_function_call(__wrap_pthread_mutex_lock);
#endif
    expect_wrapper_fim_db_get_count_entries(syscheck.database, 0);
#ifdef TEST_WINAGENT
    expect_function_call(__wrap_pthread_mutex_unlock);
#endif
    assert_int_equal(_db_state, FIM_STATE_DB_EMPTY);

    fim_check_db_state();

    assert_int_equal(_db_state, FIM_STATE_DB_EMPTY);
}

static void test_fim_check_db_state_empty_to_full(void **state) {
    (void) state;
#ifdef TEST_WINAGENT
    expect_function_call(__wrap_pthread_mutex_lock);
#endif
    expect_wrapper_fim_db_get_count_entries(syscheck.database, 50000);
#ifdef TEST_WINAGENT
    expect_function_call(__wrap_pthread_mutex_unlock);
#endif
    expect_string(__wrap__mwarn, formatted_msg, "(6927): Sending DB 100% full alert.");
    expect_string(__wrap_send_log_msg, msg, "wazuh: FIM DB: {\"file_limit\":50000,\"file_count\":50000,\"alert_type\":\"full\"}");
    will_return(__wrap_send_log_msg, 1);

    assert_int_equal(_db_state, FIM_STATE_DB_EMPTY);

    fim_check_db_state();

    assert_int_equal(_db_state, FIM_STATE_DB_FULL);
}

static void test_fim_check_db_state_full_to_empty(void **state) {
    (void) state;
#ifdef TEST_WINAGENT
    expect_function_call(__wrap_pthread_mutex_lock);
#endif
    expect_wrapper_fim_db_get_count_entries(syscheck.database, 0);
#ifdef TEST_WINAGENT
    expect_function_call(__wrap_pthread_mutex_unlock);
#endif
    expect_string(__wrap__minfo, formatted_msg, "(6038): Sending DB back to normal alert.");
    expect_string(__wrap_send_log_msg, msg, "wazuh: FIM DB: {\"file_limit\":50000,\"file_count\":0,\"alert_type\":\"normal\"}");
    will_return(__wrap_send_log_msg, 1);

    assert_int_equal(_db_state, FIM_STATE_DB_FULL);

    fim_check_db_state();

    assert_int_equal(_db_state, FIM_STATE_DB_EMPTY);
}

static void test_fim_check_db_state_empty_to_90_percentage(void **state) {
    (void) state;
#ifdef TEST_WINAGENT
    expect_function_call(__wrap_pthread_mutex_lock);
#endif
    expect_wrapper_fim_db_get_count_entries(syscheck.database, 46000);
#ifdef TEST_WINAGENT
    expect_function_call(__wrap_pthread_mutex_unlock);
#endif
    expect_string(__wrap__minfo, formatted_msg, "(6039): Sending DB 90% full alert.");
    expect_string(__wrap_send_log_msg, msg, "wazuh: FIM DB: {\"file_limit\":50000,\"file_count\":46000,\"alert_type\":\"90_percentage\"}");
    will_return(__wrap_send_log_msg, 1);

    assert_int_equal(_db_state, FIM_STATE_DB_EMPTY);

    fim_check_db_state();

    assert_int_equal(_db_state, FIM_STATE_DB_90_PERCENTAGE);
}

static void test_fim_check_db_state_90_percentage_to_empty(void **state) {
    (void) state;
#ifdef TEST_WINAGENT
    expect_function_call(__wrap_pthread_mutex_lock);
#endif
    expect_wrapper_fim_db_get_count_entries(syscheck.database, 0);
#ifdef TEST_WINAGENT
    expect_function_call(__wrap_pthread_mutex_unlock);
#endif
    expect_string(__wrap__minfo, formatted_msg, "(6038): Sending DB back to normal alert.");
    expect_string(__wrap_send_log_msg, msg, "wazuh: FIM DB: {\"file_limit\":50000,\"file_count\":0,\"alert_type\":\"normal\"}");
    will_return(__wrap_send_log_msg, 1);

    assert_int_equal(_db_state, FIM_STATE_DB_90_PERCENTAGE);

    fim_check_db_state();

    assert_int_equal(_db_state, FIM_STATE_DB_EMPTY);
}

static void test_fim_check_db_state_empty_to_80_percentage(void **state) {
    (void) state;
#ifdef TEST_WINAGENT
    expect_function_call(__wrap_pthread_mutex_lock);
#endif
    expect_wrapper_fim_db_get_count_entries(syscheck.database, 41000);
#ifdef TEST_WINAGENT
    expect_function_call(__wrap_pthread_mutex_unlock);
#endif
    expect_string(__wrap__minfo, formatted_msg, "(6039): Sending DB 80% full alert.");
    expect_string(__wrap_send_log_msg, msg, "wazuh: FIM DB: {\"file_limit\":50000,\"file_count\":41000,\"alert_type\":\"80_percentage\"}");
    will_return(__wrap_send_log_msg, 1);

    assert_int_equal(_db_state, FIM_STATE_DB_EMPTY);

    fim_check_db_state();

    assert_int_equal(_db_state, FIM_STATE_DB_80_PERCENTAGE);
}

static void test_fim_check_db_state_80_percentage_to_empty(void **state) {
    (void) state;
#ifdef TEST_WINAGENT
    expect_function_call(__wrap_pthread_mutex_lock);
#endif
    expect_wrapper_fim_db_get_count_entries(syscheck.database, 0);
#ifdef TEST_WINAGENT
    expect_function_call(__wrap_pthread_mutex_unlock);
#endif
    expect_string(__wrap__minfo, formatted_msg, "(6038): Sending DB back to normal alert.");
    expect_string(__wrap_send_log_msg, msg, "wazuh: FIM DB: {\"file_limit\":50000,\"file_count\":0,\"alert_type\":\"normal\"}");
    will_return(__wrap_send_log_msg, 1);

    assert_int_equal(_db_state, FIM_STATE_DB_80_PERCENTAGE);

    fim_check_db_state();

    assert_int_equal(_db_state, FIM_STATE_DB_EMPTY);
}

static void test_fim_check_db_state_empty_to_normal(void **state) {
    (void) state;
#ifdef TEST_WINAGENT
    expect_function_call(__wrap_pthread_mutex_lock);
#endif
    expect_wrapper_fim_db_get_count_entries(syscheck.database, 10000);
#ifdef TEST_WINAGENT
    expect_function_call(__wrap_pthread_mutex_unlock);
#endif
    assert_int_equal(_db_state, FIM_STATE_DB_EMPTY);

    fim_check_db_state();

    assert_int_equal(_db_state, FIM_STATE_DB_NORMAL);
}

static void test_fim_check_db_state_normal_to_normal(void **state) {
    (void) state;
#ifdef TEST_WINAGENT
    expect_function_call(__wrap_pthread_mutex_lock);
#endif
    expect_wrapper_fim_db_get_count_entries(syscheck.database, 20000);
#ifdef TEST_WINAGENT
    expect_function_call(__wrap_pthread_mutex_unlock);
#endif
    assert_int_equal(_db_state, FIM_STATE_DB_NORMAL);

    fim_check_db_state();

    assert_int_equal(_db_state, FIM_STATE_DB_NORMAL);
}

static void test_fim_check_db_state_normal_to_full(void **state) {
    (void) state;
#ifdef TEST_WINAGENT
    expect_function_call(__wrap_pthread_mutex_lock);
#endif
    expect_wrapper_fim_db_get_count_entries(syscheck.database, 50000);
#ifdef TEST_WINAGENT
    expect_function_call(__wrap_pthread_mutex_unlock);
#endif
    expect_string(__wrap__mwarn, formatted_msg, "(6927): Sending DB 100% full alert.");
    expect_string(__wrap_send_log_msg, msg, "wazuh: FIM DB: {\"file_limit\":50000,\"file_count\":50000,\"alert_type\":\"full\"}");
    will_return(__wrap_send_log_msg, 1);

    assert_int_equal(_db_state, FIM_STATE_DB_NORMAL);

    fim_check_db_state();

    assert_int_equal(_db_state, FIM_STATE_DB_FULL);
}

static void test_fim_check_db_state_full_to_normal(void **state) {
    (void) state;
#ifdef TEST_WINAGENT
    expect_function_call(__wrap_pthread_mutex_lock);
#endif
    expect_wrapper_fim_db_get_count_entries(syscheck.database, 10000);

#ifdef TEST_WINAGENT
    expect_function_call(__wrap_pthread_mutex_unlock);
#endif
    expect_string(__wrap__minfo, formatted_msg, "(6038): Sending DB back to normal alert.");
    expect_string(__wrap_send_log_msg, msg, "wazuh: FIM DB: {\"file_limit\":50000,\"file_count\":10000,\"alert_type\":\"normal\"}");
    will_return(__wrap_send_log_msg, 1);

    assert_int_equal(_db_state, FIM_STATE_DB_FULL);

    fim_check_db_state();

    assert_int_equal(_db_state, FIM_STATE_DB_NORMAL);
}

static void test_fim_check_db_state_normal_to_90_percentage(void **state) {
    (void) state;
#ifdef TEST_WINAGENT
    expect_function_call(__wrap_pthread_mutex_lock);
#endif
    expect_wrapper_fim_db_get_count_entries(syscheck.database, 46000);

#ifdef TEST_WINAGENT
    expect_function_call(__wrap_pthread_mutex_unlock);
#endif
    expect_string(__wrap__minfo, formatted_msg, "(6039): Sending DB 90% full alert.");
    expect_string(__wrap_send_log_msg, msg, "wazuh: FIM DB: {\"file_limit\":50000,\"file_count\":46000,\"alert_type\":\"90_percentage\"}");
    will_return(__wrap_send_log_msg, 1);

    assert_int_equal(_db_state, FIM_STATE_DB_NORMAL);

    fim_check_db_state();

    assert_int_equal(_db_state, FIM_STATE_DB_90_PERCENTAGE);
}

static void test_fim_check_db_state_90_percentage_to_normal(void **state) {
    (void) state;
#ifdef TEST_WINAGENT
    expect_function_call(__wrap_pthread_mutex_lock);
#endif
    expect_wrapper_fim_db_get_count_entries(syscheck.database, 10000);

#ifdef TEST_WINAGENT
    expect_function_call(__wrap_pthread_mutex_unlock);
#endif
    expect_string(__wrap__minfo, formatted_msg, "(6038): Sending DB back to normal alert.");
    expect_string(__wrap_send_log_msg, msg, "wazuh: FIM DB: {\"file_limit\":50000,\"file_count\":10000,\"alert_type\":\"normal\"}");
    will_return(__wrap_send_log_msg, 1);

    assert_int_equal(_db_state, FIM_STATE_DB_90_PERCENTAGE);

    fim_check_db_state();

    assert_int_equal(_db_state, FIM_STATE_DB_NORMAL);
}

static void test_fim_check_db_state_normal_to_80_percentage(void **state) {
    (void) state;
#ifdef TEST_WINAGENT
    expect_function_call(__wrap_pthread_mutex_lock);
#endif
    expect_wrapper_fim_db_get_count_entries(syscheck.database, 41000);
#ifdef TEST_WINAGENT
    expect_function_call(__wrap_pthread_mutex_unlock);
#endif
    expect_string(__wrap__minfo, formatted_msg, "(6039): Sending DB 80% full alert.");
    expect_string(__wrap_send_log_msg, msg, "wazuh: FIM DB: {\"file_limit\":50000,\"file_count\":41000,\"alert_type\":\"80_percentage\"}");
    will_return(__wrap_send_log_msg, 1);

    assert_int_equal(_db_state, FIM_STATE_DB_NORMAL);

    fim_check_db_state();

    assert_int_equal(_db_state, FIM_STATE_DB_80_PERCENTAGE);
}

static void test_fim_check_db_state_80_percentage_to_80_percentage(void **state) {
    (void) state;
#ifdef TEST_WINAGENT
    expect_function_call(__wrap_pthread_mutex_lock);
#endif
    expect_wrapper_fim_db_get_count_entries(syscheck.database, 42000);

#ifdef TEST_WINAGENT
    expect_function_call(__wrap_pthread_mutex_unlock);
#endif
    assert_int_equal(_db_state, FIM_STATE_DB_80_PERCENTAGE);

    fim_check_db_state();

    assert_int_equal(_db_state, FIM_STATE_DB_80_PERCENTAGE);
}

static void test_fim_check_db_state_80_percentage_to_full(void **state) {
    (void) state;
#ifdef TEST_WINAGENT
    expect_function_call(__wrap_pthread_mutex_lock);
#endif
    expect_wrapper_fim_db_get_count_entries(syscheck.database, 50000);
#ifdef TEST_WINAGENT
    expect_function_call(__wrap_pthread_mutex_unlock);
#endif
    expect_string(__wrap__mwarn, formatted_msg, "(6927): Sending DB 100% full alert.");
    expect_string(__wrap_send_log_msg, msg, "wazuh: FIM DB: {\"file_limit\":50000,\"file_count\":50000,\"alert_type\":\"full\"}");
    will_return(__wrap_send_log_msg, 1);

    assert_int_equal(_db_state, FIM_STATE_DB_80_PERCENTAGE);

    fim_check_db_state();

    assert_int_equal(_db_state, FIM_STATE_DB_FULL);
}

static void test_fim_check_db_state_full_to_80_percentage(void **state) {
    (void) state;
#ifdef TEST_WINAGENT
    expect_function_call(__wrap_pthread_mutex_lock);
#endif
    expect_wrapper_fim_db_get_count_entries(syscheck.database, 41000);

#ifdef TEST_WINAGENT
    expect_function_call(__wrap_pthread_mutex_unlock);
#endif
    expect_string(__wrap__minfo, formatted_msg, "(6039): Sending DB 80% full alert.");
    expect_string(__wrap_send_log_msg, msg, "wazuh: FIM DB: {\"file_limit\":50000,\"file_count\":41000,\"alert_type\":\"80_percentage\"}");
    will_return(__wrap_send_log_msg, 1);

    assert_int_equal(_db_state, FIM_STATE_DB_FULL);

    fim_check_db_state();

    assert_int_equal(_db_state, FIM_STATE_DB_80_PERCENTAGE);
}

static void test_fim_check_db_state_80_percentage_to_90_percentage(void **state) {
    (void) state;
#ifdef TEST_WINAGENT
    expect_function_call(__wrap_pthread_mutex_lock);
#endif
    expect_wrapper_fim_db_get_count_entries(syscheck.database, 46000);
#ifdef TEST_WINAGENT
    expect_function_call(__wrap_pthread_mutex_unlock);
#endif
    expect_string(__wrap__minfo, formatted_msg, "(6039): Sending DB 90% full alert.");
    expect_string(__wrap_send_log_msg, msg, "wazuh: FIM DB: {\"file_limit\":50000,\"file_count\":46000,\"alert_type\":\"90_percentage\"}");
    will_return(__wrap_send_log_msg, 1);

    assert_int_equal(_db_state, FIM_STATE_DB_80_PERCENTAGE);

    fim_check_db_state();

    assert_int_equal(_db_state, FIM_STATE_DB_90_PERCENTAGE);
}

static void test_fim_check_db_state_90_percentage_to_90_percentage(void **state) {
    (void) state;
#ifdef TEST_WINAGENT
    expect_function_call(__wrap_pthread_mutex_lock);
#endif
    expect_wrapper_fim_db_get_count_entries(syscheck.database, 48000);

#ifdef TEST_WINAGENT
    expect_function_call(__wrap_pthread_mutex_unlock);
#endif
    assert_int_equal(_db_state, FIM_STATE_DB_90_PERCENTAGE);

    fim_check_db_state();

    assert_int_equal(_db_state, FIM_STATE_DB_90_PERCENTAGE);
}

static void test_fim_check_db_state_90_percentage_to_full(void **state) {
    (void) state;
#ifdef TEST_WINAGENT
    expect_function_call(__wrap_pthread_mutex_lock);
#endif
    expect_wrapper_fim_db_get_count_entries(syscheck.database, 50000);
#ifdef TEST_WINAGENT
    expect_function_call(__wrap_pthread_mutex_unlock);
#endif
    expect_string(__wrap__mwarn, formatted_msg, "(6927): Sending DB 100% full alert.");
    expect_string(__wrap_send_log_msg, msg, "wazuh: FIM DB: {\"file_limit\":50000,\"file_count\":50000,\"alert_type\":\"full\"}");
    will_return(__wrap_send_log_msg, 1);

    assert_int_equal(_db_state, FIM_STATE_DB_90_PERCENTAGE);

    fim_check_db_state();

    assert_int_equal(_db_state, FIM_STATE_DB_FULL);
}

static void test_fim_check_db_state_full_to_full(void **state) {
    (void) state;
#ifdef TEST_WINAGENT
    expect_function_call(__wrap_pthread_mutex_lock);
#endif
    expect_wrapper_fim_db_get_count_entries(syscheck.database, 60000);

#ifdef TEST_WINAGENT
    expect_function_call(__wrap_pthread_mutex_unlock);
#endif
    assert_int_equal(_db_state, FIM_STATE_DB_FULL);

    fim_check_db_state();

    assert_int_equal(_db_state, FIM_STATE_DB_FULL);
}

static void test_fim_check_db_state_full_to_90_percentage(void **state) {
    (void) state;
#ifdef TEST_WINAGENT
    expect_function_call(__wrap_pthread_mutex_lock);
#endif
    expect_wrapper_fim_db_get_count_entries(syscheck.database, 46000);

#ifdef TEST_WINAGENT
    expect_function_call(__wrap_pthread_mutex_unlock);
#endif
    expect_string(__wrap__minfo, formatted_msg, "(6039): Sending DB 90% full alert.");
    expect_string(__wrap_send_log_msg, msg, "wazuh: FIM DB: {\"file_limit\":50000,\"file_count\":46000,\"alert_type\":\"90_percentage\"}");
    will_return(__wrap_send_log_msg, 1);

    assert_int_equal(_db_state, FIM_STATE_DB_FULL);

    fim_check_db_state();

    assert_int_equal(_db_state, FIM_STATE_DB_90_PERCENTAGE);
}

static void test_fim_check_db_state_90_percentage_to_80_percentage(void **state) {
    (void) state;
#ifdef TEST_WINAGENT
    expect_function_call(__wrap_pthread_mutex_lock);
#endif
    expect_wrapper_fim_db_get_count_entries(syscheck.database, 41000);
#ifdef TEST_WINAGENT
    expect_function_call(__wrap_pthread_mutex_unlock);
#endif
    expect_string(__wrap__minfo, formatted_msg, "(6039): Sending DB 80% full alert.");
    expect_string(__wrap_send_log_msg, msg, "wazuh: FIM DB: {\"file_limit\":50000,\"file_count\":41000,\"alert_type\":\"80_percentage\"}");
    will_return(__wrap_send_log_msg, 1);

    assert_int_equal(_db_state, FIM_STATE_DB_90_PERCENTAGE);

    fim_check_db_state();

    assert_int_equal(_db_state, FIM_STATE_DB_80_PERCENTAGE);
}

static void test_fim_check_db_state_80_percentage_to_normal(void **state) {
    (void) state;
#ifdef TEST_WINAGENT
    expect_function_call(__wrap_pthread_mutex_lock);
#endif
    expect_wrapper_fim_db_get_count_entries(syscheck.database, 10000);
#ifdef TEST_WINAGENT
    expect_function_call(__wrap_pthread_mutex_unlock);
#endif
    expect_string(__wrap__minfo, formatted_msg, "(6038): Sending DB back to normal alert.");
    expect_string(__wrap_send_log_msg, msg, "wazuh: FIM DB: {\"file_limit\":50000,\"file_count\":10000,\"alert_type\":\"normal\"}");
    will_return(__wrap_send_log_msg, 1);

    assert_int_equal(_db_state, FIM_STATE_DB_80_PERCENTAGE);

    fim_check_db_state();

    assert_int_equal(_db_state, FIM_STATE_DB_NORMAL);
}

/* fim_directory */
static void test_fim_directory(void **state) {
    fim_data_t *fim_data = *state;
    int ret;

    strcpy(fim_data->entry->d_name, "test");

    will_return(__wrap_opendir, 1);
    will_return(__wrap_readdir, fim_data->entry);
    will_return(__wrap_readdir, NULL);

#ifndef TEST_WINAGENT
    expect_string(__wrap__mdebug2, formatted_msg, "(6319): No configuration found for (file):'test/test'");
#else
    expect_string(__wrap__mdebug2, formatted_msg, "(6319): No configuration found for (file):'test\\test'");
#endif

    fim_data->item->index = 1;

    ret = fim_directory("test", fim_data->item, NULL, 1);

    assert_int_equal(ret, 0);
}

static void test_fim_directory_ignore(void **state) {
    fim_data_t *fim_data = *state;
    int ret;

    strcpy(fim_data->entry->d_name, ".");

    will_return(__wrap_opendir, 1);
    will_return(__wrap_readdir, fim_data->entry);
    will_return(__wrap_readdir, NULL);

    fim_data->item->index = 1;

    ret = fim_directory(".", fim_data->item, NULL, 1);

    assert_int_equal(ret, 0);
}

static void test_fim_directory_nodir(void **state) {
    int ret;

    expect_string(__wrap__merror, formatted_msg, "(1105): Attempted to use null string.");

    ret = fim_directory(NULL, NULL, NULL, 1);

    assert_int_equal(ret, OS_INVALID);
}

static void test_fim_directory_opendir_error(void **state) {
    int ret;

    will_return(__wrap_opendir, 0);

    expect_string(__wrap__mwarn, formatted_msg, "(6922): Cannot open 'test': Permission denied");

    errno = EACCES;

    ret = fim_directory("test", NULL, NULL, 1);

    errno = 0;

    assert_int_equal(ret, OS_INVALID);
}

/* fim_get_data */
static void test_fim_get_data(void **state) {
    fim_data_t *fim_data = *state;
    struct stat buf;

    buf.st_mode = S_IFREG | 00444 ;
    buf.st_size = 1000;
    buf.st_uid = 0;
    buf.st_gid = 0;
    buf.st_ino = 1234;
    buf.st_dev = 2345;
    buf.st_mtime = 3456;

    fim_data->item->index = 1;
    fim_data->item->statbuf = buf;
    fim_data->item->configuration = CHECK_SIZE |
                                    CHECK_PERM |
                                    CHECK_MTIME |
                                    CHECK_OWNER |
                                    CHECK_GROUP |
                                    CHECK_MD5SUM |
                                    CHECK_SHA1SUM |
                                    CHECK_SHA256SUM;

<<<<<<< HEAD
    expect_get_data(strdup("user"), "group", "test", 1);
=======
#ifndef TEST_WINAGENT
    expect_value(__wrap_get_user, uid, 0);
    will_return(__wrap_get_user, strdup("user"));

    expect_value(__wrap_get_group, gid, 0);
    will_return(__wrap_get_group, "group");
#else
    expect_string(__wrap_get_UTC_modification_time, file_path, "test");
    will_return(__wrap_get_UTC_modification_time, 123456);

    will_return(__wrap_get_user, "0");
    will_return(__wrap_get_user, strdup("user"));
    expect_string(__wrap_get_user, path, "test");

    expect_string(__wrap_w_get_file_permissions, file_path, "test");
    will_return(__wrap_w_get_file_permissions, "permissions");
    will_return(__wrap_w_get_file_permissions, 0);

    expect_string(__wrap_decode_win_permissions, raw_perm, "permissions");
    will_return(__wrap_decode_win_permissions, "decoded_perms");
#endif

    expect_string(__wrap_OS_MD5_SHA1_SHA256_File, fname, "test");
#ifndef TEST_WINAGENT
    expect_string(__wrap_OS_MD5_SHA1_SHA256_File, prefilter_cmd, "/bin/ls");
#else
    expect_string(__wrap_OS_MD5_SHA1_SHA256_File, prefilter_cmd, "c:\\windows\\system32\\cmd.exe");
#endif
    expect_string(__wrap_OS_MD5_SHA1_SHA256_File, md5output, "d41d8cd98f00b204e9800998ecf8427e");
    expect_string(__wrap_OS_MD5_SHA1_SHA256_File, sha1output, "da39a3ee5e6b4b0d3255bfef95601890afd80709");
    expect_string(__wrap_OS_MD5_SHA1_SHA256_File, sha256output, "e3b0c44298fc1c149afbf4c8996fb92427ae41e4649b934ca495991b7852b855");
    expect_value(__wrap_OS_MD5_SHA1_SHA256_File, mode, OS_BINARY);
    expect_value(__wrap_OS_MD5_SHA1_SHA256_File, max_size, 0x400);
    will_return(__wrap_OS_MD5_SHA1_SHA256_File, 0);

>>>>>>> 1f8d1dd2
    fim_data->local_data = fim_get_data("test", fim_data->item);

#ifndef TEST_WINAGENT
    assert_string_equal(fim_data->local_data->perm, "r--r--r--");
#else
    assert_string_equal(fim_data->local_data->perm, "decoded_perms");
#endif
    assert_string_equal(fim_data->local_data->hash_md5, "d41d8cd98f00b204e9800998ecf8427e");
    assert_string_equal(fim_data->local_data->hash_sha1, "da39a3ee5e6b4b0d3255bfef95601890afd80709");
    assert_string_equal(fim_data->local_data->hash_sha256, "e3b0c44298fc1c149afbf4c8996fb92427ae41e4649b934ca495991b7852b855");
}

static void test_fim_get_data_no_hashes(void **state) {
    fim_data_t *fim_data = *state;
    struct stat buf;

    buf.st_mode = S_IFREG | 00444 ;
    buf.st_size = 1000;
    buf.st_uid = 0;
    buf.st_gid = 0;
    buf.st_ino = 1234;
    buf.st_dev = 2345;
    buf.st_mtime = 3456;

    fim_data->item->index = 1;
    fim_data->item->statbuf = buf;
    fim_data->item->configuration = 0 | CHECK_SIZE |
                                    CHECK_PERM |
                                    CHECK_MTIME |
                                    CHECK_OWNER |
                                    CHECK_GROUP;

<<<<<<< HEAD
    expect_get_data(strdup("user"), "group", "test", 0);
=======
#ifndef TEST_WINAGENT
    expect_value(__wrap_get_user, uid, 0);
    will_return(__wrap_get_user, strdup("user"));

    expect_value(__wrap_get_group, gid, 0);
    will_return(__wrap_get_group, "group");
#else
    expect_string(__wrap_get_UTC_modification_time, file_path, "test");
    will_return(__wrap_get_UTC_modification_time, 123456);

    will_return(__wrap_get_user, "0");
    will_return(__wrap_get_user, strdup("user"));
    expect_string(__wrap_get_user, path, "test");
>>>>>>> 1f8d1dd2


    fim_data->local_data = fim_get_data("test", fim_data->item);

#ifndef TEST_WINAGENT
    assert_string_equal(fim_data->local_data->perm, "r--r--r--");
#else
    assert_string_equal(fim_data->local_data->perm, "decoded_perms");
#endif
    assert_string_equal(fim_data->local_data->hash_md5, "");
    assert_string_equal(fim_data->local_data->hash_sha1, "");
    assert_string_equal(fim_data->local_data->hash_sha256, "");
}

static void test_fim_get_data_hash_error(void **state) {
    fim_data_t *fim_data = *state;

    fim_data->item->index = 1;
    fim_data->item->configuration = CHECK_MD5SUM | CHECK_SHA1SUM | CHECK_SHA256SUM | CHECK_MTIME | \
                          CHECK_SIZE | CHECK_PERM | CHECK_OWNER | CHECK_GROUP;
    struct stat buf;
    buf.st_mode = S_IFREG | 00444 ;
    buf.st_size = 1000;
    buf.st_uid = 0;
    buf.st_gid = 0;
    fim_data->item->statbuf = buf;

<<<<<<< HEAD
    expect_get_data(strdup("user"), "group", "test", 0);
=======
#ifndef TEST_WINAGENT
    expect_value(__wrap_get_user, uid, 0);
    will_return(__wrap_get_user, strdup("user"));

    expect_value(__wrap_get_group, gid, 0);
    will_return(__wrap_get_group, "group");
#else
    expect_string(__wrap_get_UTC_modification_time, file_path, "test");
    will_return(__wrap_get_UTC_modification_time, 123456);

    will_return(__wrap_get_user, "0");
    will_return(__wrap_get_user, strdup("user"));
    expect_string(__wrap_get_user, path, "test");

    expect_string(__wrap_w_get_file_permissions, file_path, "test");
    will_return(__wrap_w_get_file_permissions, "permissions");
    will_return(__wrap_w_get_file_permissions, 0);

    expect_string(__wrap_decode_win_permissions, raw_perm, "permissions");
    will_return(__wrap_decode_win_permissions, "decoded_perms");
#endif
>>>>>>> 1f8d1dd2

    expect_string(__wrap_OS_MD5_SHA1_SHA256_File, fname, "test");
#ifndef TEST_WINAGENT
    expect_string(__wrap_OS_MD5_SHA1_SHA256_File, prefilter_cmd, "/bin/ls");
#else
    expect_string(__wrap_OS_MD5_SHA1_SHA256_File, prefilter_cmd, "c:\\windows\\system32\\cmd.exe");
#endif
    expect_string(__wrap_OS_MD5_SHA1_SHA256_File, md5output, "d41d8cd98f00b204e9800998ecf8427e");
    expect_string(__wrap_OS_MD5_SHA1_SHA256_File, sha1output, "da39a3ee5e6b4b0d3255bfef95601890afd80709");
    expect_string(__wrap_OS_MD5_SHA1_SHA256_File, sha256output, "e3b0c44298fc1c149afbf4c8996fb92427ae41e4649b934ca495991b7852b855");
    expect_value(__wrap_OS_MD5_SHA1_SHA256_File, mode, OS_BINARY);
    expect_value(__wrap_OS_MD5_SHA1_SHA256_File, max_size, 0x400);
    will_return(__wrap_OS_MD5_SHA1_SHA256_File, -1);

    expect_string(__wrap__mdebug1, formatted_msg, "(6324): Couldn't generate hashes for 'test'");

    fim_data->local_data = fim_get_data("test", fim_data->item);

    assert_null(fim_data->local_data);
}

#ifdef TEST_WINAGENT
static void test_fim_get_data_fail_to_get_file_premissions(void **state) {
    fim_data_t *fim_data = *state;
    struct stat buf;

    buf.st_mode = S_IFREG | 00444 ;
    buf.st_size = 1000;
    buf.st_uid = 0;
    buf.st_gid = 0;
    buf.st_ino = 1234;
    buf.st_dev = 2345;
    buf.st_mtime = 3456;

    fim_data->item->index = 1;
    fim_data->item->statbuf = buf;
    fim_data->item->configuration = CHECK_SIZE |
                                    CHECK_PERM |
                                    CHECK_MTIME |
                                    CHECK_OWNER |
                                    CHECK_GROUP |
                                    CHECK_MD5SUM |
                                    CHECK_SHA1SUM |
                                    CHECK_SHA256SUM;

    expect_string(__wrap__mdebug1, formatted_msg, "(6325): It was not possible to extract the permissions of 'test'. Error: 5");

    expect_string(__wrap_w_get_file_permissions, file_path, "test");
    will_return(__wrap_w_get_file_permissions, "");
    will_return(__wrap_w_get_file_permissions, ERROR_ACCESS_DENIED);


    fim_data->local_data = fim_get_data("test", fim_data->item);

    assert_null(fim_data->local_data);
}
#endif

static void test_check_deleted_files(void **state) {
    fim_tmp_file *file = *state;
#ifdef TEST_WINAGENT
    expect_function_call(__wrap_pthread_mutex_lock);
    expect_function_call(__wrap_pthread_mutex_unlock);
#endif
    expect_value(__wrap_fim_db_get_not_scanned, fim_sql, syscheck.database);
    expect_value(__wrap_fim_db_get_not_scanned, storage, FIM_DB_DISK);
    will_return(__wrap_fim_db_get_not_scanned, file);
    will_return(__wrap_fim_db_get_not_scanned, FIMDB_OK);

    expect_value(__wrap_fim_db_delete_not_scanned, fim_sql, syscheck.database);
    will_return(__wrap_fim_db_delete_not_scanned, FIMDB_OK);

    check_deleted_files();
}

static void test_check_deleted_files_error(void **state) {
#ifdef TEST_WINAGENT
    expect_function_call(__wrap_pthread_mutex_lock);
    expect_function_call(__wrap_pthread_mutex_unlock);
#endif
    expect_value(__wrap_fim_db_get_not_scanned, fim_sql, syscheck.database);
    expect_value(__wrap_fim_db_get_not_scanned, storage, FIM_DB_DISK);
    will_return(__wrap_fim_db_get_not_scanned, NULL);
    will_return(__wrap_fim_db_get_not_scanned, FIMDB_ERR);

    expect_string(__wrap__merror, formatted_msg, FIM_DB_ERROR_RM_NOT_SCANNED);

    check_deleted_files();
}

static void test_free_inode_data(void **state) {
    fim_inode_data *inode_data = calloc(1, sizeof(fim_inode_data));
    inode_data->items = 1;
    inode_data->paths = os_AddStrArray("test.file", inode_data->paths);

    free_inode_data(&inode_data);

    assert_null(inode_data);
}

static void test_free_inode_data_null(void **state) {
    fim_inode_data *inode_data = NULL;

    free_inode_data(&inode_data);

    assert_null(inode_data);
}

static void test_fim_realtime_event_file_exists(void **state) {

    fim_data_t *fim_data = *state;

    fim_data->fentry->file_entry.path = strdup("file");
    fim_data->fentry->file_entry.data = fim_data->local_data;

    fim_data->local_data->size = 1500;
    fim_data->local_data->perm = strdup("0664");
    fim_data->local_data->attributes = strdup("r--r--r--");
    fim_data->local_data->uid = strdup("100");
    fim_data->local_data->gid = strdup("1000");
    fim_data->local_data->user_name = strdup("test");
    fim_data->local_data->group_name = strdup("testing");
    fim_data->local_data->mtime = 1570184223;
    fim_data->local_data->inode = 606060;
    strcpy(fim_data->local_data->hash_md5, "3691689a513ace7e508297b583d7050d");
    strcpy(fim_data->local_data->hash_sha1, "07f05add1049244e7e71ad0f54f24d8094cd8f8b");
    strcpy(fim_data->local_data->hash_sha256, "672a8ceaea40a441f0268ca9bbb33e99f9643c6262667b61fbe57694df224d40");
    fim_data->local_data->mode = FIM_REALTIME;
    fim_data->local_data->last_event = 1570184220;
    fim_data->local_data->dev = 12345678;
    fim_data->local_data->scanned = 123456;
    fim_data->local_data->options = 511;
    strcpy(fim_data->local_data->checksum, "");

#ifndef TEST_WINAGENT
    expect_string(__wrap_lstat, filename, "/test");
    will_return(__wrap_lstat, 0);
    will_return(__wrap_lstat, 0);
#else
    expect_string(__wrap_stat, __file, "/test");
    will_return(__wrap_stat, 0);
    will_return(__wrap_stat, 0);
#endif

    expect_string(__wrap__mdebug2, formatted_msg, "(6319): No configuration found for (file):'/test'");

    fim_realtime_event("/test");
}

static void test_fim_realtime_event_file_missing(void **state) {
#ifdef TEST_WINAGENT
    char start[OS_SIZE_32] = "/test\\";
    char top[OS_SIZE_32] = "/test]";
#else
    char start[OS_SIZE_32] = "/test/";
    char top[OS_SIZE_32] = "/test0";
#endif

#ifndef TEST_WINAGENT
    expect_string(__wrap_lstat, filename, "/test");
    will_return(__wrap_lstat, 0);
    will_return(__wrap_lstat, -1);
#else
    expect_string(__wrap_stat, __file, "/test");
    will_return(__wrap_stat, 0);
    will_return(__wrap_stat, -1);
#endif
    errno = ENOENT;
#ifdef TEST_WINAGENT
    expect_function_call(__wrap_pthread_mutex_lock);
#endif
    expect_value(__wrap_fim_db_get_path, fim_sql, syscheck.database);
    expect_string(__wrap_fim_db_get_path, file_path, "/test");
    will_return(__wrap_fim_db_get_path, NULL);
#ifdef TEST_WINAGENT
    expect_function_call(__wrap_pthread_mutex_unlock);
    expect_function_call(__wrap_pthread_mutex_lock);
#endif
    expect_wrapper_fim_db_get_path_range_call(syscheck.database, start, top, FIM_DB_DISK, NULL, FIMDB_ERR);

#ifdef TEST_WINAGENT
    expect_function_call(__wrap_pthread_mutex_unlock);
#endif
    fim_realtime_event("/test");
    errno = 0;
}

static void test_fim_whodata_event_file_exists(void **state) {

    fim_data_t *fim_data = *state;

#ifndef TEST_WINAGENT
    expect_string(__wrap_lstat, filename, fim_data->w_evt->path);
    will_return(__wrap_lstat, 0);
    will_return(__wrap_lstat, 0);
#else
    expect_string(__wrap_stat, __file, fim_data->w_evt->path);
    will_return(__wrap_stat, 0);
    will_return(__wrap_stat, 0);
#endif

    expect_string(__wrap__mdebug2, formatted_msg, "(6319): No configuration found for (file):'./test/test.file'");

    fim_whodata_event(fim_data->w_evt);
}

static void test_fim_whodata_event_file_missing(void **state) {
    fim_data_t *fim_data = *state;
#ifdef TEST_WINAGENT
    char start[OS_SIZE_32] = "./test/test.file\\";
    char top[OS_SIZE_32] = "./test/test.file]";
#else
    char start[OS_SIZE_32] = "./test/test.file/";
    char top[OS_SIZE_32] = "./test/test.file0";
#endif

#ifndef TEST_WINAGENT
    expect_string(__wrap_lstat, filename, fim_data->w_evt->path);
    will_return(__wrap_lstat, 0);
    will_return(__wrap_lstat, -1);
#else
    expect_string(__wrap_stat, __file, fim_data->w_evt->path);
    will_return(__wrap_stat, 0);
    will_return(__wrap_stat, -1);
#endif
    errno = ENOENT;

    char **paths = calloc(4, sizeof(char *));
    paths[0] = strdup("./test/test.file");
    paths[1] = strdup("./test/test.file");
    paths[2] = strdup("./test/test.file");
    paths[3] = NULL;

#ifdef TEST_WINAGENT
    // Inside fim_process_missing_entry
    expect_function_call(__wrap_pthread_mutex_lock);

    expect_value(__wrap_fim_db_get_path, fim_sql, syscheck.database);
    expect_string(__wrap_fim_db_get_path, file_path, "./test/test.file");
    will_return(__wrap_fim_db_get_path, NULL);

    expect_function_call(__wrap_pthread_mutex_unlock);
    expect_function_call(__wrap_pthread_mutex_lock);

    expect_wrapper_fim_db_get_path_range_call(syscheck.database, start, top, FIM_DB_DISK, NULL, FIMDB_ERR);
    expect_function_call(__wrap_pthread_mutex_unlock);
#else
    expect_wrapper_fim_db_get_paths_from_inode(syscheck.database, 606060, 12345678, paths);

    // Inside fim_process_missing_entry
    expect_value(__wrap_fim_db_get_path, fim_sql, syscheck.database);
    expect_string(__wrap_fim_db_get_path, file_path, "./test/test.file");
    will_return(__wrap_fim_db_get_path, NULL);

    expect_wrapper_fim_db_get_path_range_call(syscheck.database, start, top, FIM_DB_DISK, NULL, FIMDB_ERR);

    for(int i = 0; paths[i]; i++) {
        // Inside fim_process_missing_entry

        expect_value(__wrap_fim_db_get_path, fim_sql, syscheck.database);
        expect_string(__wrap_fim_db_get_path, file_path, paths[i]);
        will_return(__wrap_fim_db_get_path, NULL);

        expect_wrapper_fim_db_get_path_range_call(syscheck.database, start, top, FIM_DB_DISK, NULL, FIMDB_ERR);

    }
#endif

    fim_whodata_event(fim_data->w_evt);
    errno = 0;
}

static void test_fim_process_missing_entry_no_data(void **state) {
#ifdef TEST_WINAGENT
    char start[OS_SIZE_32] = "/test\\";
    char top[OS_SIZE_32] = "/test]";
#else
    char start[OS_SIZE_32] = "/test/";
    char top[OS_SIZE_32] = "/test0";
#endif

#ifdef TEST_WINAGENT
    expect_function_call(__wrap_pthread_mutex_lock);
#endif
    expect_value(__wrap_fim_db_get_path, fim_sql, syscheck.database);
    expect_string(__wrap_fim_db_get_path, file_path, "/test");
    will_return(__wrap_fim_db_get_path, NULL);
#ifdef TEST_WINAGENT
    expect_function_call(__wrap_pthread_mutex_unlock);
    expect_function_call(__wrap_pthread_mutex_lock);
#endif
    expect_wrapper_fim_db_get_path_range_call(syscheck.database, start, top, FIM_DB_DISK, NULL, FIMDB_ERR);

#ifdef TEST_WINAGENT
    expect_function_call(__wrap_pthread_mutex_unlock);
#endif
    fim_process_missing_entry("/test", FIM_REALTIME, NULL);
}

static void test_fim_process_missing_entry_failure(void **state) {
#ifdef TEST_WINAGENT
    char start[OS_SIZE_32] = "/test\\";
    char top[OS_SIZE_32] = "/test]";
#else
    char start[OS_SIZE_32] = "/test/";
    char top[OS_SIZE_32] = "/test0";
#endif

    fim_tmp_file *file = calloc(1, sizeof(fim_tmp_file));
    file->elements = 1;
#ifdef TEST_WINAGENT
    expect_function_call(__wrap_pthread_mutex_lock);
#endif
    expect_value(__wrap_fim_db_get_path, fim_sql, syscheck.database);
    expect_string(__wrap_fim_db_get_path, file_path, "/test");
    will_return(__wrap_fim_db_get_path, NULL);

#ifdef TEST_WINAGENT
    expect_function_call(__wrap_pthread_mutex_unlock);
    expect_function_call(__wrap_pthread_mutex_lock);
#endif
    expect_wrapper_fim_db_get_path_range_call(syscheck.database, start, top, FIM_DB_DISK, file, FIMDB_OK);

#ifdef TEST_WINAGENT
    expect_function_call(__wrap_pthread_mutex_unlock);
#endif
    expect_value(__wrap_fim_db_process_missing_entry, fim_sql, syscheck.database);
    expect_value(__wrap_fim_db_process_missing_entry, file, file);
    expect_value(__wrap_fim_db_process_missing_entry, storage, FIM_DB_DISK);
    expect_value(__wrap_fim_db_process_missing_entry, mode, FIM_REALTIME);
    will_return(__wrap_fim_db_process_missing_entry, FIMDB_ERR);

#ifndef TEST_WINAGENT
    expect_string(__wrap__merror, formatted_msg, "(6708): Failed to delete a range of paths between '/test/' and '/test0'");
#else
    expect_string(__wrap__merror, formatted_msg, "(6708): Failed to delete a range of paths between '/test\\' and '/test]'");
#endif

    fim_process_missing_entry("/test", FIM_REALTIME, NULL);

    free(file);
}

static void test_fim_process_missing_entry_data_exists(void **state) {

    fim_data_t *fim_data = *state;

    fim_data->fentry->file_entry.path = strdup("file");
    fim_data->fentry->file_entry.data = fim_data->local_data;

    fim_data->local_data->size = 1500;
    fim_data->local_data->perm = strdup("0664");
    fim_data->local_data->attributes = strdup("r--r--r--");
    fim_data->local_data->uid = strdup("100");
    fim_data->local_data->gid = strdup("1000");
    fim_data->local_data->user_name = strdup("test");
    fim_data->local_data->group_name = strdup("testing");
    fim_data->local_data->mtime = 1570184223;
    fim_data->local_data->inode = 606060;
    strcpy(fim_data->local_data->hash_md5, "3691689a513ace7e508297b583d7050d");
    strcpy(fim_data->local_data->hash_sha1, "07f05add1049244e7e71ad0f54f24d8094cd8f8b");
    strcpy(fim_data->local_data->hash_sha256, "672a8ceaea40a441f0268ca9bbb33e99f9643c6262667b61fbe57694df224d40");
    fim_data->local_data->mode = FIM_REALTIME;
    fim_data->local_data->last_event = 1570184220;
    fim_data->local_data->dev = 12345678;
    fim_data->local_data->scanned = 123456;
    fim_data->local_data->options = 511;
    strcpy(fim_data->local_data->checksum, "");
#ifdef TEST_WINAGENT
    expect_function_call(__wrap_pthread_mutex_lock);
#endif
    expect_value(__wrap_fim_db_get_path, fim_sql, syscheck.database);
    expect_string(__wrap_fim_db_get_path, file_path, "/test");
    will_return(__wrap_fim_db_get_path, fim_data->fentry);
#ifdef TEST_WINAGENT
    expect_function_call(__wrap_pthread_mutex_unlock);
#endif
    expect_string(__wrap__mdebug2, formatted_msg, "(6319): No configuration found for (file):'/test'");

    fim_process_missing_entry("/test", FIM_WHODATA, fim_data->w_evt);
}

void test_fim_diff_folder_size(void **state) {
    (void) state;
    char *diff_local;

    diff_local = (char *)calloc(strlen(DIFF_DIR_PATH) + strlen("/local") + 1, sizeof(char));

    snprintf(diff_local, strlen(DIFF_DIR_PATH) + strlen("/local") + 1, "%s/local", DIFF_DIR_PATH);

    expect_string(__wrap_IsDir, file, diff_local);
    will_return(__wrap_IsDir, 0);

    expect_string(__wrap_DirSize, path, diff_local);
    will_return(__wrap_DirSize, 20 * 1024);

    fim_diff_folder_size();

    assert_int_equal(syscheck.diff_folder_size, 20);

    if (diff_local) {
        free(diff_local);
    }
}

int main(void) {
    const struct CMUnitTest tests[] = {
        /* fim_json_event */
        cmocka_unit_test_teardown(test_fim_json_event, teardown_delete_json),
        cmocka_unit_test_teardown(test_fim_json_event_whodata, teardown_delete_json),
        cmocka_unit_test_teardown(test_fim_json_event_no_changes, teardown_delete_json),
        cmocka_unit_test_teardown(test_fim_json_event_hardlink_one_path, teardown_delete_json),
        cmocka_unit_test_teardown(test_fim_json_event_hardlink_two_paths, teardown_delete_json),

        /* fim_attributes_json */
        cmocka_unit_test_teardown(test_fim_attributes_json, teardown_delete_json),
        cmocka_unit_test_teardown(test_fim_attributes_json_without_options, teardown_delete_json),

        /* fim_json_compare_attrs */
        cmocka_unit_test_teardown(test_fim_json_compare_attrs, teardown_delete_json),
        cmocka_unit_test_teardown(test_fim_json_compare_attrs_without_options, teardown_delete_json),

        /* fim_audit_json */
        cmocka_unit_test_teardown(test_fim_audit_json, teardown_delete_json),

        /* fim_check_ignore */
        cmocka_unit_test(test_fim_check_ignore_strncasecmp),
        cmocka_unit_test(test_fim_check_ignore_regex),
        cmocka_unit_test(test_fim_check_ignore_failure),

        /* fim_check_restrict */
        cmocka_unit_test(test_fim_check_restrict_success),
        cmocka_unit_test(test_fim_check_restrict_failure),
        cmocka_unit_test(test_fim_check_restrict_null_filename),
        cmocka_unit_test(test_fim_check_restrict_null_restriction),

        /* fim_scan_info */
        cmocka_unit_test_teardown(test_fim_scan_info_json_start, teardown_delete_json),
        cmocka_unit_test_teardown(test_fim_scan_info_json_end, teardown_delete_json),

        /* fim_get_checksum */
        cmocka_unit_test_setup(test_fim_get_checksum, setup_fim_entry),
        cmocka_unit_test_setup(test_fim_get_checksum_wrong_size, setup_fim_entry),

        /* fim_check_depth */
        cmocka_unit_test(test_fim_check_depth_success),
        cmocka_unit_test(test_fim_check_depth_failure_strlen),
        cmocka_unit_test(test_fim_check_depth_failure_null_directory),

        /* fim_configuration_directory */
        cmocka_unit_test(test_fim_configuration_directory_no_path),
        cmocka_unit_test(test_fim_configuration_directory_file),
        cmocka_unit_test(test_fim_configuration_directory_not_found),

        /* init_fim_data_entry */
        cmocka_unit_test_setup(test_init_fim_data_entry, setup_fim_entry),

        /* fim_file */
        cmocka_unit_test(test_fim_file_add),
        cmocka_unit_test_setup(test_fim_file_modify, setup_fim_entry),
        cmocka_unit_test(test_fim_file_no_attributes),
        cmocka_unit_test_setup(test_fim_file_error_on_insert, setup_fim_entry),

        /* fim_scan */
        cmocka_unit_test_setup_teardown(test_fim_scan_db_full_double_scan, setup_fim_double_scan, teardown_fim_double_scan),
        cmocka_unit_test_setup_teardown(test_fim_scan_db_full_not_double_scan, setup_fim_not_double_scan, teardown_fim_not_double_scan),
        cmocka_unit_test(test_fim_scan_db_free),
        cmocka_unit_test_setup_teardown(test_fim_scan_no_limit, setup_file_limit, teardown_file_limit),

        /* fim_check_db_state */
        cmocka_unit_test(test_fim_check_db_state_normal_to_empty),
        cmocka_unit_test(test_fim_check_db_state_empty_to_empty),
        cmocka_unit_test(test_fim_check_db_state_empty_to_full),
        cmocka_unit_test(test_fim_check_db_state_full_to_empty),
        cmocka_unit_test(test_fim_check_db_state_empty_to_90_percentage),
        cmocka_unit_test(test_fim_check_db_state_90_percentage_to_empty),
        cmocka_unit_test(test_fim_check_db_state_empty_to_80_percentage),
        cmocka_unit_test(test_fim_check_db_state_80_percentage_to_empty),
        cmocka_unit_test(test_fim_check_db_state_empty_to_normal),
        cmocka_unit_test(test_fim_check_db_state_normal_to_normal),
        cmocka_unit_test(test_fim_check_db_state_normal_to_full),
        cmocka_unit_test(test_fim_check_db_state_full_to_normal),
        cmocka_unit_test(test_fim_check_db_state_normal_to_90_percentage),
        cmocka_unit_test(test_fim_check_db_state_90_percentage_to_normal),
        cmocka_unit_test(test_fim_check_db_state_normal_to_80_percentage),
        cmocka_unit_test(test_fim_check_db_state_80_percentage_to_80_percentage),
        cmocka_unit_test(test_fim_check_db_state_80_percentage_to_full),
        cmocka_unit_test(test_fim_check_db_state_full_to_80_percentage),
        cmocka_unit_test(test_fim_check_db_state_80_percentage_to_90_percentage),
        cmocka_unit_test(test_fim_check_db_state_90_percentage_to_90_percentage),
        cmocka_unit_test(test_fim_check_db_state_90_percentage_to_full),
        cmocka_unit_test(test_fim_check_db_state_full_to_full),
        cmocka_unit_test(test_fim_check_db_state_full_to_90_percentage),
        cmocka_unit_test(test_fim_check_db_state_90_percentage_to_80_percentage),
        cmocka_unit_test(test_fim_check_db_state_80_percentage_to_normal),
#ifndef TEST_WINAGENT
        cmocka_unit_test_setup_teardown(test_fim_scan_no_realtime, setup_fim_scan_realtime, teardown_fim_scan_realtime),
        cmocka_unit_test_setup_teardown(test_fim_scan_realtime_enabled, setup_fim_scan_realtime, teardown_fim_scan_realtime),
#endif

        /* fim_checker */
        cmocka_unit_test(test_fim_checker_scheduled_configuration_directory_error),
        cmocka_unit_test(test_fim_checker_not_scheduled_configuration_directory_error),
        cmocka_unit_test(test_fim_checker_invalid_fim_mode),
        cmocka_unit_test(test_fim_checker_over_max_recursion_level),
        cmocka_unit_test(test_fim_checker_deleted_file),
        cmocka_unit_test_setup(test_fim_checker_deleted_file_enoent, setup_fim_entry),
#ifndef TEST_WINAGENT
        cmocka_unit_test(test_fim_checker_no_file_system),
#endif
        cmocka_unit_test(test_fim_checker_fim_regular),
        cmocka_unit_test(test_fim_checker_fim_regular_warning),
        cmocka_unit_test(test_fim_checker_fim_regular_ignore),
        cmocka_unit_test(test_fim_checker_fim_regular_restrict),
        cmocka_unit_test_setup_teardown(test_fim_checker_fim_directory, setup_struct_dirent, teardown_struct_dirent),
#ifndef TEST_WINAGENT
        cmocka_unit_test_setup_teardown(test_fim_checker_fim_directory_on_max_recursion_level, setup_struct_dirent, teardown_struct_dirent),
#endif

        /* fim_directory */
        cmocka_unit_test_setup_teardown(test_fim_directory, setup_struct_dirent, teardown_struct_dirent),
        cmocka_unit_test_setup_teardown(test_fim_directory_ignore, setup_struct_dirent, teardown_struct_dirent),
        cmocka_unit_test(test_fim_directory_nodir),
        cmocka_unit_test(test_fim_directory_opendir_error),

        /* fim_get_data */
        cmocka_unit_test_teardown(test_fim_get_data, teardown_local_data),
        cmocka_unit_test_teardown(test_fim_get_data_no_hashes, teardown_local_data),
        cmocka_unit_test(test_fim_get_data_hash_error),
#ifdef TEST_WINAGENT
        cmocka_unit_test(test_fim_get_data_fail_to_get_file_premissions),
#endif

        /* check_deleted_files */
        cmocka_unit_test_setup_teardown(test_check_deleted_files, setup_fim_tmp_file, teardown_fim_tmp_file),
        cmocka_unit_test_setup_teardown(test_check_deleted_files_error, setup_fim_tmp_file, teardown_fim_tmp_file),

        /* free_inode */
        cmocka_unit_test(test_free_inode_data),
        cmocka_unit_test(test_free_inode_data_null),

        /* fim_realtime_event */
        cmocka_unit_test_setup(test_fim_realtime_event_file_exists, setup_fim_entry),
        cmocka_unit_test(test_fim_realtime_event_file_missing),

        /* fim_whodata_event */
        cmocka_unit_test(test_fim_whodata_event_file_exists),
        cmocka_unit_test(test_fim_whodata_event_file_missing),

        /* fim_process_missing_entry */
        cmocka_unit_test(test_fim_process_missing_entry_no_data),
        cmocka_unit_test(test_fim_process_missing_entry_failure),
        cmocka_unit_test_setup(test_fim_process_missing_entry_data_exists, setup_fim_entry),

        /* fim_diff_folder_size */
        cmocka_unit_test(test_fim_diff_folder_size),

    };
    const struct CMUnitTest root_monitor_tests[] = {
        cmocka_unit_test(test_fim_checker_root_ignore_file_under_recursion_level),
        cmocka_unit_test(test_fim_checker_root_file_within_recursion_level),
    };
    int retval;

    retval = cmocka_run_group_tests(tests, setup_group, teardown_group);
    retval += cmocka_run_group_tests(root_monitor_tests, setup_root_group, teardown_group);

    return retval;
}<|MERGE_RESOLUTION|>--- conflicted
+++ resolved
@@ -420,6 +420,9 @@
 
     expect_string(__wrap_decode_win_permissions, raw_perm, "permissions");
     will_return(__wrap_decode_win_permissions, "decoded_perms");
+
+    expect_string(__wrap_get_UTC_modification_time, file_path, file_path);
+    will_return(__wrap_get_UTC_modification_time, 123456);
 #endif
     if (calculate_checksums) {
         expect_OS_MD5_SHA1_SHA256_File_call(file_path,
@@ -475,20 +478,6 @@
         expect_string(__wrap_w_get_file_attrs, file_path, test_file_path);
         will_return(__wrap_w_get_file_attrs, 123456);
 
-<<<<<<< HEAD
-=======
-        expect_string(__wrap_get_UTC_modification_time, file_path, test_file_path);
-        will_return(__wrap_get_UTC_modification_time, 123456);
-
-        expect_string(__wrap_get_user, path, test_file_path);
-        will_return(__wrap_get_user, "0");
-        will_return(__wrap_get_user, strdup("user"));
-
-        expect_value(__wrap_fim_db_get_path, fim_sql, syscheck.database);
-        expect_string(__wrap_fim_db_get_path, file_path, test_file_path);
-        will_return(__wrap_fim_db_get_path, 0);
-
->>>>>>> 1f8d1dd2
         expect_value(__wrap_fim_db_insert, fim_sql, syscheck.database);
         expect_string(__wrap_fim_db_insert, file_path, test_file_path);
         will_return(__wrap_fim_db_insert, FIMDB_FULL);
@@ -2540,23 +2529,7 @@
 
     will_return(__wrap_HasFilesystem, 0);
     // Inside fim_file
-<<<<<<< HEAD
     expect_get_data(strdup("user"), "group", expanded_path, 0);
-=======
-    expect_string(__wrap_get_UTC_modification_time, file_path, expanded_path);
-    will_return(__wrap_get_UTC_modification_time, 123456);
-
-    will_return(__wrap_get_user, "0");
-    will_return(__wrap_get_user, strdup("user"));
-    expect_string(__wrap_get_user, path, expanded_path);
-
-    expect_string(__wrap_w_get_file_permissions, file_path, expanded_path);
-    will_return(__wrap_w_get_file_permissions, "permissions");
-    will_return(__wrap_w_get_file_permissions, 0);
-
-    expect_string(__wrap_decode_win_permissions, raw_perm, "permissions");
-    will_return(__wrap_decode_win_permissions, "decoded_perms");
->>>>>>> 1f8d1dd2
 
     expect_string(__wrap_w_get_file_attrs, file_path, expanded_path);
     will_return(__wrap_w_get_file_attrs, 123456);
@@ -2664,21 +2637,7 @@
     will_return(__wrap_HasFilesystem, 0);
 
     // Inside fim_file
-<<<<<<< HEAD
     expect_get_data(strdup("user"), "group", expanded_path, 0);
-=======
-    expect_string(__wrap_get_UTC_modification_time, file_path, expanded_path);
-    will_return(__wrap_get_UTC_modification_time, 123456);
-
-    will_return(__wrap_get_user, "0");
-    will_return(__wrap_get_user, strdup("user"));
-    expect_string(__wrap_get_user, path, expanded_path);
-
-    expect_string(__wrap_w_get_file_permissions, file_path, expanded_path);
-    will_return(__wrap_w_get_file_permissions, "permissions");
-    will_return(__wrap_w_get_file_permissions, 0);
->>>>>>> 1f8d1dd2
-
 
     expect_string(__wrap_w_get_file_attrs, file_path, expanded_path);
     will_return(__wrap_w_get_file_attrs, 123456);
@@ -2773,23 +2732,7 @@
     fim_data->item->mode = FIM_REALTIME;
 
     // Inside fim_file
-<<<<<<< HEAD
     expect_get_data(strdup("user"), "", path, 0);
-=======
-    expect_string(__wrap_get_UTC_modification_time, file_path, path);
-    will_return(__wrap_get_UTC_modification_time, 123456);
-
-    will_return(__wrap_get_user, "0");
-    will_return(__wrap_get_user, strdup("user"));
-    expect_string(__wrap_get_user, path, "c:\\test.file");
-
-    expect_string(__wrap_w_get_file_permissions, file_path, "c:\\test.file");
-    will_return(__wrap_w_get_file_permissions, "permissions");
-    will_return(__wrap_w_get_file_permissions, 0);
-
-    expect_string(__wrap_decode_win_permissions, raw_perm, "permissions");
-    will_return(__wrap_decode_win_permissions, "decoded_perms");
->>>>>>> 1f8d1dd2
 
     expect_string(__wrap_w_get_file_attrs, file_path, "c:\\test.file");
     will_return(__wrap_w_get_file_attrs, 123456);
@@ -3657,45 +3600,7 @@
                                     CHECK_SHA1SUM |
                                     CHECK_SHA256SUM;
 
-<<<<<<< HEAD
     expect_get_data(strdup("user"), "group", "test", 1);
-=======
-#ifndef TEST_WINAGENT
-    expect_value(__wrap_get_user, uid, 0);
-    will_return(__wrap_get_user, strdup("user"));
-
-    expect_value(__wrap_get_group, gid, 0);
-    will_return(__wrap_get_group, "group");
-#else
-    expect_string(__wrap_get_UTC_modification_time, file_path, "test");
-    will_return(__wrap_get_UTC_modification_time, 123456);
-
-    will_return(__wrap_get_user, "0");
-    will_return(__wrap_get_user, strdup("user"));
-    expect_string(__wrap_get_user, path, "test");
-
-    expect_string(__wrap_w_get_file_permissions, file_path, "test");
-    will_return(__wrap_w_get_file_permissions, "permissions");
-    will_return(__wrap_w_get_file_permissions, 0);
-
-    expect_string(__wrap_decode_win_permissions, raw_perm, "permissions");
-    will_return(__wrap_decode_win_permissions, "decoded_perms");
-#endif
-
-    expect_string(__wrap_OS_MD5_SHA1_SHA256_File, fname, "test");
-#ifndef TEST_WINAGENT
-    expect_string(__wrap_OS_MD5_SHA1_SHA256_File, prefilter_cmd, "/bin/ls");
-#else
-    expect_string(__wrap_OS_MD5_SHA1_SHA256_File, prefilter_cmd, "c:\\windows\\system32\\cmd.exe");
-#endif
-    expect_string(__wrap_OS_MD5_SHA1_SHA256_File, md5output, "d41d8cd98f00b204e9800998ecf8427e");
-    expect_string(__wrap_OS_MD5_SHA1_SHA256_File, sha1output, "da39a3ee5e6b4b0d3255bfef95601890afd80709");
-    expect_string(__wrap_OS_MD5_SHA1_SHA256_File, sha256output, "e3b0c44298fc1c149afbf4c8996fb92427ae41e4649b934ca495991b7852b855");
-    expect_value(__wrap_OS_MD5_SHA1_SHA256_File, mode, OS_BINARY);
-    expect_value(__wrap_OS_MD5_SHA1_SHA256_File, max_size, 0x400);
-    will_return(__wrap_OS_MD5_SHA1_SHA256_File, 0);
-
->>>>>>> 1f8d1dd2
     fim_data->local_data = fim_get_data("test", fim_data->item);
 
 #ifndef TEST_WINAGENT
@@ -3728,23 +3633,7 @@
                                     CHECK_OWNER |
                                     CHECK_GROUP;
 
-<<<<<<< HEAD
     expect_get_data(strdup("user"), "group", "test", 0);
-=======
-#ifndef TEST_WINAGENT
-    expect_value(__wrap_get_user, uid, 0);
-    will_return(__wrap_get_user, strdup("user"));
-
-    expect_value(__wrap_get_group, gid, 0);
-    will_return(__wrap_get_group, "group");
-#else
-    expect_string(__wrap_get_UTC_modification_time, file_path, "test");
-    will_return(__wrap_get_UTC_modification_time, 123456);
-
-    will_return(__wrap_get_user, "0");
-    will_return(__wrap_get_user, strdup("user"));
-    expect_string(__wrap_get_user, path, "test");
->>>>>>> 1f8d1dd2
 
 
     fim_data->local_data = fim_get_data("test", fim_data->item);
@@ -3772,31 +3661,7 @@
     buf.st_gid = 0;
     fim_data->item->statbuf = buf;
 
-<<<<<<< HEAD
     expect_get_data(strdup("user"), "group", "test", 0);
-=======
-#ifndef TEST_WINAGENT
-    expect_value(__wrap_get_user, uid, 0);
-    will_return(__wrap_get_user, strdup("user"));
-
-    expect_value(__wrap_get_group, gid, 0);
-    will_return(__wrap_get_group, "group");
-#else
-    expect_string(__wrap_get_UTC_modification_time, file_path, "test");
-    will_return(__wrap_get_UTC_modification_time, 123456);
-
-    will_return(__wrap_get_user, "0");
-    will_return(__wrap_get_user, strdup("user"));
-    expect_string(__wrap_get_user, path, "test");
-
-    expect_string(__wrap_w_get_file_permissions, file_path, "test");
-    will_return(__wrap_w_get_file_permissions, "permissions");
-    will_return(__wrap_w_get_file_permissions, 0);
-
-    expect_string(__wrap_decode_win_permissions, raw_perm, "permissions");
-    will_return(__wrap_decode_win_permissions, "decoded_perms");
-#endif
->>>>>>> 1f8d1dd2
 
     expect_string(__wrap_OS_MD5_SHA1_SHA256_File, fname, "test");
 #ifndef TEST_WINAGENT
