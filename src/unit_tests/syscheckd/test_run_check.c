/*
 * Copyright (C) 2015-2019, Wazuh Inc.
 *
 * This program is free software; you can redistribute it
 * and/or modify it under the terms of the GNU General Public
 * License (version 2) as published by the FSF - Free Software
 * Foundation.
 */

#include <stdarg.h>
#include <stddef.h>
#include <setjmp.h>
#include <cmocka.h>
#include <stdio.h>
#include <string.h>

#include "../syscheckd/syscheck.h"

<<<<<<< HEAD
#ifdef TEST_WINAGENT
void set_priority_windows_thread();
#endif
=======
struct state {
    unsigned int sleep_seconds;
} state;
>>>>>>> bf7af9e4

/* redefinitons/wrapping */

int __wrap__minfo(const char * file, int line, const char * func, const char *msg, ...)
{
    check_expected(msg);
    return 1;
}

void __wrap__mdebug1(const char * file, int line, const char * func, const char *msg, ...) {
    char formatted_msg[OS_MAXSTR];
    va_list args;

    va_start(args, msg);
    vsnprintf(formatted_msg, OS_MAXSTR, msg, args);
    va_end(args);

    check_expected(formatted_msg);
}

void __wrap__merror(const char * file, int line, const char * func, const char *msg, ...) {
    char formatted_msg[OS_MAXSTR];
    va_list args;

    va_start(args, msg);
    vsnprintf(formatted_msg, OS_MAXSTR, msg, args);
    va_end(args);

    check_expected(formatted_msg);
}

#ifdef TEST_AGENT
char *_read_file(const char *high_name, const char *low_name, const char *defines_file) __attribute__((nonnull(3)));

int __wrap_getDefine_Int(const char *high_name, const char *low_name, int min, int max) {
    int ret;
    char *value;
    char *pt;

    /* Try to read from the local define file */
    value = _read_file(high_name, low_name, "./internal_options.conf");
    if (!value) {
        merror_exit(DEF_NOT_FOUND, high_name, low_name);
    }

    pt = value;
    while (*pt != '\0') {
        if (!isdigit((int)*pt)) {
            merror_exit(INV_DEF, high_name, low_name, value);
        }
        pt++;
    }

    ret = atoi(value);
    if ((ret < min) || (ret > max)) {
        merror_exit(INV_DEF, high_name, low_name, value);
    }

    /* Clear memory */
    free(value);

    return (ret);
}

int __wrap_isChroot() {
    return 1;
}
#endif
int __wrap_realtime_adddir() {
    return 1;
}

int __wrap_audit_set_db_consistency() {
    return 1;
}

unsigned int __wrap_sleep(unsigned int seconds) {
    state.sleep_seconds += seconds;
    return 0;
}

int __wrap_SendMSG(int queue, const char *message, const char *locmsg, char loc) {
    (void) queue;
    (void) message;
    (void) locmsg;
    (void) loc;
    return 0;
}

/* Setup */

static int setup(void ** state) {
    (void) state;
    syscheck.max_eps = 100;
    syscheck.sync_max_eps = 10;
    return 0;
}

#ifdef TEST_WINAGENT
int __wrap_realtime_adddir(const char *dir, int whodata) {
    return 1;
}
#endif

/* teardown */

static int free_syscheck(void **state)
{
    (void) state;
    Free_Syscheck(&syscheck);
}

/* tests */

void test_log_realtime_status(void **state)
{
    (void) state;

    log_realtime_status(2);

    expect_string(__wrap__minfo, msg, FIM_REALTIME_STARTED);
    log_realtime_status(1);
    log_realtime_status(1);

    expect_string(__wrap__minfo, msg, FIM_REALTIME_PAUSED);
    log_realtime_status(2);
    log_realtime_status(2);

    expect_string(__wrap__minfo, msg, FIM_REALTIME_RESUMED);
    log_realtime_status(1);
}


void test_fim_whodata_initialize(void **state)
{
    (void) state;
    int ret;

    expect_string(__wrap__mdebug1, formatted_msg, "(6287): Reading configuration file: 'test_syscheck.conf'");
    expect_string(__wrap__mdebug1, formatted_msg, "Found nodiff regex node ^file");
    expect_string(__wrap__mdebug1, formatted_msg, "Found nodiff regex node ^file OK?");
    expect_string(__wrap__mdebug1, formatted_msg, "Found nodiff regex size 0");

    #if defined(TEST_AGENT) || defined(TEST_WINAGENT)
    expect_string(__wrap__mdebug1, formatted_msg, "(6208): Reading Client Configuration [test_syscheck.conf]");
    #endif

    #ifdef TEST_WINAGENT
    will_return(wrap_GetCurrentThread, (HANDLE)123456);

    expect_value(wrap_SetThreadPriority, hThread, (HANDLE)123456);
    expect_value(wrap_SetThreadPriority, nPriority, THREAD_PRIORITY_LOWEST);
    will_return(wrap_SetThreadPriority, true);

    expect_string(__wrap__mdebug1, formatted_msg, "(6320): Setting process priority to: '10'");
    #else
    expect_string(__wrap__mdebug1, formatted_msg, "(6227): Directory added for real time monitoring: '/etc'");
    expect_string(__wrap__mdebug1, formatted_msg, "(6227): Directory added for real time monitoring: '/usr/bin'");
    expect_string(__wrap__mdebug1, formatted_msg, "(6227): Directory added for real time monitoring: '/usr/sbin'");
    #endif

    Read_Syscheck_Config("test_syscheck.conf");

    ret = fim_whodata_initialize();

    assert_int_equal(ret, 0);
}

<<<<<<< HEAD
#ifdef TEST_WINAGENT
void test_set_priority_windows_thread_highest(void **state) {
    syscheck.process_priority = -10;

    expect_string(__wrap__mdebug1, formatted_msg, "(6320): Setting process priority to: '-10'");

    will_return(wrap_GetCurrentThread, (HANDLE)123456);

    expect_value(wrap_SetThreadPriority, hThread, (HANDLE)123456);
    expect_value(wrap_SetThreadPriority, nPriority, THREAD_PRIORITY_HIGHEST);
    will_return(wrap_SetThreadPriority, true);

    set_priority_windows_thread();
}

void test_set_priority_windows_thread_above_normal(void **state) {
    syscheck.process_priority = -8;

    expect_string(__wrap__mdebug1, formatted_msg, "(6320): Setting process priority to: '-8'");

    will_return(wrap_GetCurrentThread, (HANDLE)123456);

    expect_value(wrap_SetThreadPriority, hThread, (HANDLE)123456);
    expect_value(wrap_SetThreadPriority, nPriority, THREAD_PRIORITY_ABOVE_NORMAL);
    will_return(wrap_SetThreadPriority, true);

    set_priority_windows_thread();
}

void test_set_priority_windows_thread_normal(void **state) {
    syscheck.process_priority = 0;

    expect_string(__wrap__mdebug1, formatted_msg, "(6320): Setting process priority to: '0'");

    will_return(wrap_GetCurrentThread, (HANDLE)123456);

    expect_value(wrap_SetThreadPriority, hThread, (HANDLE)123456);
    expect_value(wrap_SetThreadPriority, nPriority, THREAD_PRIORITY_NORMAL);
    will_return(wrap_SetThreadPriority, true);

    set_priority_windows_thread();
}

void test_set_priority_windows_thread_below_normal(void **state) {
    syscheck.process_priority = 2;

    expect_string(__wrap__mdebug1, formatted_msg, "(6320): Setting process priority to: '2'");

    will_return(wrap_GetCurrentThread, (HANDLE)123456);

    expect_value(wrap_SetThreadPriority, hThread, (HANDLE)123456);
    expect_value(wrap_SetThreadPriority, nPriority, THREAD_PRIORITY_BELOW_NORMAL);
    will_return(wrap_SetThreadPriority, true);

    set_priority_windows_thread();
}

void test_set_priority_windows_thread_lowest(void **state) {
    syscheck.process_priority = 7;

    expect_string(__wrap__mdebug1, formatted_msg, "(6320): Setting process priority to: '7'");

    will_return(wrap_GetCurrentThread, (HANDLE)123456);

    expect_value(wrap_SetThreadPriority, hThread, (HANDLE)123456);
    expect_value(wrap_SetThreadPriority, nPriority, THREAD_PRIORITY_LOWEST);
    will_return(wrap_SetThreadPriority, true);

    set_priority_windows_thread();
}

void test_set_priority_windows_thread_idle(void **state) {
    syscheck.process_priority = 20;

    expect_string(__wrap__mdebug1, formatted_msg, "(6320): Setting process priority to: '20'");

    will_return(wrap_GetCurrentThread, (HANDLE)123456);

    expect_value(wrap_SetThreadPriority, hThread, (HANDLE)123456);
    expect_value(wrap_SetThreadPriority, nPriority, THREAD_PRIORITY_IDLE);
    will_return(wrap_SetThreadPriority, true);

    set_priority_windows_thread();
}

void test_set_priority_windows_thread_error(void **state) {
    syscheck.process_priority = 10;

    expect_string(__wrap__mdebug1, formatted_msg, "(6320): Setting process priority to: '10'");
=======
void test_fim_send_sync_msg_10_eps(void ** _state) {
    (void) _state;
    syscheck.sync_max_eps = 10;

    // We must not sleep the first 9 times

    state.sleep_seconds = 0;

    for (int i = 1; i < syscheck.sync_max_eps; i++) {
        fim_send_sync_msg("");
        assert_int_equal(state.sleep_seconds, 0);
    }

    // After 10 times, sleep one second

    fim_send_sync_msg("");
    assert_int_equal(state.sleep_seconds, 1);
}

void test_fim_send_sync_msg_0_eps(void ** _state) {
    (void) _state;
    syscheck.sync_max_eps = 0;

    // We must not sleep

    state.sleep_seconds = 0;

    fim_send_sync_msg("");
    assert_int_equal(state.sleep_seconds, 0);
}

void test_send_syscheck_msg_10_eps(void ** _state) {
    (void) _state;
    syscheck.max_eps = 10;

    // We must not sleep the first 9 times

    state.sleep_seconds = 0;

    for (int i = 1; i < syscheck.max_eps; i++) {
        send_syscheck_msg("");
        assert_int_equal(state.sleep_seconds, 0);
    }

    // After 10 times, sleep one second

    send_syscheck_msg("");
    assert_int_equal(state.sleep_seconds, 1);
}

void test_send_syscheck_msg_0_eps(void ** _state) {
    (void) _state;
    syscheck.max_eps = 0;

    // We must not sleep

    state.sleep_seconds = 0;

    send_syscheck_msg("");
    assert_int_equal(state.sleep_seconds, 0);
}
>>>>>>> bf7af9e4

    will_return(wrap_GetCurrentThread, (HANDLE)123456);

    expect_value(wrap_SetThreadPriority, hThread, (HANDLE)123456);
    expect_value(wrap_SetThreadPriority, nPriority, THREAD_PRIORITY_LOWEST);
    will_return(wrap_SetThreadPriority, false);

    will_return(wrap_GetLastError, 2345);

    expect_string(__wrap__merror, formatted_msg, "Can't set thread priority: 2345");

    set_priority_windows_thread();
}

#endif

int main(void) {
    const struct CMUnitTest tests[] = {
        cmocka_unit_test(test_log_realtime_status),
<<<<<<< HEAD
        cmocka_unit_test_teardown(test_fim_whodata_initialize, free_syscheck),

        #ifdef TEST_WINAGENT
        cmocka_unit_test(test_set_priority_windows_thread_highest),
        cmocka_unit_test(test_set_priority_windows_thread_above_normal),
        cmocka_unit_test(test_set_priority_windows_thread_normal),
        cmocka_unit_test(test_set_priority_windows_thread_below_normal),
        cmocka_unit_test(test_set_priority_windows_thread_lowest),
        cmocka_unit_test(test_set_priority_windows_thread_idle),
        cmocka_unit_test(test_set_priority_windows_thread_error),
        #endif
=======
        cmocka_unit_test(test_fim_whodata_initialize),
        cmocka_unit_test(test_fim_send_sync_msg_10_eps),
        cmocka_unit_test(test_fim_send_sync_msg_0_eps),
        cmocka_unit_test(test_send_syscheck_msg_10_eps),
        cmocka_unit_test(test_send_syscheck_msg_0_eps),
>>>>>>> bf7af9e4
    };

    return cmocka_run_group_tests(tests, setup, NULL);
}<|MERGE_RESOLUTION|>--- conflicted
+++ resolved
@@ -16,15 +16,13 @@
 
 #include "../syscheckd/syscheck.h"
 
-<<<<<<< HEAD
 #ifdef TEST_WINAGENT
 void set_priority_windows_thread();
 #endif
-=======
+
 struct state {
     unsigned int sleep_seconds;
 } state;
->>>>>>> bf7af9e4
 
 /* redefinitons/wrapping */
 
@@ -135,6 +133,7 @@
 {
     (void) state;
     Free_Syscheck(&syscheck);
+    return 0;
 }
 
 /* tests */
@@ -193,7 +192,6 @@
     assert_int_equal(ret, 0);
 }
 
-<<<<<<< HEAD
 #ifdef TEST_WINAGENT
 void test_set_priority_windows_thread_highest(void **state) {
     syscheck.process_priority = -10;
@@ -283,7 +281,21 @@
     syscheck.process_priority = 10;
 
     expect_string(__wrap__mdebug1, formatted_msg, "(6320): Setting process priority to: '10'");
-=======
+
+    will_return(wrap_GetCurrentThread, (HANDLE)123456);
+
+    expect_value(wrap_SetThreadPriority, hThread, (HANDLE)123456);
+    expect_value(wrap_SetThreadPriority, nPriority, THREAD_PRIORITY_LOWEST);
+    will_return(wrap_SetThreadPriority, false);
+
+    will_return(wrap_GetLastError, 2345);
+
+    expect_string(__wrap__merror, formatted_msg, "Can't set thread priority: 2345");
+
+    set_priority_windows_thread();
+}
+
+#endif
 void test_fim_send_sync_msg_10_eps(void ** _state) {
     (void) _state;
     syscheck.sync_max_eps = 10;
@@ -345,27 +357,10 @@
     send_syscheck_msg("");
     assert_int_equal(state.sleep_seconds, 0);
 }
->>>>>>> bf7af9e4
-
-    will_return(wrap_GetCurrentThread, (HANDLE)123456);
-
-    expect_value(wrap_SetThreadPriority, hThread, (HANDLE)123456);
-    expect_value(wrap_SetThreadPriority, nPriority, THREAD_PRIORITY_LOWEST);
-    will_return(wrap_SetThreadPriority, false);
-
-    will_return(wrap_GetLastError, 2345);
-
-    expect_string(__wrap__merror, formatted_msg, "Can't set thread priority: 2345");
-
-    set_priority_windows_thread();
-}
-
-#endif
 
 int main(void) {
     const struct CMUnitTest tests[] = {
         cmocka_unit_test(test_log_realtime_status),
-<<<<<<< HEAD
         cmocka_unit_test_teardown(test_fim_whodata_initialize, free_syscheck),
 
         #ifdef TEST_WINAGENT
@@ -377,13 +372,11 @@
         cmocka_unit_test(test_set_priority_windows_thread_idle),
         cmocka_unit_test(test_set_priority_windows_thread_error),
         #endif
-=======
-        cmocka_unit_test(test_fim_whodata_initialize),
+
         cmocka_unit_test(test_fim_send_sync_msg_10_eps),
         cmocka_unit_test(test_fim_send_sync_msg_0_eps),
         cmocka_unit_test(test_send_syscheck_msg_10_eps),
         cmocka_unit_test(test_send_syscheck_msg_0_eps),
->>>>>>> bf7af9e4
     };
 
     return cmocka_run_group_tests(tests, setup, NULL);
