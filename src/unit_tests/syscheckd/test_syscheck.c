--- conflicted
+++ resolved
@@ -83,297 +83,6 @@
 
     read_internal(1);
 }
-<<<<<<< HEAD
-=======
-#ifdef TEST_WINAGENT
-int Start_win32_Syscheck();
-
-int __wrap_Read_Syscheck_Config(const char * file)
-{
-    check_expected_ptr(file);
-    return mock();
-}
-
-int __wrap_rootcheck_init(int value, char * home_path)
-{
-    return mock();
-}
-
-void __wrap_os_wait()
-{
-    function_called();
-}
-
-void __wrap_start_daemon()
-{
-    function_called();
-}
-
-void __wrap_read_internal(int debug_level)
-{
-    function_called();
-}
-
-void test_Start_win32_Syscheck_no_config_file(void **state) {
-    directory_t EMPTY = { 0 };
-    directory_t *SYSCHECK_EMPTY[] = { &EMPTY };
-    registry REGISTRY_EMPTY[] = { { NULL, 0, 0, 0, 0, NULL, NULL } };
-
-    syscheck.directories = SYSCHECK_EMPTY;
-    syscheck.registry = REGISTRY_EMPTY;
-    syscheck.disabled = 1;
-
-    expect_string(__wrap__minfo, formatted_msg, "(6678): No directory provided for syscheck to monitor.");
-    expect_string(__wrap__minfo, formatted_msg, "(6001): File integrity monitoring disabled.");
-
-    /* Conf file not found */
-    will_return_always(__wrap_getDefine_Int, 1);
-    expect_string(__wrap_File_DateofChange, file, "ossec.conf");
-    will_return(__wrap_File_DateofChange, -1);
-    expect_string(__wrap__merror_exit, formatted_msg, "(1239): Configuration file not found: 'ossec.conf'.");
-
-    expect_string(__wrap_Read_Syscheck_Config, file, "ossec.conf");
-    will_return(__wrap_Read_Syscheck_Config, 0);
-
-    will_return(__wrap_rootcheck_init, 1);
-
-    expect_value(__wrap_fim_db_init, memory, 0);
-    will_return(__wrap_fim_db_init, NULL);
-
-    expect_string(__wrap__merror_exit, formatted_msg, "(6698): Creating Data Structure: sqlite3 db. Exiting.");
-
-    expect_function_call(__wrap_os_wait);
-
-    expect_function_call(__wrap_start_daemon);
-    Start_win32_Syscheck();
-}
-
-void test_Start_win32_Syscheck_corrupted_config_file(void **state) {
-    directory_t EMPTY = { 0 };
-    directory_t *SYSCHECK_EMPTY[] = { &EMPTY };
-    registry REGISTRY_EMPTY[] = { { NULL, 0, 0, 0, 0, NULL, NULL } };
-
-    syscheck.directories = SYSCHECK_EMPTY;
-    syscheck.registry = REGISTRY_EMPTY;
-    syscheck.disabled = 1;
-
-    will_return_always(__wrap_getDefine_Int, 1);
-    expect_string(__wrap_File_DateofChange, file, "ossec.conf");
-    will_return(__wrap_File_DateofChange, 0);
-
-    expect_string(__wrap_Read_Syscheck_Config, file, "ossec.conf");
-    will_return(__wrap_Read_Syscheck_Config, -1);
-    expect_string(__wrap__merror, formatted_msg, "(1207): syscheck remote configuration in 'ossec.conf' is corrupted.");
-
-    will_return(__wrap_rootcheck_init, 1);
-    expect_value(__wrap_fim_db_init, memory, 0);
-    will_return(__wrap_fim_db_init, NULL);
-    expect_string(__wrap__merror_exit, formatted_msg, "(6698): Creating Data Structure: sqlite3 db. Exiting.");
-    expect_function_call(__wrap_os_wait);
-    expect_function_call(__wrap_start_daemon);
-
-    Start_win32_Syscheck();
-}
-
-void test_Start_win32_Syscheck_syscheck_disabled_1(void **state) {
-    syscheck.directories = NULL;
-    syscheck.registry = NULL;
-    syscheck.disabled = 0;
-    char info_msg[OS_MAXSTR];
-
-    will_return_always(__wrap_getDefine_Int, 1);
-
-    expect_string(__wrap_File_DateofChange, file, "ossec.conf");
-    will_return(__wrap_File_DateofChange, 0);
-
-    expect_string(__wrap_Read_Syscheck_Config, file, "ossec.conf");
-    will_return(__wrap_Read_Syscheck_Config, 1);
-
-    expect_string(__wrap__minfo, formatted_msg, "(6678): No directory provided for syscheck to monitor.");
-
-    expect_string(__wrap__minfo, formatted_msg, "(6001): File integrity monitoring disabled.");
-
-    will_return(__wrap_rootcheck_init, 0);
-
-    expect_value(__wrap_fim_db_init, memory, 0);
-    will_return(__wrap_fim_db_init, NULL);
-
-    expect_string(__wrap__merror_exit, formatted_msg, "(6698): Creating Data Structure: sqlite3 db. Exiting.");
-
-    expect_string(__wrap__minfo, formatted_msg, FIM_FILE_SIZE_LIMIT_DISABLED);
-
-    expect_string(__wrap__minfo, formatted_msg, FIM_DISK_QUOTA_LIMIT_DISABLED);
-
-    snprintf(info_msg, OS_MAXSTR, "Started (pid: %d).", getpid());
-    expect_string(__wrap__minfo, formatted_msg, info_msg);
-
-    expect_function_call(__wrap_os_wait);
-
-    expect_function_call(__wrap_start_daemon);
-
-    Start_win32_Syscheck();
-}
-
-void test_Start_win32_Syscheck_syscheck_disabled_2(void **state) {
-    directory_t EMPTY = { 0 };
-    directory_t *SYSCHECK_EMPTY[] = { &EMPTY };
-    char info_msg[OS_MAXSTR];
-
-    syscheck.directories = SYSCHECK_EMPTY;
-
-    will_return_always(__wrap_getDefine_Int, 1);
-
-    expect_string(__wrap_File_DateofChange, file, "ossec.conf");
-    will_return(__wrap_File_DateofChange, 0);
-
-    expect_string(__wrap_Read_Syscheck_Config, file, "ossec.conf");
-    will_return(__wrap_Read_Syscheck_Config, 1);
-
-    expect_string(__wrap__minfo, formatted_msg, "(6678): No directory provided for syscheck to monitor.");
-
-    expect_string(__wrap__minfo, formatted_msg, "(6001): File integrity monitoring disabled.");
-
-    will_return(__wrap_rootcheck_init, 0);
-
-    expect_value(__wrap_fim_db_init, memory, 0);
-    will_return(__wrap_fim_db_init, NULL);
-
-    expect_string(__wrap__merror_exit, formatted_msg, "(6698): Creating Data Structure: sqlite3 db. Exiting.");
-
-    expect_string(__wrap__minfo, formatted_msg, FIM_FILE_SIZE_LIMIT_DISABLED);
-
-    expect_string(__wrap__minfo, formatted_msg, FIM_DISK_QUOTA_LIMIT_DISABLED);
-
-    snprintf(info_msg, OS_MAXSTR, "Started (pid: %d).", getpid());
-    expect_string(__wrap__minfo, formatted_msg, info_msg);
-
-    expect_function_call(__wrap_os_wait);
-
-    expect_function_call(__wrap_start_daemon);
-
-    Start_win32_Syscheck();
-}
-
-void test_Start_win32_Syscheck_dirs_and_registry(void **state) {
-    directory_t BASE_DIRECTORY = { .path = "Dir1", .options = 0 };
-    directory_t *CONFIG[] = { [0] = &BASE_DIRECTORY, [1] = NULL };
-    registry syscheck_registry[] = { { "Entry1", 1, 0, 0, 0, NULL, NULL, "Tag1" },
-                                     { NULL, 0, 0, 0, 0, NULL, NULL, NULL } };
-    syscheck.disabled = 0;
-
-    syscheck.directories = CONFIG;
-
-    syscheck.registry = syscheck_registry;
-
-    char *syscheck_ignore[] = {"Dir1", NULL};
-    syscheck.ignore = syscheck_ignore;
-
-    OSMatch regex;
-    regex.raw = "^regex$";
-    OSMatch *syscheck_ignore_regex[] = {&regex, NULL};
-    syscheck.ignore_regex = syscheck_ignore_regex;
-
-    registry_ignore syscheck_registry_ignore[] = { { "Entry1", 1 }, { NULL, 0 } };
-    syscheck.key_ignore = syscheck_registry_ignore;
-
-    char *syscheck_nodiff[] = {"Diff", NULL};
-    syscheck.nodiff = syscheck_nodiff;
-
-    char info_msg[OS_MAXSTR];
-
-    will_return_always(__wrap_getDefine_Int, 1);
-
-    expect_string(__wrap_File_DateofChange, file, "ossec.conf");
-    will_return(__wrap_File_DateofChange, 0);
-
-    expect_string(__wrap_Read_Syscheck_Config, file, "ossec.conf");
-    will_return(__wrap_Read_Syscheck_Config, 0);
-
-    will_return(__wrap_rootcheck_init, 0);
-
-    expect_string(__wrap__minfo, formatted_msg, "(6002): Monitoring registry entry: 'Entry1 [x64]', with options ''");
-
-    expect_string(__wrap__minfo, formatted_msg, "(6003): Monitoring path: 'Dir1', with options ''.");
-
-    expect_string(__wrap__minfo, formatted_msg, FIM_FILE_SIZE_LIMIT_DISABLED);
-
-    expect_string(__wrap__minfo, formatted_msg, FIM_DISK_QUOTA_LIMIT_DISABLED);
-
-    expect_string(__wrap__minfo, formatted_msg, "(6206): Ignore 'file' entry 'Dir1'");
-
-    expect_string(__wrap__minfo, formatted_msg, "(6207): Ignore 'file' sregex '^regex$'");
-
-    expect_string(__wrap__minfo, formatted_msg, "(6206): Ignore 'registry' entry 'Entry1'");
-
-    expect_string(__wrap__minfo, formatted_msg, "(6004): No diff for file: 'Diff'");
-
-    expect_value(__wrap_fim_db_init, memory, 0);
-    will_return(__wrap_fim_db_init, NULL);
-
-    expect_string(__wrap__merror_exit, formatted_msg, "(6698): Creating Data Structure: sqlite3 db. Exiting.");
-
-    snprintf(info_msg, OS_MAXSTR, "Started (pid: %d).", getpid());
-    expect_string(__wrap__minfo, formatted_msg, info_msg);
-
-    expect_function_call(__wrap_os_wait);
-
-    expect_function_call(__wrap_start_daemon);
-
-    Start_win32_Syscheck();
-}
-
-void test_Start_win32_Syscheck_whodata_active(void **state) {
-    directory_t BASE_DIRECTORY = { .path = "Dir1", .options = WHODATA_ACTIVE };
-    directory_t *CONFIG[] = { [0] = &BASE_DIRECTORY, [1] = NULL };
-    registry syscheck_registry[] = { { NULL, 0, 0, 0, 0, NULL, NULL } };
-
-    syscheck.disabled = 0;
-    syscheck.directories = CONFIG;
-
-    syscheck.registry = syscheck_registry;
-
-    syscheck.ignore = NULL;
-    syscheck.ignore_regex = NULL;
-    syscheck.key_ignore = NULL;
-    syscheck.nodiff = NULL;
-
-    char info_msg[OS_MAXSTR];
-
-    will_return_always(__wrap_getDefine_Int, 1);
-
-    expect_string(__wrap_File_DateofChange, file, "ossec.conf");
-    will_return(__wrap_File_DateofChange, 0);
-
-    expect_string(__wrap_Read_Syscheck_Config, file, "ossec.conf");
-    will_return(__wrap_Read_Syscheck_Config, 0);
-
-    will_return(__wrap_rootcheck_init, 0);
-
-    expect_string(__wrap__minfo, formatted_msg, "(6015): Real-time Whodata mode is not compatible with this version of Windows.");
-
-    expect_string(__wrap__minfo, formatted_msg, "(6003): Monitoring path: 'Dir1', with options 'realtime'.");
-
-    expect_value(__wrap_fim_db_init, memory, 0);
-    will_return(__wrap_fim_db_init, NULL);
-
-    expect_string(__wrap__merror_exit, formatted_msg, "(6698): Creating Data Structure: sqlite3 db. Exiting.");
-
-    expect_string(__wrap__minfo, formatted_msg, FIM_FILE_SIZE_LIMIT_DISABLED);
-
-    expect_string(__wrap__minfo, formatted_msg, FIM_DISK_QUOTA_LIMIT_DISABLED);
-
-    snprintf(info_msg, OS_MAXSTR, "Started (pid: %d).", getpid());
-    expect_string(__wrap__minfo, formatted_msg, info_msg);
-
-    expect_function_call(__wrap_os_wait);
-
-    expect_function_call(__wrap_start_daemon);
-
-    Start_win32_Syscheck();
-}
-
-#endif
->>>>>>> d3a82a3d
 
 int main(void) {
     const struct CMUnitTest tests[] = {
