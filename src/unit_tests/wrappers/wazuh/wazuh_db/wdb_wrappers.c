--- conflicted
+++ resolved
@@ -168,9 +168,6 @@
     return mock_ptr_type(cJSON *);
 }
 
-<<<<<<< HEAD
-cJSON* __wrap_wdb_exec(__attribute__((unused)) sqlite3 *db, const char *sql) {
-=======
 wdbc_result __wrap_wdbc_query_parse(int *sock,
                                     const char *query,
                                     char *response,
@@ -190,9 +187,7 @@
     return mock();
 }
 
-cJSON* __wrap_wdb_exec(__attribute__((unused)) sqlite3 *db,
-                 const char *sql) {
->>>>>>> b2c492b7
+cJSON* __wrap_wdb_exec(__attribute__((unused)) sqlite3 *db, const char *sql) {
     check_expected(sql);
     return mock_ptr_type(cJSON*);
 }
