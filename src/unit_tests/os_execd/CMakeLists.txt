--- conflicted
+++ resolved
@@ -32,11 +32,7 @@
     list(APPEND execd_names "test_win_execd")
     list(APPEND execd_flags "-Wl,--wrap,ReadExecConfig -Wl,--wrap,GetCommandbyName -Wl,--wrap,wpopenv -Wl,--wrap,wpclose -Wl,--wrap,fwrite \
                              -Wl,--wrap,fopen -Wl,--wrap,fclose -Wl,--wrap,fflush -Wl,--wrap,fgets -Wl,--wrap,fread -Wl,--wrap,fseek \
-<<<<<<< HEAD
-                             -Wl,--wrap,remove -Wl,--wrap,fgetpos -Wl,--wrap=fgetc -Wl,--wrap,fwrite -Wl,--wrap,popen \
-=======
                              -Wl,--wrap,remove -Wl,--wrap,fgetpos -Wl,--wrap=fgetc -Wl,--wrap,fwrite -Wl,--wrap,wfopen \
->>>>>>> 31c1d703
                              -Wl,--wrap=syscom_dispatch -Wl,--wrap=Start_win32_Syscheck -Wl,--wrap=is_fim_shutdown \
                              -Wl,--wrap=_imp__dbsync_initialize -Wl,--wrap=_imp__rsync_initialize -Wl,--wrap=fim_db_teardown \
                              ${DEBUG_OP_WRAPPERS}")
@@ -47,15 +43,11 @@
                              ${DEBUG_OP_WRAPPERS}")
 else()
     list(APPEND execd_names "test_execd")
-<<<<<<< HEAD
-    list(APPEND execd_flags "-Wl,--wrap,time -Wl,--wrap,select -Wl,--wrap,OS_RecvUnix -Wl,--wrap,popen \
-=======
     list(APPEND execd_flags "-Wl,--wrap,time -Wl,--wrap,select -Wl,--wrap,OS_RecvUnix -Wl,--wrap,wfopen \
->>>>>>> 31c1d703
                              -Wl,--wrap,ReadExecConfig -Wl,--wrap,GetCommandbyName -Wl,--wrap,wpopenv -Wl,--wrap,wpclose -Wl,--wrap,fwrite \
                              -Wl,--wrap,fopen -Wl,--wrap,fclose -Wl,--wrap,fflush -Wl,--wrap,fgets -Wl,--wrap,fread -Wl,--wrap,fseek \
                              -Wl,--wrap,remove -Wl,--wrap,fgetpos -Wl,--wrap=fgetc -Wl,--wrap,fwrite \
-                             -Wl,--wrap,fprintf ${DEBUG_OP_WRAPPERS}")
+                             -Wl,--wrap,fprintf -Wl,--wrap,popen ${DEBUG_OP_WRAPPERS}")
 
     list(APPEND execd_names "test_get_command_by_name")
     list(APPEND execd_flags "${DEBUG_OP_WRAPPERS}")
