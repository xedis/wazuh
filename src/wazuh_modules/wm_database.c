--- conflicted
+++ resolved
@@ -13,10 +13,7 @@
 #include "sec.h"
 #include "wazuh_db/wdb.h"
 #include "addagent/manage_agents.h" // FILE_SIZE
-<<<<<<< HEAD
 #include "external/cJSON/cJSON.h"
-=======
->>>>>>> b15ad010
 
 #ifndef WIN32
 
@@ -41,6 +38,7 @@
 #endif // !LOCAL
 int wd_syscheck = -2;
 int wd_rootcheck = -2;
+int wd_syscollector = -2;
 
 /* Get current inotify queued events limit */
 static int get_max_queued_events();
@@ -116,26 +114,9 @@
     }
 
 #ifdef INOTIFY_ENABLED
-<<<<<<< HEAD
-    char buffer[IN_BUFFER_SIZE];
-    char keysfile_dir[] = KEYSFILE_PATH;
-    char *keysfile;
-    struct inotify_event *event = (struct inotify_event *)buffer;
-    int fd;
-    int wd_agents = -1;
-    int wd_agentinfo = -1;
-    int wd_syscheck = -1;
-    int wd_rootcheck = -1;
-    int wd_syscollector = -1;
-    int wd_groups = -1;
-    int old_max_queued_events = -1;
-    ssize_t count;
-    ssize_t i;
-=======
     if (data->real_time) {
         char * path;
         char * file;
->>>>>>> b15ad010
 
         wm_inotify_setup(data);
 
@@ -158,128 +139,6 @@
 
             free(path);
         }
-<<<<<<< HEAD
-    }
-
-    // Start inotify
-
-    if ((fd = inotify_init()) < 0) {
-        mterror(WM_DATABASE_LOGTAG, "Couldn't init inotify: %s.", strerror(errno));
-        return NULL;
-    }
-
-    // Reset inotify queued events limit
-
-    if (old_max_queued_events >= 0 && old_max_queued_events != data->max_queued_events) {
-        mtdebug2(WM_DATABASE_LOGTAG, "Restoring inotify queued events limit to '%d'", old_max_queued_events);
-        set_max_queued_events(old_max_queued_events);
-    }
-
-    if (!(keysfile = strrchr(keysfile_dir, '/'))) {
-        mterror(WM_DATABASE_LOGTAG, "Couldn't decode keys file path '%s'.", keysfile_dir);
-        return NULL;
-    }
-
-    *(keysfile++) = '\0';
-
-    // First synchronization and add watch for client.keys, Agent info, Syscheck and Rootcheck directories
-
-    if (data->sync_agents) {
-        if ((wd_agents = inotify_add_watch(fd, keysfile_dir, IN_CLOSE_WRITE | IN_MOVED_TO)) < 0)
-            mterror(WM_DATABASE_LOGTAG, "Couldn't watch client.keys file: %s.", strerror(errno));
-
-        mtdebug2(WM_DATABASE_LOGTAG, "wd_agents='%d'", wd_agents);
-
-        if ((wd_agentinfo = inotify_add_watch(fd, DEFAULTDIR AGENTINFO_DIR, IN_CLOSE_WRITE | IN_ATTRIB)) < 0)
-            mterror(WM_DATABASE_LOGTAG, "Couldn't watch the agent info directory: %s.", strerror(errno));
-
-        mtdebug2(WM_DATABASE_LOGTAG, "wd_agentinfo='%d'", wd_agentinfo);
-
-        if ((wd_groups = inotify_add_watch(fd, DEFAULTDIR GROUPS_DIR, IN_CLOSE_WRITE | IN_MOVED_TO | IN_DELETE)) < 0)
-            mterror(WM_DATABASE_LOGTAG, "Couldn't watch the agent groups directory: %s.", strerror(errno));
-
-        mtdebug2(WM_DATABASE_LOGTAG, "wd_groups='%d'", wd_groups);
-
-        wm_sync_agents();
-        wm_scan_directory(DEFAULTDIR AGENTINFO_DIR);
-    }
-
-    if (data->sync_syscheck) {
-        if ((wd_syscheck = inotify_add_watch(fd, DEFAULTDIR SYSCHECK_DIR, IN_MODIFY)) < 0)
-            mterror(WM_DATABASE_LOGTAG, "Couldn't watch Syscheck directory: %s.", strerror(errno));
-
-        mtdebug2(WM_DATABASE_LOGTAG, "wd_syscheck='%d'", wd_syscheck);
-        wm_scan_directory(DEFAULTDIR SYSCHECK_DIR);
-    }
-
-    if (data->sync_rootcheck) {
-        if ((wd_rootcheck = inotify_add_watch(fd, DEFAULTDIR ROOTCHECK_DIR, IN_MODIFY)) < 0)
-            mterror(WM_DATABASE_LOGTAG, "Couldn't watch Rootcheck directory: %s.", strerror(errno));
-
-        mtdebug2(WM_DATABASE_LOGTAG, "wd_rootcheck='%d'", wd_rootcheck);
-        wm_scan_directory(DEFAULTDIR ROOTCHECK_DIR);
-    }
-
-    if (data->sync_syscollector) {
-        if ((wd_syscollector = inotify_add_watch(fd, DEFAULTDIR SYSCOLLECTOR_DIR, IN_CLOSE_WRITE | IN_MOVED_TO)) < 0)
-            mterror(WM_DATABASE_LOGTAG, "Couldn't watch Syscollector directory: %s.", strerror(errno));
-
-        mtdebug2(WM_DATABASE_LOGTAG, "wd_syscollector='%d'", wd_syscollector);
-        wm_scan_directory(DEFAULTDIR SYSCOLLECTOR_DIR);
-    }
-
-    // Loop
-
-    while (1) {
-
-        // Wait for changes
-
-        mtdebug1(WM_DATABASE_LOGTAG, "Waiting for event notification...");
-
-        do {
-            if ((count = read(fd, buffer, IN_BUFFER_SIZE)) < 0) {
-                if (errno != EAGAIN)
-                    mterror(WM_DATABASE_LOGTAG, "read(): %s.", strerror(errno));
-
-                break;
-            }
-
-            buffer[count - 1] = '\0';
-
-            for (i = 0; i < count; i += (ssize_t)(sizeof(struct inotify_event) + event->len)) {
-                event = (struct inotify_event*)&buffer[i];
-                mtdebug2(WM_DATABASE_LOGTAG, "inotify: i='%zd', name='%s', mask='%u', wd='%d'", i, event->name, event->mask, event->wd);
-
-                if (event->len > IN_BUFFER_SIZE) {
-                    mterror(WM_DATABASE_LOGTAG, "Inotify event too large (%u)", event->len);
-                    break;
-                }
-
-                if (event->name[0] == '.') {
-                    mtdebug2(WM_DATABASE_LOGTAG, "Discarding hidden file.");
-                    continue;
-                }
-
-                if (event->wd == wd_agents) {
-                    if (!strcmp(event->name, keysfile))
-                        wm_sync_agents();
-                }
-                else if (event->wd == wd_agentinfo)
-                    wm_sync_file(DEFAULTDIR AGENTINFO_DIR, event->name);
-                else if (event->wd == wd_syscheck)
-                    wm_sync_file(DEFAULTDIR SYSCHECK_DIR, event->name);
-                else if (event->wd == wd_rootcheck)
-                    wm_sync_file(DEFAULTDIR ROOTCHECK_DIR, event->name);
-                else if (event->wd == wd_syscollector)
-                    wm_sync_file(DEFAULTDIR SYSCOLLECTOR_DIR, event->name);
-                else if (event->wd == wd_groups)
-                    wm_sync_file(DEFAULTDIR GROUPS_DIR, event->name);
-                else if (event->wd == -1 && event->mask == IN_Q_OVERFLOW) {
-                    mterror(WM_DATABASE_LOGTAG, "Inotify event queue overflowed.");
-                    continue;
-                } else
-                    mterror(WM_DATABASE_LOGTAG, "Unknown watch descriptor '%d', mask='%u'.", event->wd, event->mask);
-=======
     } else {
 #endif // INOTIFY_ENABLED
 
@@ -305,11 +164,14 @@
 #endif
             if (data->sync_syscheck) {
                 wm_scan_directory(DEFAULTDIR SYSCHECK_DIR);
->>>>>>> b15ad010
             }
 
             if (data->sync_rootcheck) {
                 wm_scan_directory(DEFAULTDIR ROOTCHECK_DIR);
+            }
+
+            if (data->sync_syscollector) {
+                wm_scan_directory(DEFAULTDIR SYSCOLLECTOR_DIR);
             }
 
             gettime(&spec1);
@@ -322,21 +184,7 @@
                 mtwarn(WM_DATABASE_LOGTAG, "Time interval exceeded by %ld seconds.", -tsleep);
             }
         }
-<<<<<<< HEAD
-
-        if (data->sync_syscheck)
-            wm_scan_directory(DEFAULTDIR SYSCHECK_DIR);
-
-        if (data->sync_rootcheck)
-            wm_scan_directory(DEFAULTDIR ROOTCHECK_DIR);
-
-        if (data->sync_syscollector)
-            wm_scan_directory(DEFAULTDIR SYSCOLLECTOR_DIR);
-
-        sleep(data->sleep);
-=======
 #ifdef INOTIFY_ENABLED
->>>>>>> b15ad010
     }
 #endif
 
@@ -1587,6 +1435,14 @@
         mtdebug2(WM_DATABASE_LOGTAG, "wd_rootcheck='%d'", wd_rootcheck);
         wm_scan_directory(DEFAULTDIR ROOTCHECK_DIR);
     }
+
+    if (data->sync_syscollector) {
+        if ((wd_syscollector = inotify_add_watch(fd, DEFAULTDIR SYSCOLLECTOR_DIR, IN_CLOSE_WRITE | IN_MOVED_TO)) < 0)
+            mterror(WM_DATABASE_LOGTAG, "Couldn't watch Syscollector directory: %s.", strerror(errno));
+
+        mtdebug2(WM_DATABASE_LOGTAG, "wd_syscollector='%d'", wd_syscollector);
+        wm_scan_directory(DEFAULTDIR SYSCOLLECTOR_DIR);
+    }
 }
 
 // Real time inotify reader thread
@@ -1630,6 +1486,11 @@
                     if (event->len > IN_BUFFER_SIZE) {
                         mterror(WM_DATABASE_LOGTAG, "Inotify event too large (%u)", event->len);
                         break;
+                    }
+
+                    if (event->name[0] == '.') {
+                        mtdebug2(WM_DATABASE_LOGTAG, "Discarding hidden file.");
+                        continue;
                     }
 #ifndef LOCAL
                     if (event->wd == wd_agents) {
@@ -1648,6 +1509,8 @@
                         dirname = DEFAULTDIR SYSCHECK_DIR;
                     } else if (event->wd == wd_rootcheck) {
                         dirname = DEFAULTDIR ROOTCHECK_DIR;
+                    } else if (event->wd == wd_syscollector) {
+                        dirname = DEFAULTDIR SYSCOLLECTOR_DIR;
                     } else if (event->wd == -1 && event->mask == IN_Q_OVERFLOW) {
                         mterror(WM_DATABASE_LOGTAG, "Inotify event queue overflowed.");
                         continue;
