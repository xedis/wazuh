/*
 * Wazuh DBSYNC
 * Copyright (C) 2015, Wazuh Inc.
 * June 11, 2020.
 *
 * This program is free software; you can redistribute it
 * and/or modify it under the terms of the GNU General Public
 * License (version 2) as published by the FSF - Free Software
 * Foundation.
 */

#include "sqlite_wrapper.h"
#include "db_exception.h"
#include "makeUnique.h"
#include "customDeleter.hpp"
#include <iostream>
#include <chrono>

constexpr auto DB_DEFAULT_PATH {"temp.db"};

using namespace SQLite;
using ExpandedSQLPtr = std::unique_ptr<char, CustomDeleter<decltype(&sqlite3_free), sqlite3_free>>;

static void checkSqliteResult(const int result,
                              const std::string& exceptionString)
{
    if (SQLITE_OK != result)
    {
        throw sqlite_error
        {
            std::make_pair(result, exceptionString)
        };
    }
}

static sqlite3* openSQLiteDb(const std::string& path)
{
    sqlite3* pDb{ nullptr };
    const auto result
    {
        sqlite3_open_v2(path.c_str(), &pDb, SQLITE_OPEN_READWRITE | SQLITE_OPEN_CREATE, nullptr)
    };
    checkSqliteResult(result, "Unspecified type during initialization of SQLite.");
    return pDb;
}

Connection::Connection(const std::string& path)
    : m_db{ openSQLiteDb(path), [](sqlite3 * p)
{
    sqlite3_close_v2(p);
} }
{}

void Connection::close()
{
    m_db.reset();
}

const std::shared_ptr<sqlite3>& Connection::db() const
{
    return m_db;
}

Connection::Connection()
    : Connection(DB_DEFAULT_PATH)
{}

void Connection::execute(const std::string& query)
{
    if (!m_db)
    {
        throw sqlite_error
        {
            SQLITE_CONNECTION_ERROR
        };
    }

    const auto result
    {
        sqlite3_exec(m_db.get(), query.c_str(), 0, 0, nullptr)
    };

    checkSqliteResult(result, query + ". " + sqlite3_errmsg(m_db.get()));
}

int64_t Connection::changes() const
{
    return sqlite3_changes(m_db.get());
}

Transaction::~Transaction()
{
    try
    {
        if (!m_rolledBack && !m_commited)
        {
            m_connection->execute("ROLLBACK TRANSACTION");
        }
    }
    //dtor should never throw
    // LCOV_EXCL_START
    catch (...)
    {}

    // LCOV_EXCL_STOP
}

Transaction::Transaction(std::shared_ptr<IConnection>& connection)
    : m_connection{ connection }
    , m_rolledBack{ false }
    , m_commited{ false }
{
    m_connection->execute("BEGIN TRANSACTION");
}

void Transaction::commit()
{
    if (!m_rolledBack && !m_commited)
    {
        m_connection->execute("COMMIT TRANSACTION");
        m_commited = true;
    }
}

void Transaction::rollback()
{
    try
    {
        if (!m_rolledBack && !m_commited)
        {
            m_rolledBack = true;
            m_connection->execute("ROLLBACK TRANSACTION");
        }
    }
    //rollback can be called in a catch statement to unwind things so it shouldn't throw
    // LCOV_EXCL_START
    catch (...)
    {}

    // LCOV_EXCL_STOP
}

bool Transaction::isCommited() const
{
    return m_commited;
}

bool Transaction::isRolledBack() const
{
    return m_rolledBack;
}

static sqlite3_stmt* prepareSQLiteStatement(std::shared_ptr<IConnection>& connection,
                                            const std::string& query)
{
    sqlite3_stmt* pStatement{ nullptr };
    const auto result
    {
        sqlite3_prepare_v2(connection->db().get(), query.c_str(), -1, &pStatement, nullptr)
    };
    checkSqliteResult(result, sqlite3_errmsg(connection->db().get()));
    return pStatement;
}

Statement::Statement(std::shared_ptr<IConnection>& connection,
                     const std::string& query)
    : m_connection{ connection }
    , m_stmt{ prepareSQLiteStatement(m_connection, query), [](sqlite3_stmt * p)
{
    sqlite3_finalize(p);
} }
, m_bindParametersCount{ sqlite3_bind_parameter_count(m_stmt.get()) }
, m_bindParametersIndex{ 0 }
{}

int32_t Statement::step()
{
    auto ret { SQLITE_ERROR };

    if (m_bindParametersIndex == m_bindParametersCount)
    {
        ret = sqlite3_step(m_stmt.get());

        if (SQLITE_ROW != ret && SQLITE_DONE != ret)
        {
            checkSqliteResult(ret, sqlite3_errmsg(m_connection->db().get()));
        }
    }

    return ret;
}

void Statement::reset()
{
    sqlite3_reset(m_stmt.get());
    m_bindParametersIndex = 0;
}

void Statement::bind(const int32_t index, const int32_t value)
{
    const auto result{ sqlite3_bind_int(m_stmt.get(), index, value) };
    checkSqliteResult(result, sqlite3_errmsg(m_connection->db().get()));
    ++m_bindParametersIndex;
}
void Statement::bind(const int32_t index, const uint64_t value)
{
    const auto result{ sqlite3_bind_int64(m_stmt.get(), index, value) };
    checkSqliteResult(result, sqlite3_errmsg(m_connection->db().get()));
    ++m_bindParametersIndex;
}
void Statement::bind(const int32_t index, const int64_t value)
{
    const auto result{ sqlite3_bind_int64(m_stmt.get(), index, value) };
    checkSqliteResult(result, sqlite3_errmsg(m_connection->db().get()));
    ++m_bindParametersIndex;
}
void Statement::bind(const int32_t index, const std::string& value)
{
    const auto result
    {
        sqlite3_bind_text(m_stmt.get(),
                          index,
                          value.c_str(),
                          value.length(),
                          SQLITE_TRANSIENT)
    };
    checkSqliteResult(result, sqlite3_errmsg(m_connection->db().get()));
    ++m_bindParametersIndex;
}
void Statement::bind(const int32_t index, const double_t value)
{
    const auto result{ sqlite3_bind_double(m_stmt.get(), index, value) };
    checkSqliteResult(result, sqlite3_errmsg(m_connection->db().get()));
    ++m_bindParametersIndex;
}

// LCOV_EXCL_START
std::string Statement::expand()
{
<<<<<<< HEAD
    return sqlite3_expanded_sql(m_stmt.get());
=======
    return ExpandedSQLPtr(sqlite3_expanded_sql(m_stmt.get())).get();
>>>>>>> 9053ea67
}
// LCOV_EXCL_STOP

std::unique_ptr<IColumn> Statement::column(const int32_t index)
{
    return std::make_unique<SQLite::Column>(m_stmt, index);
}

int Statement::columnsCount() const
{
    return sqlite3_column_count(m_stmt.get());
}
Column::Column(std::shared_ptr<sqlite3_stmt>& stmt,
               const int32_t index)
    : m_stmt{ stmt }
    , m_index{ index }
{}

bool Column::hasValue() const
{
    return SQLITE_NULL != sqlite3_column_type(m_stmt.get(), m_index);
}
int32_t Column::type() const
{
    return sqlite3_column_type(m_stmt.get(), m_index);
}
std::string Column::name() const
{
    return sqlite3_column_name(m_stmt.get(), m_index);
}
int32_t Column::value(const int32_t&) const
{
    return sqlite3_column_int(m_stmt.get(), m_index);
}
uint64_t Column::value(const uint64_t&) const
{
    return sqlite3_column_int64(m_stmt.get(), m_index);
}
int64_t Column::value(const int64_t&) const
{
    return sqlite3_column_int64(m_stmt.get(), m_index);
}
double_t Column::value(const double_t&) const
{
    return sqlite3_column_double(m_stmt.get(), m_index);
}
std::string Column::value(const std::string&) const
{
    const auto str { reinterpret_cast<const char*>(sqlite3_column_text(m_stmt.get(), m_index)) };
    return nullptr != str ? str : "";
}<|MERGE_RESOLUTION|>--- conflicted
+++ resolved
@@ -237,11 +237,7 @@
 // LCOV_EXCL_START
 std::string Statement::expand()
 {
-<<<<<<< HEAD
-    return sqlite3_expanded_sql(m_stmt.get());
-=======
     return ExpandedSQLPtr(sqlite3_expanded_sql(m_stmt.get())).get();
->>>>>>> 9053ea67
 }
 // LCOV_EXCL_STOP
 
