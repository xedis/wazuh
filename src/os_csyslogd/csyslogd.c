/* Copyright (C) 2009 Trend Micro Inc.
 * All rights reserved.
 *
 * This program is a free software; you can redistribute it
 * and/or modify it under the terms of the GNU General Public
 * License (version 2) as published by the FSF - Free Software
 * Foundation.
 */

#include "shared.h"
#include "csyslogd.h"
#include "os_net/os_net.h"

/* Global variables */
char __shost[512];
char __shost_long[512];


/* Monitor the alerts and send them via syslog
 * Only return in case of error
 */
void OS_CSyslogD(SyslogConfig **syslog_config)
{
    int s = 0;
    time_t tm;
    struct tm *p;
    int tries = 0;
    file_queue *fileq;
    alert_data *al_data;

    /* Get current time before starting */
    tm = time(NULL);
    p = localtime(&tm);

    /* Initialize file queue to read the alerts */
    os_calloc(1, sizeof(file_queue), fileq);
    while ( (Init_FileQueue(fileq, p, 0) ) < 0 ) {
        tries++;
        if ( tries > OS_CSYSLOGD_MAX_TRIES ) {
            merror("%s: ERROR: Could not open queue after %d tries, exiting!",
                   ARGV0, tries
                  );
            exit(1);
        }
        sleep(1);
    }
    debug1("%s: INFO: File queue connected.", ARGV0 );

    /* Connect to syslog */
    s = 0;
    while (syslog_config[s]) {
        syslog_config[s]->socket = OS_ConnectUDP(syslog_config[s]->port,
<<<<<<< HEAD
                                                 syslog_config[s]->server);
        if(syslog_config[s]->socket < 0)
        {
            merror(CONNS_ERROR, ARGV0, syslog_config[s]->server);
        }
        else
        {
            merror("%s: INFO: Forwarding alerts via syslog to: '%s:%s'.",
=======
                                   syslog_config[s]->server, 0);
        if (syslog_config[s]->socket < 0) {
            merror(CONNS_ERROR, ARGV0, syslog_config[s]->server);
        } else {
            merror("%s: INFO: Forwarding alerts via syslog to: '%s:%d'.",
>>>>>>> 757435a6
                   ARGV0, syslog_config[s]->server, syslog_config[s]->port);
        }

        s++;
    }

    /* Infinite loop reading the alerts and inserting them */
    while (1) {
        tm = time(NULL);
        p = localtime(&tm);

        /* Get message if available (timeout of 5 seconds) */
        al_data = Read_FileMon(fileq, p, 5);
        if (!al_data) {
            continue;
        }

        /* Send via syslog */
        s = 0;
        while (syslog_config[s]) {
            OS_Alert_SendSyslog(al_data, syslog_config[s]);
            s++;
        }

        /* Clear the memory */
        FreeAlertData(al_data);
    }
}

/* Format Field for output */
int field_add_string(char *dest, size_t size, const char *format, const char *value )
{
    char buffer[OS_SIZE_2048];
    int len = 0;
    int dest_sz = size - strlen(dest);

    /* Not enough room in the buffer? */
    if (dest_sz <= 0 ) {
        return -1;
    }

    if (value != NULL &&
            (
                ((value[0] != '(') && (value[1] != 'n') && (value[2] != 'o')) ||
                ((value[0] != '(') && (value[1] != 'u') && (value[2] != 'n')) ||
                ((value[0] != 'u') && (value[1] != 'n') && (value[4] != 'k'))
            )
       ) {
        len = snprintf(buffer, sizeof(buffer) - dest_sz - 1, format, value);
        strncat(dest, buffer, dest_sz);
    }

    return len;
}

/* Add a field, but truncate if too long */
int field_add_truncated(char *dest, size_t size, const char *format, const char *value, int fmt_size )
{
    char buffer[OS_SIZE_2048];

    int available_sz = size - strlen(dest);
    int total_sz = strlen(value) + strlen(format) - fmt_size;
    int field_sz = available_sz - strlen(format) + fmt_size;

    int len = 0;
    char trailer[] = "...";
    char *truncated = NULL;

    /* Not enough room in the buffer? */
    if (available_sz <= 0 ) {
        return -1;
    }

    if (value != NULL &&
            (
                ((value[0] != '(') && (value[1] != 'n') && (value[2] != 'o')) ||
                ((value[0] != '(') && (value[1] != 'u') && (value[2] != 'n')) ||
                ((value[0] != 'u') && (value[1] != 'n') && (value[4] != 'k'))
            )
       ) {

        if ( (truncated = (char *) malloc(field_sz + 1)) != NULL ) {
            if ( total_sz > available_sz ) {
                /* Truncate and add a trailer */
                os_substr(truncated, value, 0, field_sz - strlen(trailer));
                strcat(truncated, trailer);
            } else {
                strncpy(truncated, value, field_sz);
            }

            len = snprintf(buffer, available_sz, format, truncated);
            strncat(dest, buffer, available_sz);
        } else {
            /* Memory Error */
            len = -3;
        }
    }
    /* Free the temporary pointer */
    free(truncated);

    return len;
}

/* Handle integers in the second position */
int field_add_int(char *dest, size_t size, const char *format, const int value )
{
    char buffer[255];
    int len = 0;
    int dest_sz = size - strlen(dest);

    /* Not enough room in the buffer? */
    if (dest_sz <= 0 ) {
        return -1;
    }

    if ( value > 0 ) {
        len = snprintf(buffer, sizeof(buffer), format, value);
        strncat(dest, buffer, dest_sz);
    }

    return len;
}
<|MERGE_RESOLUTION|>--- conflicted
+++ resolved
@@ -50,22 +50,11 @@
     s = 0;
     while (syslog_config[s]) {
         syslog_config[s]->socket = OS_ConnectUDP(syslog_config[s]->port,
-<<<<<<< HEAD
                                                  syslog_config[s]->server);
-        if(syslog_config[s]->socket < 0)
-        {
-            merror(CONNS_ERROR, ARGV0, syslog_config[s]->server);
-        }
-        else
-        {
-            merror("%s: INFO: Forwarding alerts via syslog to: '%s:%s'.",
-=======
-                                   syslog_config[s]->server, 0);
         if (syslog_config[s]->socket < 0) {
             merror(CONNS_ERROR, ARGV0, syslog_config[s]->server);
         } else {
-            merror("%s: INFO: Forwarding alerts via syslog to: '%s:%d'.",
->>>>>>> 757435a6
+            merror("%s: INFO: Forwarding alerts via syslog to: '%s:%s'.",
                    ARGV0, syslog_config[s]->server, syslog_config[s]->port);
         }
 
