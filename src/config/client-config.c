--- conflicted
+++ resolved
@@ -109,20 +109,6 @@
                 OS_ClearNode(chld_node);
                 return (OS_INVALID);
             }
-<<<<<<< HEAD
-            OS_ClearNode(chld_node);
-        } else if (strcmp(node[i]->element, xml_client_auto_enrollment) == 0) {
-
-            if (!(chld_node = OS_GetElementsbyNode(xml, node[i]))) {
-                merror(XML_INVELEM, node[i]->element);
-                return (OS_INVALID);
-            }
-            if (Read_Client_Enrollment(chld_node, logr) < 0) {
-                OS_ClearNode(chld_node);
-                return (OS_INVALID);
-            }
-=======
->>>>>>> 28a7a50f
             OS_ClearNode(chld_node);
         } else if (strcmp(node[i]->element, xml_client_auto_enrollment) == 0) {
             if ((chld_node = OS_GetElementsbyNode(xml, node[i]))) {
@@ -313,19 +299,6 @@
     const char *xml_server_ca_path = "server_ca_path";
     const char *xml_agent_certif_path = "agent_certificate_path";
     const char *xml_agent_key_path = "agent_key_path";
-<<<<<<< HEAD
-    const char *xml_auth_password = "authorization_pass";
-    const char *xml_auto_method = "auto_method";
-    char * remote_ip = NULL;
-    int port = 0;
-    int enabled = 1;
-    int j;
-    char f_ip[128];
-    
-
-    w_enrollment_cert *cert_cfg = w_enrollment_cert_init();
-    w_enrollment_target *target_cfg = w_enrollment_target_init();
-=======
     const char *xml_auth_password = "authorization_pass_path";
     const char *xml_auto_method = "auto_method";
     const char *xml_delay_after_enrollment = "delay_after_enrollment";
@@ -338,7 +311,6 @@
 
     w_enrollment_cert *cert_cfg = logr->enrollment_cfg->cert_cfg;
     w_enrollment_target *target_cfg = logr->enrollment_cfg->target_cfg;
->>>>>>> 28a7a50f
 
     for (j = 0; node[j]; j++) {
         if (!node[j]->element) {
@@ -353,15 +325,9 @@
             return (OS_INVALID);
         } else if (!strcmp(node[j]->element, xml_enabled)) {
             if (!strcmp(node[j]->content, "yes"))
-<<<<<<< HEAD
-                enabled = 1;
-            else if (!strcmp(node[j]->content, "no")) {
-                enabled = 0;
-=======
                 logr->enrollment_cfg->enabled = 1;
             else if (!strcmp(node[j]->content, "no")) {
                 logr->enrollment_cfg->enabled = 0;
->>>>>>> 28a7a50f
             } else {
                 merror("Invalid content for tag '%s'.", node[j]->element);
                 w_enrollment_target_destroy(target_cfg);
@@ -398,21 +364,13 @@
             }
             target_cfg->port = port;
         } else if (strcmp(node[j]->element, xml_agent_name) == 0) {
-<<<<<<< HEAD
-            os_free(target_cfg->sender_ip);
-=======
             os_free(target_cfg->agent_name);
->>>>>>> 28a7a50f
             os_strdup(node[j]->content, target_cfg->agent_name);
         } else if (strcmp(node[j]->element, xml_groups) == 0) {
             os_free(target_cfg->centralized_group);
             os_strdup(node[j]->content, target_cfg->centralized_group);
         } else if (strcmp(node[j]->element, xml_agent_addr) == 0) {
-<<<<<<< HEAD
-            if (OS_IsValidIP(node[j]->content, NULL) == 1) {
-=======
             if (OS_IsValidIP(node[j]->content, NULL) != 0) {
->>>>>>> 28a7a50f
                 os_free(target_cfg->sender_ip);
                 os_strdup(node[j]->content, target_cfg->sender_ip);
             } else {
@@ -434,13 +392,8 @@
             os_free(cert_cfg->agent_key);
             os_strdup(node[j]->content, cert_cfg->agent_key);
         } else if (strcmp(node[j]->element, xml_auth_password) == 0) {
-<<<<<<< HEAD
-            os_free(cert_cfg->authpass);
-            os_strdup(node[j]->content, cert_cfg->authpass);
-=======
             os_free(cert_cfg->authpass_file);
             os_strdup(node[j]->content, cert_cfg->authpass_file);
->>>>>>> 28a7a50f
         } else if (strcmp(node[j]->element, xml_auto_method) == 0) {
             if (!strcmp(node[j]->content, "yes")) {
                 cert_cfg->auto_method = 1;
@@ -452,8 +405,6 @@
                 w_enrollment_cert_destroy(cert_cfg);
                 return OS_INVALID;
             }
-<<<<<<< HEAD
-=======
         } else if (strcmp(node[j]->element, xml_delay_after_enrollment) == 0) {
             if (!OS_StrIsNum(node[j]->content)) {
                 merror(XML_VALUEERR, node[j]->element, node[j]->content);
@@ -480,7 +431,6 @@
                 w_enrollment_cert_destroy(cert_cfg);
                 return OS_INVALID;
             }
->>>>>>> 28a7a50f
         } else {
             merror(XML_INVELEM, node[j]->element);
             w_enrollment_target_destroy(target_cfg);
@@ -488,12 +438,6 @@
             return (OS_INVALID);
         }
     }
-<<<<<<< HEAD
-    // Initialize enrollment_cfg
-    logr->enrollment_cfg = w_enrollment_init(target_cfg, cert_cfg);
-    logr->enrollment_cfg->enabled = enabled;
-=======
->>>>>>> 28a7a50f
     return 0;
 }
 
