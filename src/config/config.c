/* Copyright (C) 2009 Trend Micro Inc.
 * All right reserved.
 *
 * This program is a free software; you can redistribute it
 * and/or modify it under the terms of the GNU General Public
 * License (version 2) as published by the FSF - Free Software
 * Foundation
 */

/* Unified function to read the configuration */

#include "shared.h"
#include "os_xml/os_xml.h"
#include "config.h"

/* Prototypes */
static int read_main_elements(const OS_XML *xml, int modules,
                              XML_NODE node,
                              void *d1,
                              void *d2);


/* Read the main elements of the configuration */
static int read_main_elements(const OS_XML *xml, int modules,
                              XML_NODE node,
                              void *d1,
                              void *d2)
{
    int i = 0;
    const char *osglobal = "global";                    /* Server Config */
    const char *osrules = "ruleset";                    /* Server Config */
    const char *ossyscheck = "syscheck";                /* Agent Config  */
    const char *osrootcheck = "rootcheck";              /* Agent Config  */
    const char *osalerts = "alerts";                    /* Server Config */
    const char *osemailalerts = "email_alerts";         /* Server Config */
    const char *osdbd = "database_output";              /* Server Config */
    const char *oscsyslogd = "syslog_output";           /* Server Config */
    const char *oscagentless = "agentless";             /* Server Config */
    const char *oslocalfile = "localfile";              /* Agent Config  */
    const char *osremote = "remote";                    /* Agent Config  */
    const char *osclient = "client";                    /* Agent Config  */
    const char *oscommand = "command";                  /* ? Config      */
    const char *osreports = "reports";                  /* Server Config */
    const char *osintegratord = "integration";          /* Server Config */
    const char *osactive_response = "active-response";  /* Agent Config  */
<<<<<<< HEAD
    const char *oswmodule = "wodle";                    /* Wodle - Wazuh Module  */
    const char *oslabels = "labels";                    /* Labels Config */
=======
    const char *oswmodule = "wodle";  /* Wodle - Wazuh Module  */
    const char *osauthd = "auth";                       /* Authd Config */
>>>>>>> 85384d86

    while (node[i]) {
        XML_NODE chld_node = NULL;

        if (!node[i]->element) {
            merror(XML_ELEMNULL, __local_name);
            goto fail;
        } else if (!(chld_node = OS_GetElementsbyNode(xml, node[i]))) {
            merror(XML_INVELEM, __local_name, node[i]->element);
            goto fail;
        } else if (strcmp(node[i]->element, osglobal) == 0) {
            if (((modules & CGLOBAL) || (modules & CMAIL))
                    && (Read_Global(chld_node, d1, d2) < 0)) {
                goto fail;
            }
        } else if (strcmp(node[i]->element, osemailalerts) == 0) {
            if ((modules & CMAIL) && (Read_EmailAlerts(chld_node, d1, d2) < 0)) {
                goto fail;
            }
        } else if (strcmp(node[i]->element, osdbd) == 0) {
            if ((modules & CDBD) && (Read_DB(chld_node, d1, d2) < 0)) {
                goto fail;
            }
        } else if (strcmp(node[i]->element, oscsyslogd) == 0) {
            if ((modules & CSYSLOGD) && (Read_CSyslog(chld_node, d1, d2) < 0)) {
                goto fail;
            }
        } else if(strcmp(node[i]->element, osintegratord) == 0) {
            if((modules & CINTEGRATORD) && (Read_Integrator(chld_node, d1, d2) < 0)) {
                goto fail;
            }
        } else if (strcmp(node[i]->element, oscagentless) == 0) {
            if ((modules & CAGENTLESS) && (Read_CAgentless(chld_node, d1, d2) < 0)) {
                goto fail;
            }
        } else if (strcmp(node[i]->element, osrules) == 0) {
            if ((modules & CRULES) && (Read_Rules(chld_node, d1, d2) < 0)) {
                goto fail;
            }
        } else if (strcmp(node[i]->element, ossyscheck) == 0) {
            if ((modules & CSYSCHECK) && (Read_Syscheck(chld_node, d1, d2) < 0)) {
                goto fail;
            }
            if ((modules & CGLOBAL) && (Read_GlobalSK(chld_node, d1, d2) < 0)) {
                goto fail;
            }
        } else if (strcmp(node[i]->element, osrootcheck) == 0) {
            if ((modules & CROOTCHECK) && (Read_Rootcheck(chld_node, d1, d2) < 0)) {
                goto fail;
            }
        } else if (strcmp(node[i]->element, osalerts) == 0) {
            if ((modules & CALERTS) && (Read_Alerts(chld_node, d1, d2) < 0)) {
                goto fail;
            }
        } else if (strcmp(node[i]->element, oslocalfile) == 0) {
            if ((modules & CLOCALFILE) && (Read_Localfile(chld_node, d1, d2) < 0)) {
                goto fail;
            }
        } else if (strcmp(node[i]->element, osremote) == 0) {
            if ((modules & CREMOTE) && (Read_Remote(chld_node, d1, d2) < 0)) {
                goto fail;
            }
        } else if (strcmp(node[i]->element, osclient) == 0) {
            if ((modules & CCLIENT) && (Read_Client(chld_node, d1, d2) < 0)) {
                goto fail;
            }
        } else if (strcmp(node[i]->element, oscommand) == 0) {
            if ((modules & CAR) && (ReadActiveCommands(chld_node, d1, d2) < 0)) {
                goto fail;
            }
        } else if (strcmp(node[i]->element, osactive_response) == 0) {
            if ((modules & CAR) && (ReadActiveResponses(chld_node, d1, d2) < 0)) {
                goto fail;
            }
        } else if (strcmp(node[i]->element, osreports) == 0) {
            if ((modules & CREPORTS) && (Read_CReports(chld_node, d1, d2) < 0)) {
                goto fail;
            }
        } else if (strcmp(node[i]->element, oswmodule) == 0) {
            if ((modules & CWMODULE) && (Read_WModule(xml, node[i], d1, d2) < 0)) {
                goto fail;
            }
<<<<<<< HEAD
        } else if (strcmp(node[i]->element, oslabels) == 0) {
            if ((modules & CLABELS) && (Read_Labels(chld_node, d1, d2) < 0)) {
=======
        } else if (strcmp(node[i]->element, osauthd) == 0) {
            if ((modules & CAUTHD) && (Read_Authd(chld_node, d1, d2) < 0)) {
>>>>>>> 85384d86
                goto fail;
            }
        } else {
            merror(XML_INVELEM, __local_name, node[i]->element);
            goto fail;
        }

        OS_ClearNode(chld_node);
        i++;

        continue;

        fail:
        OS_ClearNode(chld_node);
        return (OS_INVALID);
    }

    return (0);
}

/* Read the config files */
int ReadConfig(int modules, const char *cfgfile, void *d1, void *d2)
{
    int i;
    OS_XML xml;
    XML_NODE node;

    /** XML definitions **/
    /* Global */
    const char *xml_start_ossec = "ossec_config";
    const char *xml_start_agent = "agent_config";

    /* Attributes of the <agent_config> tag */
    const char *xml_agent_name = "name";
    const char *xml_agent_os = "os";
    const char *xml_agent_overwrite = "overwrite";
    const char *xml_agent_profile = "profile";

    if (OS_ReadXML(cfgfile, &xml) < 0) {
        if (modules & CAGENT_CONFIG) {
#ifndef CLIENT
            merror(XML_ERROR, __local_name, cfgfile, xml.err, xml.err_line);
#endif
        } else {
            merror(XML_ERROR, __local_name, cfgfile, xml.err, xml.err_line);
        }
        return (OS_INVALID);
    }

    node = OS_GetElementsbyNode(&xml, NULL);
    if (!node) {
        return (0);
    }

    /* Read the main configuration */
    i = 0;
    while (node[i]) {
        if (!node[i]->element) {
            merror(XML_ELEMNULL, __local_name);
            OS_ClearNode(node);
            OS_ClearXML(&xml);
            return (OS_INVALID);
        } else if (!(modules & CAGENT_CONFIG) &&
                   (strcmp(node[i]->element, xml_start_ossec) == 0)) {
            XML_NODE chld_node = NULL;
            chld_node = OS_GetElementsbyNode(&xml, node[i]);

            /* Main element does not need to have any child */
            if (chld_node) {
                if (read_main_elements(&xml, modules, chld_node, d1, d2) < 0) {
                    merror(CONFIG_ERROR, __local_name, cfgfile);
                    OS_ClearNode(chld_node);
                    OS_ClearNode(node);
                    OS_ClearXML(&xml);
                    return (OS_INVALID);
                }

                OS_ClearNode(chld_node);
            }
        } else if ((modules & CAGENT_CONFIG) &&
                   (strcmp(node[i]->element, xml_start_agent) == 0)) {
            int passed_agent_test = 1;
            int attrs = 0;
            XML_NODE chld_node = NULL;
            chld_node = OS_GetElementsbyNode(&xml, node[i]);

            /* Check if this is specific to any agent */
            if (node[i]->attributes && node[i]->values) {
                while (node[i]->attributes[attrs] && node[i]->values[attrs]) {
                    /* Check if there is an "name=" attribute */
                    if (strcmp(xml_agent_name, node[i]->attributes[attrs]) == 0) {
#ifdef CLIENT
                        char *agentname = os_read_agent_name();

                        if (!agentname) {
                            passed_agent_test = 0;
                        } else {
                            if (!OS_Match2(node[i]->values[attrs], agentname)) {
                                passed_agent_test = 0;
                            }
                            free(agentname);
                        }
#endif
                    } else if (strcmp(xml_agent_os, node[i]->attributes[attrs]) == 0) {
#ifdef CLIENT
                        const char *agentos = getuname();

                        if (agentos) {
                            if (!OS_Match2(node[i]->values[attrs], agentos)) {
                                passed_agent_test = 0;
                            }
                        } else {
                            passed_agent_test = 0;
                            merror("%s: ERROR: Unable to retrieve uname.", __local_name);
                        }
#endif
                    } else if (strcmp(xml_agent_profile, node[i]->attributes[attrs]) == 0) {
#ifdef CLIENT
                        char *agentprofile = os_read_agent_profile();
                        debug2("Read agent config profile name [%s]", agentprofile);

                        if (!agentprofile) {
                            passed_agent_test = 0;
                        } else {
                            /* match the profile name of this <agent_config> section
                             * with a comma separated list of values in agent's
                             * <config-profile> tag.
                             */
                            if (!OS_Match2(node[i]->values[attrs], agentprofile)) {
                                passed_agent_test = 0;
                                debug2("[%s] did not match agent config profile name [%s]",
                                       node[i]->values[attrs], agentprofile);
                            } else {
                                debug2("Matched agent config profile name [%s]", agentprofile);
                            }
                            free(agentprofile);
                        }
#endif
                    } else if (strcmp(xml_agent_overwrite, node[i]->attributes[attrs]) == 0) {
                    } else {
                        merror(XML_INVATTR, __local_name, node[i]->attributes[attrs],
                               cfgfile);
                    }
                    attrs++;
                }
            }
#ifdef CLIENT
            else {
                char *agentprofile = os_read_agent_profile();
                debug2("agent_config element does not have any attributes.");

                /* if node does not have any attributes, it is a generic config block.
                 * check if agent has a profile name
                 * if agent does not have profile name, then only read this generic
                 * agent_config block
                 */

                if (!agentprofile) {
                    debug2("but agent has a profile name.");
                    passed_agent_test = 0;
                } else {
                    free(agentprofile);
                }
            }
#endif

            /* Main element does not need to have any child */
            if (chld_node) {
                if (passed_agent_test && read_main_elements(&xml, modules, chld_node, d1, d2) < 0) {
                    merror(CONFIG_ERROR, __local_name, cfgfile);
                    OS_ClearNode(chld_node);
                    OS_ClearNode(node);
                    OS_ClearXML(&xml);
                    return (OS_INVALID);
                }

                OS_ClearNode(chld_node);
            }
        } else {
            merror(XML_INVELEM, __local_name, node[i]->element);
            OS_ClearNode(node);
            OS_ClearXML(&xml);
            return (OS_INVALID);
        }
        i++;
    }

    /* Clear node and xml */
    OS_ClearNode(node);
    OS_ClearXML(&xml);
    return (0);
}<|MERGE_RESOLUTION|>--- conflicted
+++ resolved
@@ -43,13 +43,9 @@
     const char *osreports = "reports";                  /* Server Config */
     const char *osintegratord = "integration";          /* Server Config */
     const char *osactive_response = "active-response";  /* Agent Config  */
-<<<<<<< HEAD
     const char *oswmodule = "wodle";                    /* Wodle - Wazuh Module  */
     const char *oslabels = "labels";                    /* Labels Config */
-=======
-    const char *oswmodule = "wodle";  /* Wodle - Wazuh Module  */
     const char *osauthd = "auth";                       /* Authd Config */
->>>>>>> 85384d86
 
     while (node[i]) {
         XML_NODE chld_node = NULL;
@@ -132,13 +128,12 @@
             if ((modules & CWMODULE) && (Read_WModule(xml, node[i], d1, d2) < 0)) {
                 goto fail;
             }
-<<<<<<< HEAD
         } else if (strcmp(node[i]->element, oslabels) == 0) {
             if ((modules & CLABELS) && (Read_Labels(chld_node, d1, d2) < 0)) {
-=======
+                goto fail;
+            }
         } else if (strcmp(node[i]->element, osauthd) == 0) {
             if ((modules & CAUTHD) && (Read_Authd(chld_node, d1, d2) < 0)) {
->>>>>>> 85384d86
                 goto fail;
             }
         } else {
