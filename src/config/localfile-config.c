/* Copyright (C) 2009 Trend Micro Inc.
 * All right reserved.
 *
 * This program is a free software; you can redistribute it
 * and/or modify it under the terms of the GNU General Public
 * License (version 2) as published by the FSF - Free Software
 * Foundation
 */

#include "shared.h"
#include "localfile-config.h"
#include "config.h"

int maximum_files;
int current_files;
int total_files;

int Read_Localfile(XML_NODE node, void *d1, __attribute__((unused)) void *d2)
{
    unsigned int pl = 0;
    unsigned int gl = 0;
    unsigned int i = 0;

    /* XML Definitions */
    const char *xml_localfile_location = "location";
    const char *xml_localfile_command = "command";
    const char *xml_localfile_logformat = "log_format";
    const char *xml_localfile_frequency = "frequency";
    const char *xml_localfile_alias = "alias";
    const char *xml_localfile_future = "only-future-events";
    const char *xml_localfile_query = "query";
    const char *xml_localfile_label = "label";
    const char *xml_localfile_target = "target";
    const char *xml_localfile_outformat = "out_format";

    logreader *logf;
    logreader_config *log_config;
    size_t labels_z=0;

    log_config = (logreader_config *)d1;

    if (current_files >= maximum_files) {
        mwarn(FILE_LIMIT);
        return 0;
    }

    /* If config is not set, create it */
    if (!log_config->config) {
        os_calloc(2, sizeof(logreader), log_config->config);
        logf = log_config->config;
        memset(logf, 0, 2 * sizeof(logreader));
    } else {
        logf = log_config->config;
        while (logf[pl].file != NULL) {
            pl++;
        }

        /* Allocate more memory */
        os_realloc(logf, (pl + 2)*sizeof(logreader), log_config->config);
        logf = log_config->config;
        memset(logf + pl + 1, 0, sizeof(logreader));
    }

    if (!log_config->globs) {
        os_calloc(1, sizeof(logreader_glob), log_config->globs);
    } else {
        while (log_config->globs[gl].gpath) {
             gl++;
         }
    }
    memset(log_config->globs + gl, 0, sizeof(logreader_glob));
    memset(logf + pl, 0, sizeof(logreader));
    //os_calloc(1, sizeof(wlabel_t), logf[pl].labels);
    logf[pl].ign = 360;

    /* Search for entries related to files */
    i = 0;
    while (node[i]) {
        if (!node[i]->element) {
            merror(XML_ELEMNULL);
            return (OS_INVALID);
        } else if (!node[i]->content) {
            merror(XML_VALUENULL, node[i]->element);
            return (OS_INVALID);
        } else if (strcmp(node[i]->element, xml_localfile_future) == 0) {
            if (strcmp(node[i]->content, "yes") == 0) {
                logf[pl].future = 1;
            }
        } else if (strcmp(node[i]->element, xml_localfile_query) == 0) {
            os_strdup(node[i]->content, logf[pl].query);
        } else if (strcmp(node[i]->element, xml_localfile_target) == 0) {
            // Count number of targets
            int count, n;
            count = 1;
            for (n=0; node[i]->content[n]; n++) {
                if(node[i]->content[n] == ',') {
                    count ++;
                }
            }
            logf[pl].target = OS_StrBreak(',', node[i]->content, count);
            char * tmp;
            for (n=0; n<count; n++) {
                os_strdup(w_strtrim(logf[pl].target[n]), tmp);
                free(logf[pl].target[n]);
                logf[pl].target[n] = tmp;
            }
        } else if (strcmp(node[i]->element, xml_localfile_outformat) == 0) {
            char * target = NULL;
            int j, n;

            // Get attribute

            for (j = 0; node[i]->attributes && node[i]->attributes[j]; ++j) {
                if (strcmp(node[i]->attributes[j], xml_localfile_target) == 0) {
                    target = node[i]->values[j];
                } else {
                    mwarn("Invalid attribute '%s' for <%s>", node[i]->attributes[j], xml_localfile_outformat);
                }
            }

            for (n = 0; logf[pl].out_format && logf[pl].out_format[n]; ++n);

            os_realloc(logf[pl].out_format, (n + 2) * sizeof(outformat *), logf[pl].out_format);
            os_malloc(sizeof(outformat), logf[pl].out_format[n]);
            logf[pl].out_format[n]->target = target ? strdup(target) : NULL;
            os_strdup(node[i]->content, logf[pl].out_format[n]->format);
            logf[pl].out_format[n + 1] = NULL;
        } else if (strcmp(node[i]->element, xml_localfile_label) == 0) {
            char *key_value = 0;
            int j;
            for (j = 0; node[i]->attributes && node[i]->attributes[j]; j++) {
                if (strcmp(node[i]->attributes[j], "key") == 0) {
                    if (strlen(node[i]->values[j]) > 0) {
                        key_value = node[i]->values[j];
                    } else {
                        merror("Label with empty key.");
                        return (OS_INVALID);
                    }
                }
            }
            if (!key_value) {
                merror("Expected 'key' attribute for label.");
                return (OS_INVALID);
            }

            logf[pl].labels = labels_add(logf[pl].labels, &labels_z, key_value, node[i]->content, 0, 1);
        } else if (strcmp(node[i]->element, xml_localfile_command) == 0) {
            /* We don't accept remote commands from the manager - just in case */
            if (log_config->agent_cfg == 1 && log_config->accept_remote == 0) {
                merror("Remote commands are not accepted from the manager. "
                       "Ignoring it on the agent.conf");

                logf[pl].file = NULL;
                logf[pl].ffile = NULL;
                logf[pl].command = NULL;
                logf[pl].alias = NULL;
                logf[pl].logformat = NULL;
                logf[pl].fp = NULL;
                labels_free(logf[pl].labels);
                return 0;
            }

            os_strdup(node[i]->content, logf[pl].file);
            logf[pl].command = logf[pl].file;
        } else if (strcmp(node[i]->element, xml_localfile_frequency) == 0) {

            if(strcmp(node[i]->content,  "hourly") == 0)
            {
                logf[pl].ign = 3600;
            }
            else if(strcmp(node[i]->content,  "daily") == 0)
            {
                logf[pl].ign = 86400;
            }
            else
            {

                if (!OS_StrIsNum(node[i]->content)) {
                    merror(XML_VALUEERR, node[i]->element, node[i]->content);
                    return (OS_INVALID);
                }

                logf[pl].ign = atoi(node[i]->content);
            }
        } else if (strcmp(node[i]->element, xml_localfile_location) == 0) {
#ifdef WIN32
            /* Expand variables on Windows */
            if (strchr(node[i]->content, '%')) {
                int expandreturn = 0;
                char newfile[OS_MAXSTR + 1];

                newfile[OS_MAXSTR] = '\0';
                expandreturn = ExpandEnvironmentStrings(node[i]->content,
                                                        newfile, OS_MAXSTR);

                if ((expandreturn > 0) && (expandreturn < OS_MAXSTR)) {
                    free(node[i]->content);

                    os_strdup(newfile, node[i]->content);
                }
            }
<<<<<<< HEAD
#endif
            os_strdup(node[i]->content, logf[pl].file);
        } else if (strcasecmp(node[i]->element, xml_localfile_logformat) == 0) {
=======
        #endif

            /* This is a glob*
             * We will call this file multiple times until
             * there is no one else available.
             */
#ifndef WIN32 /* No windows support for glob */
            if (strchr(node[i]->content, '*') ||
                    strchr(node[i]->content, '?') ||
                    strchr(node[i]->content, '[')) {
                glob_t g;

                /* Setting to the first entry of the glob */
                if (glob_set == 0) {
                    glob_set = pl + 1;
                }

                switch (glob(node[i]->content, 0, NULL, &g)) {
                case 0:
                    break;
                case GLOB_NOMATCH:
                    mwarn(GLOB_NFOUND, node[i]->content);
                    goto clean;
                default:
                    merror(GLOB_ERROR, node[i]->content);
                    goto clean;
                }

                /* Check for the last entry */
                if ((g.gl_pathv[glob_offset]) == NULL) {
                    /* Check when nothing is found */
                    if (glob_offset == 0) {
                        mwarn(GLOB_NFOUND, node[i]->content);
                        goto clean;
                    }
                    i++;
                    continue;
                }


                while(g.gl_pathv[glob_offset] != NULL)
                {
                    /* Check for strftime on globs too */
                    if (strchr(g.gl_pathv[glob_offset], '%')) {
                        struct tm *p;
                        time_t l_time = time(0);
                        char lfile[OS_FLSIZE + 1];
                        size_t ret;

                        p = localtime(&l_time);

                        lfile[OS_FLSIZE] = '\0';
                        ret = strftime(lfile, OS_FLSIZE, g.gl_pathv[glob_offset], p);
                        if (ret == 0) {
                            merror(PARSE_ERROR, g.gl_pathv[glob_offset]);
                            return (OS_INVALID);
                        }

                        os_strdup(g.gl_pathv[glob_offset], logf[pl].ffile);
                        os_strdup(g.gl_pathv[glob_offset], logf[pl].file);
                    } else {
                        os_strdup(g.gl_pathv[glob_offset], logf[pl].file);
                    }

                    glob_offset++;

                    /* Now we need to create another file entry */
                    pl++;
                    os_realloc(logf, (pl +2)*sizeof(logreader), log_config->config);
                    logf = log_config->config;
                    memset(logf + pl, 0, 2 * sizeof(logreader));
                    labels_z = 0;
                }


                globfree(&g);
            } else if (strchr(node[i]->content, '%'))
#else
            if (strchr(node[i]->content, '%'))
#endif /* WIN32 */

            /* We need the format file (based on date) */
            {
                struct tm *p;
                time_t l_time = time(0);
                char lfile[OS_FLSIZE + 1];
                size_t ret;

                p = localtime(&l_time);

                lfile[OS_FLSIZE] = '\0';
                ret = strftime(lfile, OS_FLSIZE, node[i]->content, p);
                if (ret != 0) {
                    os_strdup(node[i]->content, logf[pl].ffile);
                }

                os_strdup(node[i]->content, logf[pl].file);
            }

            /* Normal file */
            else {
                os_strdup(node[i]->content, logf[pl].file);
            }
        }

        /* Get log format */
        else if (strcasecmp(node[i]->element, xml_localfile_logformat) == 0) {
>>>>>>> 251627a3
            os_strdup(node[i]->content, logf[pl].logformat);

            if (strcmp(logf[pl].logformat, "syslog") == 0) {
            } else if (strcmp(logf[pl].logformat, "generic") == 0) {
            } else if (strcmp(logf[pl].logformat, "json") == 0) {
            } else if (strcmp(logf[pl].logformat, "snort-full") == 0) {
            } else if (strcmp(logf[pl].logformat, "snort-fast") == 0) {
            } else if (strcmp(logf[pl].logformat, "apache") == 0) {
            } else if (strcmp(logf[pl].logformat, "iis") == 0) {
            } else if (strcmp(logf[pl].logformat, "squid") == 0) {
            } else if (strcmp(logf[pl].logformat, "nmapg") == 0) {
            } else if (strcmp(logf[pl].logformat, "mysql_log") == 0) {
            } else if (strcmp(logf[pl].logformat, "ossecalert") == 0) {
            } else if (strcmp(logf[pl].logformat, "mssql_log") == 0) {
            } else if (strcmp(logf[pl].logformat, "postgresql_log") == 0) {
            } else if (strcmp(logf[pl].logformat, "djb-multilog") == 0) {
            } else if (strcmp(logf[pl].logformat, "syslog-pipe") == 0) {
            } else if (strcmp(logf[pl].logformat, "command") == 0) {
            } else if (strcmp(logf[pl].logformat, "full_command") == 0) {
            } else if (strcmp(logf[pl].logformat, "audit") == 0) {
            } else if (strncmp(logf[pl].logformat, "multi-line", 10) == 0) {

                char *p_lf = logf[pl].logformat;
                p_lf += 10;

                while (p_lf[0] == ' ') {
                    p_lf++;
                }

                if (*p_lf != ':') {
                    merror(XML_VALUEERR, node[i]->element, node[i]->content);
                    return (OS_INVALID);
                }
                p_lf++;

                char *end;

                if (logf[pl].linecount = strtol(p_lf, &end, 10), end == p_lf || logf[pl].linecount < 1 ) {
                    merror(XML_VALUEERR, node[i]->element, node[i]->content);
                    return (OS_INVALID);
                }

            } else if (strcmp(logf[pl].logformat, EVENTLOG) == 0) {
            } else if (strcmp(logf[pl].logformat, EVENTCHANNEL) == 0) {
            } else {
                merror(XML_VALUEERR, node[i]->element, node[i]->content);
                return (OS_INVALID);
            }
        } else if (strcasecmp(node[i]->element, xml_localfile_alias) == 0) {
            os_strdup(node[i]->content, logf[pl].alias);
        } else {
            merror(XML_INVELEM, node[i]->element);
            return (OS_INVALID);
        }

        i++;
    }

    if (logf[pl].target == NULL) {
        os_calloc(2, sizeof(char*), logf[pl].target);
        os_strdup("agent", logf[pl].target[0]);
    }

<<<<<<< HEAD
=======
    /* Validate glob entries */
    if (glob_set) {
        char *format;
        char ** target;
        outformat ** out_format;
        wlabel_t * labels;

        /* Get log format */
        if (logf[pl].logformat) {
            format = logf[pl].logformat;
            logf[pl].logformat = NULL;
        } else if (logf[glob_set - 1].logformat) {
            format = logf[glob_set - 1].logformat;
            logf[glob_set - 1].logformat = NULL;
        } else {
            merror(MISS_LOG_FORMAT);
            return (OS_INVALID);
        }

        /* Get target */
        if (logf[pl].target) {
            target = logf[pl].target;
            logf[pl].target = NULL;
        } else if (logf[glob_set - 1].target) {
            target = logf[glob_set - 1].target;
            logf[glob_set - 1].target = NULL;
        } else {
            return (OS_INVALID);
        }

        /* Get output format */
        if (logf[pl].out_format) {
            out_format = logf[pl].out_format;
            logf[pl].out_format = NULL;
        } else if (logf[glob_set - 1].out_format) {
            out_format = logf[glob_set - 1].out_format;
            logf[glob_set - 1].out_format = NULL;
        } else {
            out_format = NULL;
        }

        /* Get labels */
        if (logf[pl].labels) {
            labels = logf[pl].labels;
            logf[pl].labels = NULL;
        } else if (logf[glob_set - 1].labels) {
            labels = logf[glob_set - 1].labels;
            logf[glob_set - 1].labels = NULL;
        } else {
            labels = NULL;
        }

        /* The last entry is always null on glob */
        pl--;

        /* Set format and target for all entries */
        for (i = (glob_set - 1); i <= pl; i++) {
            /* Every entry must be valid */
            if (!logf[i].file) {
                merror(MISS_FILE);
                return (OS_INVALID);
            }

            if (logf[i].logformat == NULL) {
                os_strdup(format, logf[i].logformat);
            }

            if (logf[i].target == NULL) {
                int j;

                for (j = 0; target[j]; j++) {
                    os_realloc(logf[i].target, sizeof(char *) * (j + 2), logf[i].target);
                    os_strdup(target[j], logf[i].target[j]);
                }

                logf[i].target[j] = NULL;
            }

            if (out_format && !logf[i].out_format) {
                int j;

                os_malloc(sizeof(outformat *), logf[i].out_format);

                for (j = 0; out_format[j]; ++j) {
                    os_realloc(logf[i].out_format, (j + 2) * sizeof(outformat *), logf[i].out_format);
                    os_malloc(sizeof(outformat), logf[i].out_format[j]);
                    logf[i].out_format[j]->target = out_format[j]->target ? strdup(out_format[j]->target) : NULL;
                    os_strdup(out_format[j]->format, logf[i].out_format[j]->format);
                }

                logf[i].out_format[j] = NULL;
            }

            if (labels && !logf[i].labels) {
                logf[i].labels = labels_dup(labels);
            }
        }

        // Clear memory

        for (i = 0; target[i]; i++) {
            free(target[i]);
        }

        free(target);
        free(format);

        if (out_format) {
            for (i = 0; out_format[i]; ++i) {
                free(out_format[i]->target);
                free(out_format[i]->format);
                free(out_format[i]);
            }

            free(out_format);
        }

        labels_free(labels);
    }

    if (!logf[pl].labels) {
        os_calloc(1, sizeof(wlabel_t), logf[pl].labels);
    }

>>>>>>> 251627a3
    /* Missing log format */
    if (!logf[pl].logformat) {
        merror(MISS_LOG_FORMAT);
        return (OS_INVALID);
    }

        /* Verify a valid event log config */
    if (strcmp(logf[pl].logformat, EVENTLOG) == 0) {
        if ((strcmp(logf[pl].file, "Application") != 0) &&
                (strcmp(logf[pl].file, "System") != 0) &&
                (strcmp(logf[pl].file, "Security") != 0)) {
            /* Invalid event log */
            minfo(NSTD_EVTLOG, logf[pl].file);
            return (0);
        }
    }

    if ((strcmp(logf[pl].logformat, "command") == 0) ||
            (strcmp(logf[pl].logformat, "full_command") == 0)) {
        if (!logf[pl].command) {
            merror("Missing 'command' argument. "
                   "This option will be ignored.");
        }
        total_files++;
    } else {
        current_files++;
    }


<<<<<<< HEAD
    /* Deploy glob entries */
    if (!logf[pl].command) {
#ifndef WIN32
        if (strchr(logf[pl].file, '*') ||
            strchr(logf[pl].file, '?') ||
            strchr(logf[pl].file, '[')) {
            glob_t g;
            int err;
            current_files--;

            if (err = glob(logf[pl].file, 0, NULL, &g), err && err != GLOB_NOMATCH) {
                merror(GLOB_ERROR, logf[pl].file);
            } else {
                os_realloc(log_config->globs, (gl + 2)*sizeof(logreader_glob), log_config->globs);
                os_strdup(logf[pl].file, log_config->globs[gl].gpath);
                memset(&log_config->globs[gl + 1], 0, sizeof(logreader_glob));
                os_calloc(1, sizeof(logreader), log_config->globs[gl].gfiles);
                memcpy(log_config->globs[gl].gfiles, &logf[pl], sizeof(logreader));
                log_config->globs[gl].gfiles->file = NULL;
            }
            globfree(&g);
            if (Remove_Localfile(&logf, pl, 0, 0)) {
                merror(REM_ERROR, logf[pl].file);
                return (OS_INVALID);
            }
            log_config->config = logf;

            return 0;
        } else if (strchr(logf[pl].file, '%'))
#else
        if (strchr(logf[pl].file, '%'))
#endif  /* WIN32 */
        /* We need the format file (based on date) */
        {
            struct tm *p;
            time_t l_time = time(0);
            char lfile[OS_FLSIZE + 1];
            size_t ret;

            p = localtime(&l_time);
            lfile[OS_FLSIZE] = '\0';
            ret = strftime(lfile, OS_FLSIZE, logf[pl].file, p);
            if (ret != 0) {
                os_strdup(logf[pl].file, logf[pl].ffile);
            }
        }
    }


    /*
    if (!logf[pl].labels) {
        os_calloc(1, sizeof(wlabel_t), logf[pl].labels);
    }
    */



    /* Missing file */
    if (!logf[pl].file) {
        merror(MISS_FILE);
        return (OS_INVALID);
    }

    return (0);
=======
#ifndef WIN32
clean:
    Free_Logreader(logf + pl);
    memset(logf + pl, 0, sizeof(logreader));
    return 0;
#endif
>>>>>>> 251627a3
}

int Test_Localfile(const char * path){
    int fail = 0;
    logreader_config test_localfile = { .agent_cfg = 0 };

    if (ReadConfig(CAGENT_CONFIG | CLOCALFILE | CSOCKET, path, &test_localfile, NULL) < 0) {
        merror(RCONFIG_ERROR,"Localfile", path);
        fail = 1;
    }

    Free_Localfile(&test_localfile);

    if (fail) {
        return -1;
    } else {
        return 0;
    }
}

void Free_Localfile(logreader_config * config){
    int i, j;

    if (config) {
        if (config->config) {
            for (i = 0; config->config[i].file; i++) {
                Free_Logreader(&config->config[i]);
            }

            free(config->config);
        }

        if (config->socket_list) {
            for (i = 0; config->socket_list[i].name; i++) {
                free(config->socket_list[i].name);
                free(config->socket_list[i].location);
                free(config->socket_list[i].prefix);
            }

            free(config->socket_list);
        }

        if (config->globs) {
            for (i = 0; config->globs[i].gpath; i++) {
                if (config->globs[i].gfiles->file) {
                    Free_Logreader(config->globs[i].gfiles);
                    for (j = 1; config->globs[i].gfiles[j].file; j++) {
                        free(config->globs[i].gfiles[j].file);
                    }
                }
                free(config->globs[i].gfiles);
            }

            free(config->globs);
        }
    }
}

void Free_Logreader(logreader * logf) {
    int i;

    if (logf) {
        free(logf->ffile);
        free(logf->file);
        free(logf->logformat);
        free(logf->djb_program_name);
        free(logf->alias);
        free(logf->query);

        if (logf->target) {
            for (i = 0; logf->target[i]; i++) {
                free(logf->target[i]);
            }

            free(logf->target);
        }

        labels_free(logf->labels);

        if (logf->fp) {
            fclose(logf->fp);
        }

        if (logf->out_format) {
            for (i = 0; logf->out_format[i]; ++i) {
                free(logf->out_format[i]->target);
                free(logf->out_format[i]->format);
                free(logf->out_format[i]);
            }

            free(logf->out_format);
        }
    }
}

int Remove_Localfile(logreader **logf, int i, int gl, int fr) {
    if (*logf) {
        int size = 0;
        while ((*logf)[size].file || (!gl && (*logf)[size].logformat)) {
            size++;
        }
        if (i < size) {
            if (fr) {
                Free_Logreader(&(*logf)[i]);
            } else {
                free((*logf)[i].file);
                if((*logf)[i].fp) {
                    fclose((*logf)[i].fp);
                }
            }
            if (i != size -1) {
                memcpy(&(*logf)[i], &(*logf)[size - 1], sizeof(logreader));
            }
            (*logf)[size - 1].file = NULL;
            (*logf)[size - 1].ffile = NULL;
            (*logf)[size - 1].command = NULL;
            (*logf)[size - 1].logformat = NULL;
            (*logf)[size - 1].fp = NULL;

            if (!size)
                size = 1;
            os_realloc(*logf, size*sizeof(logreader), *logf);
            return 0;
        }
    }
    return (OS_INVALID);
}<|MERGE_RESOLUTION|>--- conflicted
+++ resolved
@@ -199,119 +199,9 @@
                     os_strdup(newfile, node[i]->content);
                 }
             }
-<<<<<<< HEAD
 #endif
             os_strdup(node[i]->content, logf[pl].file);
         } else if (strcasecmp(node[i]->element, xml_localfile_logformat) == 0) {
-=======
-        #endif
-
-            /* This is a glob*
-             * We will call this file multiple times until
-             * there is no one else available.
-             */
-#ifndef WIN32 /* No windows support for glob */
-            if (strchr(node[i]->content, '*') ||
-                    strchr(node[i]->content, '?') ||
-                    strchr(node[i]->content, '[')) {
-                glob_t g;
-
-                /* Setting to the first entry of the glob */
-                if (glob_set == 0) {
-                    glob_set = pl + 1;
-                }
-
-                switch (glob(node[i]->content, 0, NULL, &g)) {
-                case 0:
-                    break;
-                case GLOB_NOMATCH:
-                    mwarn(GLOB_NFOUND, node[i]->content);
-                    goto clean;
-                default:
-                    merror(GLOB_ERROR, node[i]->content);
-                    goto clean;
-                }
-
-                /* Check for the last entry */
-                if ((g.gl_pathv[glob_offset]) == NULL) {
-                    /* Check when nothing is found */
-                    if (glob_offset == 0) {
-                        mwarn(GLOB_NFOUND, node[i]->content);
-                        goto clean;
-                    }
-                    i++;
-                    continue;
-                }
-
-
-                while(g.gl_pathv[glob_offset] != NULL)
-                {
-                    /* Check for strftime on globs too */
-                    if (strchr(g.gl_pathv[glob_offset], '%')) {
-                        struct tm *p;
-                        time_t l_time = time(0);
-                        char lfile[OS_FLSIZE + 1];
-                        size_t ret;
-
-                        p = localtime(&l_time);
-
-                        lfile[OS_FLSIZE] = '\0';
-                        ret = strftime(lfile, OS_FLSIZE, g.gl_pathv[glob_offset], p);
-                        if (ret == 0) {
-                            merror(PARSE_ERROR, g.gl_pathv[glob_offset]);
-                            return (OS_INVALID);
-                        }
-
-                        os_strdup(g.gl_pathv[glob_offset], logf[pl].ffile);
-                        os_strdup(g.gl_pathv[glob_offset], logf[pl].file);
-                    } else {
-                        os_strdup(g.gl_pathv[glob_offset], logf[pl].file);
-                    }
-
-                    glob_offset++;
-
-                    /* Now we need to create another file entry */
-                    pl++;
-                    os_realloc(logf, (pl +2)*sizeof(logreader), log_config->config);
-                    logf = log_config->config;
-                    memset(logf + pl, 0, 2 * sizeof(logreader));
-                    labels_z = 0;
-                }
-
-
-                globfree(&g);
-            } else if (strchr(node[i]->content, '%'))
-#else
-            if (strchr(node[i]->content, '%'))
-#endif /* WIN32 */
-
-            /* We need the format file (based on date) */
-            {
-                struct tm *p;
-                time_t l_time = time(0);
-                char lfile[OS_FLSIZE + 1];
-                size_t ret;
-
-                p = localtime(&l_time);
-
-                lfile[OS_FLSIZE] = '\0';
-                ret = strftime(lfile, OS_FLSIZE, node[i]->content, p);
-                if (ret != 0) {
-                    os_strdup(node[i]->content, logf[pl].ffile);
-                }
-
-                os_strdup(node[i]->content, logf[pl].file);
-            }
-
-            /* Normal file */
-            else {
-                os_strdup(node[i]->content, logf[pl].file);
-            }
-        }
-
-        /* Get log format */
-        else if (strcasecmp(node[i]->element, xml_localfile_logformat) == 0) {
->>>>>>> 251627a3
             os_strdup(node[i]->content, logf[pl].logformat);
 
             if (strcmp(logf[pl].logformat, "syslog") == 0) {
@@ -375,133 +265,6 @@
         os_strdup("agent", logf[pl].target[0]);
     }
 
-<<<<<<< HEAD
-=======
-    /* Validate glob entries */
-    if (glob_set) {
-        char *format;
-        char ** target;
-        outformat ** out_format;
-        wlabel_t * labels;
-
-        /* Get log format */
-        if (logf[pl].logformat) {
-            format = logf[pl].logformat;
-            logf[pl].logformat = NULL;
-        } else if (logf[glob_set - 1].logformat) {
-            format = logf[glob_set - 1].logformat;
-            logf[glob_set - 1].logformat = NULL;
-        } else {
-            merror(MISS_LOG_FORMAT);
-            return (OS_INVALID);
-        }
-
-        /* Get target */
-        if (logf[pl].target) {
-            target = logf[pl].target;
-            logf[pl].target = NULL;
-        } else if (logf[glob_set - 1].target) {
-            target = logf[glob_set - 1].target;
-            logf[glob_set - 1].target = NULL;
-        } else {
-            return (OS_INVALID);
-        }
-
-        /* Get output format */
-        if (logf[pl].out_format) {
-            out_format = logf[pl].out_format;
-            logf[pl].out_format = NULL;
-        } else if (logf[glob_set - 1].out_format) {
-            out_format = logf[glob_set - 1].out_format;
-            logf[glob_set - 1].out_format = NULL;
-        } else {
-            out_format = NULL;
-        }
-
-        /* Get labels */
-        if (logf[pl].labels) {
-            labels = logf[pl].labels;
-            logf[pl].labels = NULL;
-        } else if (logf[glob_set - 1].labels) {
-            labels = logf[glob_set - 1].labels;
-            logf[glob_set - 1].labels = NULL;
-        } else {
-            labels = NULL;
-        }
-
-        /* The last entry is always null on glob */
-        pl--;
-
-        /* Set format and target for all entries */
-        for (i = (glob_set - 1); i <= pl; i++) {
-            /* Every entry must be valid */
-            if (!logf[i].file) {
-                merror(MISS_FILE);
-                return (OS_INVALID);
-            }
-
-            if (logf[i].logformat == NULL) {
-                os_strdup(format, logf[i].logformat);
-            }
-
-            if (logf[i].target == NULL) {
-                int j;
-
-                for (j = 0; target[j]; j++) {
-                    os_realloc(logf[i].target, sizeof(char *) * (j + 2), logf[i].target);
-                    os_strdup(target[j], logf[i].target[j]);
-                }
-
-                logf[i].target[j] = NULL;
-            }
-
-            if (out_format && !logf[i].out_format) {
-                int j;
-
-                os_malloc(sizeof(outformat *), logf[i].out_format);
-
-                for (j = 0; out_format[j]; ++j) {
-                    os_realloc(logf[i].out_format, (j + 2) * sizeof(outformat *), logf[i].out_format);
-                    os_malloc(sizeof(outformat), logf[i].out_format[j]);
-                    logf[i].out_format[j]->target = out_format[j]->target ? strdup(out_format[j]->target) : NULL;
-                    os_strdup(out_format[j]->format, logf[i].out_format[j]->format);
-                }
-
-                logf[i].out_format[j] = NULL;
-            }
-
-            if (labels && !logf[i].labels) {
-                logf[i].labels = labels_dup(labels);
-            }
-        }
-
-        // Clear memory
-
-        for (i = 0; target[i]; i++) {
-            free(target[i]);
-        }
-
-        free(target);
-        free(format);
-
-        if (out_format) {
-            for (i = 0; out_format[i]; ++i) {
-                free(out_format[i]->target);
-                free(out_format[i]->format);
-                free(out_format[i]);
-            }
-
-            free(out_format);
-        }
-
-        labels_free(labels);
-    }
-
-    if (!logf[pl].labels) {
-        os_calloc(1, sizeof(wlabel_t), logf[pl].labels);
-    }
-
->>>>>>> 251627a3
     /* Missing log format */
     if (!logf[pl].logformat) {
         merror(MISS_LOG_FORMAT);
@@ -530,8 +293,6 @@
         current_files++;
     }
 
-
-<<<<<<< HEAD
     /* Deploy glob entries */
     if (!logf[pl].command) {
 #ifndef WIN32
@@ -596,14 +357,6 @@
     }
 
     return (0);
-=======
-#ifndef WIN32
-clean:
-    Free_Logreader(logf + pl);
-    memset(logf + pl, 0, sizeof(logreader));
-    return 0;
-#endif
->>>>>>> 251627a3
 }
 
 int Test_Localfile(const char * path){
