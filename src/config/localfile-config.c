/* Copyright (C) 2015, Wazuh Inc.
 * Copyright (C) 2009 Trend Micro Inc.
 * All right reserved.
 *
 * This program is free software; you can redistribute it
 * and/or modify it under the terms of the GNU General Public
 * License (version 2) as published by the FSF - Free Software
 * Foundation
 */

#include "shared.h"
#include "localfile-config.h"
#include "config.h"

#ifdef WAZUH_UNIT_TESTING
// Remove STATIC qualifier from tests
#define STATIC
#else
#define STATIC static
#endif

int maximum_files;
int current_files;
int total_files;

/**
 * @brief gets the type filter from the type attribute
 * @param content type attribute string
 * @return returns the configuration flags: activity, trace and/or log
 */
STATIC int w_logcollector_get_macos_log_type(const char * content);

/**
 * @brief Check the regex type configured in localfile, the allowed types are osmatch, osregex and pcre2
 * @param node Current configuration node being edited
 * @param element Configuration element tag name
 * @return Returns the variable associated with the specified regex type
 */
w_exp_type_t w_check_regex_type(xml_node * node, const char * element);

int Read_Localfile(XML_NODE node, void *d1, __attribute__((unused)) void *d2)
{
    unsigned int pl = 0;
    unsigned int gl = 0;
    unsigned int i = 0;

    /* XML Definitions */
    const char *xml_localfile_location = "location";
    const char *xml_localfile_command = "command";
    const char *xml_localfile_logformat = "log_format";
    const char *xml_localfile_frequency = "frequency";
    const char *xml_localfile_alias = "alias";
    const char *xml_localfile_future = "only-future-events";
    const char *xml_localfile_max_size_attr = "max-size";
    const char *xml_localfile_query = "query";
    const char *xml_localfile_query_type_attr = "type";
    const char *xml_localfile_query_level_attr = "level";
    const char *xml_localfile_label = "label";
    const char *xml_localfile_target = "target";
    const char *xml_localfile_outformat = "out_format";
    const char *xml_localfile_reconnect_time = "reconnect_time";
    const char *xml_localfile_age = "age";
    const char *xml_localfile_exclude = "exclude";
    const char *xml_localfile_binaries = "ignore_binaries";
    const char *xml_localfile_ignore = "ignore";
    const char *xml_localfile_restrict = "restrict";
    const char *xml_localfile_multiline_regex =  "multiline_regex";
    const char *xml_localfile_filter = "filter";

    logreader *logf;
    logreader_config *log_config;
    size_t labels_z=0;
    label_flags_t flags;
    w_exp_type_t regex_type;

    log_config = (logreader_config *)d1;

    if (maximum_files && current_files >= maximum_files) {
        mwarn(FILE_LIMIT, maximum_files);
        return 0;
    }

    /* If config is not set, create it */
    if (!log_config->config) {
        os_calloc(2, sizeof(logreader), log_config->config);
        logf = log_config->config;
        memset(logf, 0, 2 * sizeof(logreader));
    } else {
        logf = log_config->config;
        while (logf[pl].file != NULL) {
            pl++;
        }

        /* Allocate more memory */
        os_realloc(logf, (pl + 2)*sizeof(logreader), log_config->config);
        logf = log_config->config;
        memset(logf + pl + 1, 0, sizeof(logreader));
    }

    if (!log_config->globs) {
        os_calloc(1, sizeof(logreader_glob), log_config->globs);
    } else {
        while (log_config->globs[gl].gpath) {
             gl++;
         }
    }
    memset(log_config->globs + gl, 0, sizeof(logreader_glob));
    memset(logf + pl, 0, sizeof(logreader));

    logf[pl].ign = DEFAULT_FREQUENCY_SECS;
    logf[pl].exists = 1;
    logf[pl].future = 1;
    logf[pl].reconnect_time = DEFAULT_EVENTCHANNEL_REC_TIME;
    logf[pl].regex_ignore = NULL;
    logf[pl].regex_restrict = NULL;

    /* Search for entries related to files */
    i = 0;
    while (node[i]) {
        if (!node[i]->element) {
            merror(XML_ELEMNULL);
            return (OS_INVALID);
        } else if (!node[i]->content) {
            merror(XML_VALUENULL, node[i]->element);
            return (OS_INVALID);
        } else if (strcmp(node[i]->element, xml_localfile_future) == 0) {
            logf[pl].diff_max_size = DIFF_DEFAULT_SIZE;
            if (node[i]->attributes) {
                for (int j = 0; node[i]->attributes[j]; j++) {
                    if (strcmp(node[i]->attributes[j], xml_localfile_max_size_attr) == 0) {
                        long long value = w_validate_bytes(node[i]->values[j]);
                        if (value == -1 || value > DIFF_MAX_SIZE) {
                            mwarn(LOGCOLLECTOR_INV_VALUE_DEFAULT, node[i]->values[j], \
                                  xml_localfile_max_size_attr, xml_localfile_future);

                            continue;
                        }
                        logf[pl].diff_max_size = (long) value;
                    } else {
                        mwarn(XML_INVATTR, node[i]->attributes[j], node[i]->element);
                    }
                }
            }
            if (strcmp(node[i]->content, "yes") == 0) {
                logf[pl].future = 1;
            } else if (strcmp(node[i]->content, "no") == 0) {
                logf[pl].future = 0;
            } else {
                mwarn(XML_VALUEERR, node[i]->element, node[i]->content);
            }
        } else if (strcmp(node[i]->element, xml_localfile_query) == 0) {
            const char * type_attr = w_get_attr_val_by_name(node[i], xml_localfile_query_type_attr);
            if (type_attr) {
                logf[pl].query_type = w_logcollector_get_macos_log_type(type_attr);
            }

            const char * level_attr = w_get_attr_val_by_name(node[i], xml_localfile_query_level_attr);
            if (level_attr) {
                if ((strcmp(level_attr, MACOS_LOG_LEVEL_DEFAULT_STR) != 0) &&
                    (strcmp(level_attr, MACOS_LOG_LEVEL_INFO_STR) != 0) &&
                    (strcmp(level_attr, MACOS_LOG_LEVEL_DEBUG_STR) != 0)) {
                    /* Invalid level query */
                    mwarn(LOGCOLLECTOR_INV_VALUE_IGNORE, level_attr,
                        xml_localfile_query_level_attr, xml_localfile_query);
                } else {
                    os_strdup(level_attr, logf[pl].query_level);
                }
            }
            os_strdup(node[i]->content, logf[pl].query);
        } else if (strcmp(node[i]->element, xml_localfile_target) == 0) {
            // Count number of targets
            int count, n;
            count = 1;
            for (n=0; node[i]->content[n]; n++) {
                if(node[i]->content[n] == ',') {
                    count ++;
                }
            }
            logf[pl].target = OS_StrBreak(',', node[i]->content, count);
            char * tmp;
            if(logf[pl].target) {
                for (n=0; n<count; n++) {
                    os_strdup(w_strtrim(logf[pl].target[n]), tmp);
                    free(logf[pl].target[n]);
                    logf[pl].target[n] = tmp;
                }
            }
        } else if (strcmp(node[i]->element, xml_localfile_outformat) == 0) {
            char * target = NULL;
            int j, n;

            // Get attribute

            for (j = 0; node[i]->attributes && node[i]->attributes[j]; ++j) {
                if (strcmp(node[i]->attributes[j], xml_localfile_target) == 0) {
                    target = node[i]->values[j];
                } else {
                    mwarn("Invalid attribute '%s' for <%s>", node[i]->attributes[j], xml_localfile_outformat);
                }
            }

            for (n = 0; logf[pl].out_format && logf[pl].out_format[n]; ++n);

            os_realloc(logf[pl].out_format, (n + 2) * sizeof(outformat *), logf[pl].out_format);
            os_malloc(sizeof(outformat), logf[pl].out_format[n]);
            logf[pl].out_format[n]->target = target ? strdup(target) : NULL;
            os_strdup(node[i]->content, logf[pl].out_format[n]->format);
            logf[pl].out_format[n + 1] = NULL;
        } else if (strcmp(node[i]->element, xml_localfile_reconnect_time) == 0) {
            char *c;
            int time = strtoul(node[i]->content, &c, 0);
            if(time) {
                switch (c[0]) {
                case 'w':
                    time *= 604800;
                    break;
                case 'd':
                    time *= 86400;
                    break;
                case 'h':
                    time *= 3600;
                    break;
                case 'm':
                    time *= 60;
                    break;
                case 's':
                    break;
                default:
                    merror(XML_VALUEERR, node[i]->element, node[i]->content);
                    return (OS_INVALID);
                }
            }
            if(time < 1 ||  time == INT_MAX){
                mwarn("Invalid reconnection time value. Changed to %d seconds.", DEFAULT_EVENTCHANNEL_REC_TIME);
                time = DEFAULT_EVENTCHANNEL_REC_TIME;
            }
            logf[pl].reconnect_time = time;
        } else if (strcmp(node[i]->element, xml_localfile_label) == 0) {
            flags.hidden = flags.system = 0;
            char *key_value = 0;
            int j;
            for (j = 0; node[i]->attributes && node[i]->attributes[j]; j++) {
                if (strcmp(node[i]->attributes[j], "key") == 0) {
                    if (strlen(node[i]->values[j]) > 0) {
                        if (node[i]->values[j][0] == '_'){
                            mwarn("Labels starting with \"_\"  are reserved for internal use. Skipping label '%s'.", node[i]->values[j]);
                            flags.system = 1;
                        }
                        key_value = node[i]->values[j];
                    } else {
                        merror("Label with empty key.");
                        return (OS_INVALID);
                    }
                }
            }

            // Skip labels with "_"
            if (flags.system == 1)
                continue;

            if (!key_value) {
                merror("Expected 'key' attribute for label.");
                return (OS_INVALID);
            }

            logf[pl].labels = labels_add(logf[pl].labels, &labels_z, key_value, node[i]->content, flags, 1);
        } else if (strcmp(node[i]->element, xml_localfile_command) == 0) {
            /* We don't accept remote commands from the manager - just in case */
            if (log_config->agent_cfg == 1 && log_config->accept_remote == 0) {
                merror("Remote commands are not accepted from the manager. "
                       "Ignoring it on the agent.conf");

                logf[pl].file = NULL;
                logf[pl].ffile = NULL;
                logf[pl].command = NULL;
                logf[pl].alias = NULL;
                logf[pl].logformat = NULL;
                logf[pl].fp = NULL;
                labels_free(logf[pl].labels);
                return 0;
            }

            os_strdup(node[i]->content, logf[pl].file);
            logf[pl].command = logf[pl].file;
        } else if (strcmp(node[i]->element, xml_localfile_frequency) == 0) {

            if(strcmp(node[i]->content,  "hourly") == 0)
            {
                logf[pl].ign = 3600;
            }
            else if(strcmp(node[i]->content,  "daily") == 0)
            {
                logf[pl].ign = 86400;
            }
            else
            {

                if (!OS_StrIsNum(node[i]->content)) {
                    merror(XML_VALUEERR, node[i]->element, node[i]->content);
                    return (OS_INVALID);
                }

                logf[pl].ign = atoi(node[i]->content);
            }
        } else if (strcmp(node[i]->element, xml_localfile_location) == 0) {
#ifdef WIN32
            /* Expand variables on Windows */
            if (strchr(node[i]->content, '%')) {
                int expandreturn = 0;
                char newfile[OS_MAXSTR + 1];

                newfile[OS_MAXSTR] = '\0';
                expandreturn = ExpandEnvironmentStrings(node[i]->content,
                                                        newfile, OS_MAXSTR);

                if ((expandreturn > 0) && (expandreturn < OS_MAXSTR)) {
                    free(node[i]->content);

                    os_strdup(newfile, node[i]->content);
                }
            }
#endif
            os_strdup(node[i]->content, logf[pl].file);
        } else if (strcasecmp(node[i]->element, xml_localfile_logformat) == 0) {
            os_strdup(node[i]->content, logf[pl].logformat);

            if (strcmp(logf[pl].logformat, "syslog") == 0) {
            } else if (strcmp(logf[pl].logformat, "generic") == 0) {
            } else if (strcmp(logf[pl].logformat, "json") == 0) {
            } else if (strcmp(logf[pl].logformat, "snort-full") == 0) {
            } else if (strcmp(logf[pl].logformat, "snort-fast") == 0) {
            } else if (strcmp(logf[pl].logformat, "apache") == 0) {
            } else if (strcmp(logf[pl].logformat, "iis") == 0) {
            } else if (strcmp(logf[pl].logformat, "squid") == 0) {
            } else if (strcmp(logf[pl].logformat, "nmapg") == 0) {
            } else if (strcmp(logf[pl].logformat, "mysql_log") == 0) {
            } else if (strcmp(logf[pl].logformat, "ossecalert") == 0) {
            } else if (strcmp(logf[pl].logformat, "mssql_log") == 0) {
            } else if (strcmp(logf[pl].logformat, "postgresql_log") == 0) {
            } else if (strcmp(logf[pl].logformat, "djb-multilog") == 0) {
            } else if (strcmp(logf[pl].logformat, "syslog-pipe") == 0) {
            } else if (strcmp(logf[pl].logformat, "command") == 0) {
            } else if (strcmp(logf[pl].logformat, "full_command") == 0) {
            } else if (strcmp(logf[pl].logformat, "audit") == 0) {
            } else if (strcmp(logf[pl].logformat, MULTI_LINE_REGEX) == 0) {
            } else if (strncmp(logf[pl].logformat, "multi-line", 10) == 0) {

                char *p_lf = logf[pl].logformat;
                p_lf += 10;

                while (p_lf[0] == ' ') {
                    p_lf++;
                }

                if (*p_lf != ':') {
                    merror(XML_VALUEERR, node[i]->element, node[i]->content);
                    return (OS_INVALID);
                }
                p_lf++;

                char *end;

                if (logf[pl].linecount = strtol(p_lf, &end, 10), end == p_lf || logf[pl].linecount < 1 ) {
                    merror(XML_VALUEERR, node[i]->element, node[i]->content);
                    return (OS_INVALID);
                }

            } else if (strcmp(logf[pl].logformat, EVENTLOG) == 0) {
            } else if (strcmp(logf[pl].logformat, EVENTCHANNEL) == 0) {
            } else if (strcmp(logf[pl].logformat, MACOS) == 0) {
#if defined(Darwin) || (defined(__linux__) && defined(WAZUH_UNIT_TESTING))
                os_calloc(1, sizeof(w_macos_log_config_t), logf[pl].macos_log);
                w_calloc_expression_t(&logf[pl].macos_log->log_start_regex, EXP_TYPE_OSREGEX);
                if (!w_expression_compile(logf[pl].macos_log->log_start_regex, MACOS_LOG_START_REGEX, 0)) {
                    merror(LOGCOLLECTOR_MACOS_LOG_IREGEX_ERROR);
                    w_free_expression_t(&logf[pl].macos_log->log_start_regex);
                    os_free(logf[pl].macos_log);
                    return (OS_INVALID);
                }
#endif
            } else if (strcmp(logf[pl].logformat, JOURNALD_LOG) == 0) {
            } else {
                merror(XML_VALUEERR, node[i]->element, node[i]->content);
                return (OS_INVALID);
            }
        } else if (strcasecmp(node[i]->element, xml_localfile_multiline_regex) == 0) {

            if (strlen(node[i]->content) == 0) {
                mwarn("Empty tag '%s' is ignored", xml_localfile_multiline_regex);
            } else if (logf[pl].multiline == NULL) {
                os_calloc(1, sizeof(w_multiline_config_t), logf[pl].multiline);
                w_calloc_expression_t(&logf[pl].multiline->regex, EXP_TYPE_PCRE2);

                if (!w_expression_compile(logf[pl].multiline->regex, node[i]->content, 0)) {
                    merror(LOCALFILE_REGEX, node[i]->content);
                    w_free_expression_t(&logf[pl].multiline->regex);
                    os_free(logf[pl].multiline);
                    return (OS_INVALID);
                }

                logf[pl].multiline->match_type = w_get_attr_match(node[i]);
                logf[pl].multiline->replace_type = w_get_attr_replace(node[i]);
                logf[pl].multiline->timeout = w_get_attr_timeout(node[i]);

            } else {
                mwarn("Duplicate tag '%s' is ignored", xml_localfile_multiline_regex);
            }

        } else if (strcasecmp(node[i]->element, xml_localfile_exclude) == 0) {
            if (logf[pl].exclude) {
                os_free(logf[pl].exclude);
            }
            os_strdup(node[i]->content, logf[pl].exclude);
        } else if (strcasecmp(node[i]->element, xml_localfile_alias) == 0) {
            os_strdup(node[i]->content, logf[pl].alias);
        } else if (!strcmp(node[i]->element, xml_localfile_age)) {
            char *endptr;
            logf[pl].age  = strtoul(node[i]->content, &endptr, 0);

            if (logf[pl].age == 0 || logf[pl].age == UINT_MAX) {
                merror("Invalid age for localfile");
                return OS_INVALID;
            }

            switch (*endptr) {
            case 'w':
                logf[pl].age *= 604800;
                break;
            case 'd':
                logf[pl].age *= 86400;
                break;
            case 'h':
                logf[pl].age *= 3600;
                break;
            case 'm':
                logf[pl].age *= 60;
                break;
            case 's':
            case '\0':
                break;
            default:
                merror("Invalid age for localfile");
                return OS_INVALID;
            }

            if(logf[pl].age_str){
                os_free(logf[pl].age_str);
            }

            os_strdup(node[i]->content,logf[pl].age_str);

        } else if (strcasecmp(node[i]->element, xml_localfile_binaries) == 0) {

            if(strcmp(node[i]->content,"yes") == 0) {
               logf[pl].filter_binary = 1;
            }
            else if (strcmp(node[i]->content,"no") == 0) {
                logf[pl].filter_binary = 0;
            } else {
                merror(XML_VALUEERR, node[i]->element, node[i]->content);
                return (OS_INVALID);
            }
        } else if (strcasecmp(node[i]->element, xml_localfile_ignore) == 0) {
            regex_type = EXP_TYPE_PCRE2;
            if (node[i]->attributes && node[i]->values && node[i]->attributes[0]) {
                if (!strcmp(node[i]->attributes[0], "type")) {
                    regex_type = w_check_regex_type(node[i], xml_localfile_ignore);
                } else {
                    merror(LF_LOG_REGEX, xml_localfile_ignore, node[i]->content);
                    return (OS_INVALID);
                }
            }

            if (logf[pl].regex_ignore == NULL) {
                logf[pl].regex_ignore = OSList_Create();
                if (logf[pl].regex_ignore == NULL) {
                    merror(MEM_ERROR, errno, strerror(errno));
                    return (OS_INVALID);
                }
                OSList_SetFreeDataPointer(logf[pl].regex_ignore, (void (*)(void *))w_free_expression);
            }
            w_expression_t * expression_ignore;

            w_calloc_expression_t(&expression_ignore, regex_type);

            if (!w_expression_compile(expression_ignore, node[i]->content, 0)) {
                merror(LF_LOG_REGEX, "ignore", node[i]->content);
                w_free_expression_t(&expression_ignore);
                return (OS_INVALID);
            }
            OSList_InsertData(logf[pl].regex_ignore, NULL, expression_ignore);

        } else if (strcasecmp(node[i]->element, xml_localfile_restrict) == 0) {
            regex_type = EXP_TYPE_PCRE2;
            if (node[i]->attributes && node[i]->values && node[i]->attributes[0]) {
                if (!strcmp(node[i]->attributes[0], "type")) {
                    regex_type = w_check_regex_type(node[i], xml_localfile_restrict);
                } else {
                    merror(LF_LOG_REGEX, xml_localfile_restrict, node[i]->content);
                    return (OS_INVALID);
                }
            }

            if (logf[pl].regex_restrict == NULL) {
                logf[pl].regex_restrict = OSList_Create();
                if (logf[pl].regex_restrict == NULL) {
                    merror(MEM_ERROR, errno, strerror(errno));
                    return (OS_INVALID);
                }
                OSList_SetFreeDataPointer(logf[pl].regex_restrict, (void (*)(void *))w_free_expression);
            }
            w_expression_t * expression_restrict;

            w_calloc_expression_t(&expression_restrict, regex_type);

            if (!w_expression_compile(expression_restrict, node[i]->content, 0)) {
                merror(LF_LOG_REGEX, "restrict", node[i]->content);
                w_free_expression_t(&expression_restrict);
                return (OS_INVALID);
            }
            OSList_InsertData(logf[pl].regex_restrict, NULL, expression_restrict);
        } else if (strcasecmp(node[i]->element, xml_localfile_filter) == 0) {
            if (init_w_journal_log_config_t(&(logf[pl].journal_log))) {
                os_calloc(2, sizeof(w_journal_filter_t *), logf[pl].journal_log->filters);
            }
            // Use always the same filter for all the conditions (First filter)
            if (!journald_add_condition_to_filter(node[i], &(logf[pl].journal_log->filters[0]))) {
                mwarn(LOGCOLLECTOR_JOURNAL_CONFG_FAIL_FILTER);
                w_clean_logreader(&logf[pl]);
                return (0);
            }
        } else {
            merror(XML_INVELEM, node[i]->element);
            return (OS_INVALID);
        }

        i++;
    }

    if (logf[pl].target == NULL) {
        os_calloc(2, sizeof(char*), logf[pl].target);
        os_strdup("agent", logf[pl].target[0]);
    }

    /* Missing log format */
    if (logf[pl].logformat == NULL) {
        merror(MISS_LOG_FORMAT);
        return (OS_INVALID);
    }

    /* Missing file */
    if (logf[pl].file == NULL) {
        if (strcmp(logf[pl].logformat, MACOS) == 0) {
            mwarn(LOGCOLLECTOR_MISSING_LOCATION_MACOS);
            // Neceesary to check duplicated blocks
            os_strdup(MACOS, logf[pl].file);
        } else if (strcmp(logf[pl].logformat, JOURNALD_LOG) == 0) {
            mwarn(LOGCOLLECTOR_JOURNAL_CONFG_MISSING_LOC, JOURNALD_LOG);
            os_strdup(JOURNALD_LOG, logf[pl].file);
        } else {
            merror(MISS_FILE);
            os_strdup("", logf[pl].file);
            return (OS_INVALID);
        }
    }

    /* Verify journald log config*/
    if (strcmp(logf[pl].logformat, JOURNALD_LOG) == 0) {

        init_w_journal_log_config_t(&(logf[pl].journal_log));

        /* Verify journald log config*/
        if (strcmp(logf[pl].file, JOURNALD_LOG) != 0) {
            /* Invalid macos log configuration */
            mwarn(LOGCOLLECTOR_JOURNAL_CONFG_INVALID_LOC, logf[pl].file, JOURNALD_LOG);
            os_free(logf[pl].file);
            w_strdup(JOURNALD_LOG, logf[pl].file);
        }

        if (logf[pl].reconnect_time != DEFAULT_EVENTCHANNEL_REC_TIME) {
            mwarn(LOGCOLLECTOR_OPTION_IGNORED, JOURNALD_LOG, xml_localfile_reconnect_time);
        }
        if (logf[pl].age != 0) {
            mwarn(LOGCOLLECTOR_OPTION_IGNORED, JOURNALD_LOG, xml_localfile_age);
        }
        if (logf[pl].filter_binary != 0) {
            mwarn(LOGCOLLECTOR_OPTION_IGNORED, JOURNALD_LOG, xml_localfile_binaries);
        }
        if (logf[pl].exclude != NULL) {
            mwarn(LOGCOLLECTOR_OPTION_IGNORED, JOURNALD_LOG, xml_localfile_exclude);
        }
        if (logf[pl].multiline != NULL) {
            mwarn(LOGCOLLECTOR_OPTION_IGNORED, JOURNALD_LOG, xml_localfile_multiline_regex);
        }
        if (logf[pl].labels != NULL) {
            mwarn(LOGCOLLECTOR_OPTION_IGNORED, JOURNALD_LOG, xml_localfile_label);
        }
        if (logf[pl].ign != DEFAULT_FREQUENCY_SECS) {
            mwarn(LOGCOLLECTOR_OPTION_IGNORED, JOURNALD_LOG, xml_localfile_frequency);
        }
        if (logf[pl].alias != NULL) {
            mwarn(LOGCOLLECTOR_OPTION_IGNORED, JOURNALD_LOG, xml_localfile_alias);
        }
        if (logf[pl].regex_ignore != NULL) {
            mwarn(LOGCOLLECTOR_OPTION_IGNORED, JOURNALD_LOG, xml_localfile_ignore);
        }
        if (logf[pl].regex_restrict != NULL) {
            mwarn(LOGCOLLECTOR_OPTION_IGNORED, JOURNALD_LOG, xml_localfile_restrict);
        }

    } else if (logf[pl].journal_log != NULL) {
        /* Only log format journald support journald log config */
        mwarn(LOGCOLLECTOR_JOURNAL_CONFG_NOT_JOURNAL_FILTER, logf[pl].logformat);
        w_journal_log_config_free(&(logf[pl].journal_log));
    }

    /* Verify macos log config*/
    if (strcmp(logf[pl].logformat, MACOS) == 0) {

        if (strcmp(logf[pl].file, MACOS) != 0) {
            /* Invalid macos log configuration */
            mwarn(LOGCOLLECTOR_INV_MACOS, logf[pl].file);
            os_free(logf[pl].file);
            // Neceesary to check duplicated blocks
            w_strdup(MACOS, logf[pl].file);
        }

        if (logf[pl].reconnect_time != DEFAULT_EVENTCHANNEL_REC_TIME) {
            mwarn(LOGCOLLECTOR_OPTION_IGNORED, MACOS, xml_localfile_reconnect_time);
        }
        if (logf[pl].age != 0) {
            mwarn(LOGCOLLECTOR_OPTION_IGNORED, MACOS, xml_localfile_age);
        }
        if (logf[pl].filter_binary != 0) {
            mwarn(LOGCOLLECTOR_OPTION_IGNORED, MACOS, xml_localfile_binaries);
        }
        if (logf[pl].exclude != NULL) {
            mwarn(LOGCOLLECTOR_OPTION_IGNORED, MACOS, xml_localfile_exclude);
        }
        if (logf[pl].multiline != NULL) {
            mwarn(LOGCOLLECTOR_OPTION_IGNORED, MACOS, xml_localfile_multiline_regex);
        }
        if (logf[pl].labels != NULL) {
            mwarn(LOGCOLLECTOR_OPTION_IGNORED, MACOS, xml_localfile_label);
        }
        if (logf[pl].ign != DEFAULT_FREQUENCY_SECS) {
            mwarn(LOGCOLLECTOR_OPTION_IGNORED, MACOS, xml_localfile_frequency);
        }
        if (logf[pl].alias != NULL) {
            mwarn(LOGCOLLECTOR_OPTION_IGNORED, MACOS, xml_localfile_alias);
        }
    }
    /* Verify Multiline Regex Config */
    if (strcmp(logf[pl].logformat, MULTI_LINE_REGEX) == 0) {

        if (logf[pl].multiline == NULL) {
            /* Multiline_regex must be configured */
            merror(MISS_MULT_REGEX);
            return (OS_INVALID);

        } else if (logf[pl].age && logf[pl].age <= logf[pl].multiline->timeout) {
            /* Avoid dismissing an incomplete multiline log */
            mwarn(LOGCOLLECTOR_MULTILINE_AGE_TIMEOUT);
            logf[pl].age = 0;
            os_free(logf[pl].age_str);
        }

    } else if (logf[pl].multiline) {
        /* Only log format multi-line-regex support multiline_regex */
        mwarn(LOGCOLLECTOR_MULTILINE_SUPPORT, logf[pl].logformat);
        w_free_expression_t(&logf[pl].multiline->regex);
        os_free(logf[pl].multiline);
    }

        /* Verify a valid event log config */
    if (strcmp(logf[pl].logformat, EVENTLOG) == 0) {
        if ((strcmp(logf[pl].file, "Application") != 0) &&
                (strcmp(logf[pl].file, "System") != 0) &&
                (strcmp(logf[pl].file, "Security") != 0)) {
            /* Invalid event log */
            minfo(NSTD_EVTLOG, logf[pl].file);
            return (0);
        }
    }

    if ((strcmp(logf[pl].logformat, "command") == 0) ||
            (strcmp(logf[pl].logformat, "full_command") == 0)) {
        if (!logf[pl].command) {
            merror("Missing 'command' argument. "
                   "This option will be ignored.");
        }
        total_files++;
    } else {
        current_files++;
    }

    /* Deploy glob entries */
    if (!logf[pl].command) {
#ifdef WIN32
        if (strchr(logf[pl].file, '*') ||
            strchr(logf[pl].file, '?')) {

            os_realloc(log_config->globs, (gl + 2)*sizeof(logreader_glob), log_config->globs);
            os_strdup(logf[pl].file, log_config->globs[gl].gpath);
            memset(&log_config->globs[gl + 1], 0, sizeof(logreader_glob));
            os_calloc(1, sizeof(logreader), log_config->globs[gl].gfiles);
            memcpy(log_config->globs[gl].gfiles, &logf[pl], sizeof(logreader));
            logf[pl].multiline = NULL; // Prevent freeing the multiline config in Remove_Localfile
            log_config->globs[gl].gfiles->file = NULL;

            /* Wildcard exclusion, check for date */
            if (logf[pl].exclude && strchr(logf[pl].exclude, '%')) {

                time_t l_time = time(0);
                char excluded_path_date[PATH_MAX] = {0};
                size_t ret;
                struct tm tm_result = { .tm_sec = 0 };

                localtime_r(&l_time, &tm_result);
                ret = strftime(excluded_path_date, PATH_MAX, logf[pl].exclude, &tm_result);
                if (ret != 0) {
                    os_strdup(excluded_path_date, log_config->globs[gl].exclude_path);
                }
            }
            else if (logf[pl].exclude) {
                os_strdup(logf[pl].exclude, log_config->globs[gl].exclude_path);
            }

            if (Remove_Localfile(&logf, pl, 0, 0,NULL)) {
                merror(REM_ERROR, logf[pl].file);
                return (OS_INVALID);
            }
            log_config->config = logf;
            return 0;
#else
        if (strchr(logf[pl].file, '*') ||
            strchr(logf[pl].file, '?') ||
            strchr(logf[pl].file, '[')) {
            glob_t g;
            int err;

            if (err = glob(logf[pl].file, 0, NULL, &g), err && err != GLOB_NOMATCH) {
                merror(GLOB_ERROR, logf[pl].file);
            } else {
                os_realloc(log_config->globs, (gl + 2)*sizeof(logreader_glob), log_config->globs);
                os_strdup(logf[pl].file, log_config->globs[gl].gpath);
                memset(&log_config->globs[gl + 1], 0, sizeof(logreader_glob));
                os_calloc(1, sizeof(logreader), log_config->globs[gl].gfiles);
                memcpy(log_config->globs[gl].gfiles, &logf[pl], sizeof(logreader));
                logf[pl].multiline = NULL; // Prevent freeing the multiline config in Remove_Localfile
                log_config->globs[gl].gfiles->file = NULL;
            }

            /* Wildcard exclusion, check for date */
            if (logf[pl].exclude && strchr(logf[pl].exclude, '%')) {

                time_t l_time = time(0);
                struct tm tm_result = { .tm_sec = 0 };
                char excluded_path_date[PATH_MAX] = {0};
                size_t ret;

                localtime_r(&l_time, &tm_result);
                ret = strftime(excluded_path_date, PATH_MAX, logf[pl].exclude, &tm_result);
                if (ret != 0) {
                    os_strdup(excluded_path_date, log_config->globs[gl].exclude_path);
                }
            }
            else if (logf[pl].exclude) {
                os_strdup(logf[pl].exclude, log_config->globs[gl].exclude_path);
            }

            globfree(&g);
            if (Remove_Localfile(&logf, pl, 0, 0,NULL)) {
                merror(REM_ERROR, logf[pl].file);
                return (OS_INVALID);
            }
            log_config->config = logf;

            return 0;
#endif
        } else if (strchr(logf[pl].file, '%')) {
            /* We need the format file (based on date) */
            time_t l_time = time(0);
            struct tm tm_result = { .tm_sec = 0 };
            char lfile[OS_FLSIZE + 1];
            size_t ret;

            localtime_r(&l_time, &tm_result);
            lfile[OS_FLSIZE] = '\0';
            ret = strftime(lfile, OS_FLSIZE, logf[pl].file, &tm_result);
            if (ret != 0) {
                os_strdup(logf[pl].file, logf[pl].ffile);
            }

            /* Wildcard exclusion */
            if (logf[pl].exclude) {
                os_strdup(logf[pl].exclude, log_config->globs[gl].exclude_path);
            }
        }
    }

    /* post processing stage */
    // Merge multi configurations of journald log
    if (logf[pl].journal_log != NULL) {
        bool res = w_logreader_journald_merge(&(log_config->config), pl);
        if (res) {
            minfo("Merge journald log configurations");
        }
    }

    return (0);
}

int Test_Localfile(const char * path){
    int fail = 0;
    logreader_config test_localfile = { .agent_cfg = 0 };

    if (ReadConfig(CAGENT_CONFIG | CLOCALFILE | CLGCSOCKET, path, &test_localfile, NULL) < 0) {
        merror(RCONFIG_ERROR,"Localfile", path);
        fail = 1;
    }

    Free_Localfile(&test_localfile);

    if (fail) {
        return -1;
    } else {
        return 0;
    }
}

void Free_Localfile(logreader_config * config){
    int i, j;

    if (config) {
        if (config->config) {
            for (i = 0; config->config[i].file; i++) {
                Free_Logreader(&config->config[i]);
            }

            free(config->config);
        }

        if (config->socket_list) {
            for (i = 0; config->socket_list[i].name; i++) {
                free(config->socket_list[i].name);
                free(config->socket_list[i].location);
                free(config->socket_list[i].prefix);
            }

            free(config->socket_list);
        }

        if (config->globs) {
            for (i = 0; config->globs[i].gpath; i++) {
                if (config->globs[i].gfiles->file) {
                    Free_Logreader(config->globs[i].gfiles);
                    for (j = 1; config->globs[i].gfiles[j].file; j++) {
                        free(config->globs[i].gfiles[j].file);
                    }
                }
                free(config->globs[i].gfiles);
            }

            free(config->globs);
        }
    }
}

void w_clean_logreader(logreader * logf) {

    if (logf != NULL) {
        Free_Logreader(logf);
        memset(logf, 0, sizeof(logreader));
    }
}

void Free_Logreader(logreader * logf) {
    int i;

    if (logf) {
        os_free(logf->ffile);
        os_free(logf->file);
        os_free(logf->logformat);
        w_multiline_log_config_free(&(logf->multiline));
<<<<<<< HEAD
        w_macos_log_config_free(&(logf->macos_log));
        w_journal_log_config_free(&(logf->journal_log));
=======
>>>>>>> fea90f7c
        os_free(logf->djb_program_name);
        os_free(logf->channel_str);
        os_free(logf->alias);
        os_free(logf->query);
        os_free(logf->exclude);
        os_free(logf->query_level);

        if (logf->regex_ignore) {
            OSList_Destroy(logf->regex_ignore);
            logf->regex_ignore = NULL;
        }
        if (logf->regex_restrict) {
            OSList_Destroy(logf->regex_restrict);
            logf->regex_restrict = NULL;
        }

        if (logf->target) {
            for (i = 0; logf->target[i]; i++) {
                free(logf->target[i]);
            }

            free(logf->target);
        }

        os_free(logf->log_target);

        labels_free(logf->labels);

        if (logf->fp) {
            fclose(logf->fp);
        }

        if (logf->out_format) {
            for (i = 0; logf->out_format[i]; ++i) {
                free(logf->out_format[i]->target);
                free(logf->out_format[i]->format);
                free(logf->out_format[i]);
            }

            free(logf->out_format);
        }

    }
}

int Remove_Localfile(logreader **logf, int i, int gl, int fr, logreader_glob *globf) {
    if (*logf) {
        int size = 0;
        int x;
        while ((*logf)[size].file || (!gl && (*logf)[size].logformat)) {
            size++;
        }
        if (i < size) {
            if (fr) {
                Free_Logreader(&(*logf)[i]);
            } else {
                free((*logf)[i].file);
                // If is a glob entry and multiline is set, we need to free the multiline config
                w_multiline_log_config_free(&(*logf)[i].multiline);
                if((*logf)[i].fp) {
                    fclose((*logf)[i].fp);
                }
            #ifdef WIN32
                if ((*logf)[i].h && (*logf)[i].h != INVALID_HANDLE_VALUE) {
                    CloseHandle((*logf)[i].h);
                }
                pthread_mutex_destroy(&(*logf)[i].mutex);
            #endif
            }

            for (x = i; x < size; x++) {
                memcpy(&(*logf)[x], &(*logf)[x + 1], sizeof(logreader));
            }

            if (!size)
                size = 1;
            os_realloc(*logf, size*sizeof(logreader), *logf);

            if(gl && globf) {
                (*globf).num_files--;
            }

            current_files--;
            return 0;
        }
    }
    return (OS_INVALID);
}

w_multiline_match_type_t w_get_attr_match(xml_node * node) {

    const char * xml_attr_name = "match";

    /* default value */
    w_multiline_match_type_t retval = ML_MATCH_START;
    const char * str_match = w_get_attr_val_by_name(node, xml_attr_name);

    if (str_match == NULL) {
        return retval;
    }

    if (strcasecmp(str_match, multiline_attr_match_str(ML_MATCH_START)) == 0) {
        retval = ML_MATCH_START;
    } else if (strcasecmp(str_match, multiline_attr_match_str(ML_MATCH_ALL)) == 0) {
        retval = ML_MATCH_ALL;
    } else if (strcasecmp(str_match, multiline_attr_match_str(ML_MATCH_END)) == 0) {
        retval = ML_MATCH_END;
    } else {
        mwarn(LOGCOLLECTOR_INV_VALUE_DEFAULT, str_match, xml_attr_name, "multiline_regex");
    }

    return retval;
}

w_multiline_replace_type_t w_get_attr_replace(xml_node * node) {

    const char * xml_attr_name = "replace";

    /* default value */
    w_multiline_replace_type_t retval = ML_REPLACE_NO_REPLACE;
    const char * str_replace = w_get_attr_val_by_name(node, xml_attr_name);

    if (str_replace == NULL) {
        return retval;
    }

    if (strcasecmp(str_replace, multiline_attr_replace_str(ML_REPLACE_NO_REPLACE)) == 0) {
        retval = ML_REPLACE_NO_REPLACE;
    } else if (strcasecmp(str_replace, multiline_attr_replace_str(ML_REPLACE_WSPACE)) == 0) {
        retval = ML_REPLACE_WSPACE;
    } else if (strcasecmp(str_replace, multiline_attr_replace_str(ML_REPLACE_TAB)) == 0) {
        retval = ML_REPLACE_TAB;
    } else if (strcasecmp(str_replace, multiline_attr_replace_str(ML_REPLACE_NONE)) == 0) {
        retval = ML_REPLACE_NONE;
    } else {
        mwarn(LOGCOLLECTOR_INV_VALUE_DEFAULT, str_replace, xml_attr_name, "multiline_regex");
    }

    return retval;
}

unsigned int w_get_attr_timeout(xml_node * node) {

    const char * xml_attr_name = "timeout";

    /* default value: 1 seg */
    unsigned int retval = MULTI_LINE_REGEX_TIMEOUT;
    const char * str_timeout = w_get_attr_val_by_name(node, xml_attr_name);
    char * endptr = NULL;

    if (str_timeout == NULL) {
        return retval;
    }

    retval = strtoul(str_timeout, &endptr, 0);
    if (*endptr != '\0' || retval == 0 || retval > MULTI_LINE_REGEX_MAX_TIMEOUT) {
        mwarn(LOGCOLLECTOR_INV_VALUE_DEFAULT, str_timeout, xml_attr_name, "multiline_regex");
        retval = MULTI_LINE_REGEX_TIMEOUT;
    }

    return retval;
}

const char * multiline_attr_replace_str(w_multiline_replace_type_t replace_type) {
    const char * const replace_str[ML_REPLACE_MAX] = {"no-replace", "none", "wspace", "tab"};
    return replace_str[replace_type];
}

const char * multiline_attr_match_str(w_multiline_match_type_t match_type) {
    const char * const match_str[ML_MATCH_MAX] = {"start", "all", "end"};
    return match_str[match_type];
}

void w_multiline_log_config_free(w_multiline_config_t ** config) {
    if (config == NULL || *config == NULL) {
        return;
    }

    if ((*config)->ctxt) {
        os_free((*config)->ctxt->buffer);
        os_free((*config)->ctxt);
    }
    w_free_expression_t(&((*config)->regex));
    os_free((*config));
}

<<<<<<< HEAD
void w_macos_log_config_free(w_macos_log_config_t ** macos_log) {

    if (macos_log == NULL || *macos_log == NULL) {
        return;
    }

    w_free_expression_t(&((*macos_log)->log_start_regex));
    if ((*macos_log)->processes.stream.wfd != NULL) {
        wpclose((*macos_log)->processes.stream.wfd);
    }
    if ((*macos_log)->processes.show.wfd != NULL) {
        wpclose((*macos_log)->processes.show.wfd);
    }
    os_free((*macos_log)->current_settings);
    os_free(*macos_log);
=======
w_multiline_config_t* w_multiline_log_config_clone(w_multiline_config_t* config)
{
    if (config == NULL)
    {
        return NULL;
    }

    w_multiline_config_t* new_config = NULL;
    os_calloc(1, sizeof(w_multiline_config_t), new_config);

    new_config->match_type = config->match_type;
    new_config->replace_type = config->replace_type;
    new_config->timeout = config->timeout;

    w_calloc_expression_t(&(new_config->regex), config->regex->exp_type);
    if (!w_expression_compile(new_config->regex, w_expression_get_regex_pattern(config->regex), 0))
    {
        merror_exit("Failed to clone multiline regex"); // Should never happen
    }

    // No clone the context
    new_config->ctxt = NULL;

    return new_config;
>>>>>>> fea90f7c
}

STATIC int w_logcollector_get_macos_log_type(const char * content) {

    const size_t MAX_ARRAY_SIZE = 64;
    const char * XML_LOCALFILE_QUERY_TYPE_ATTR = "type";
    const char * XML_LOCALFILE_QUERY = "query";
    size_t current = 0;
    int retval = 0;

    char ** type_arr = OS_StrBreak(',', content, MAX_ARRAY_SIZE);

    if (type_arr) {
        while (type_arr[current]) {
            char * config_str = &(type_arr[current])[strspn(type_arr[current], " ")];
            int num_words = w_word_counter(config_str);

            if (num_words == 1) {
                config_str[strcspn(config_str, " ")] = '\0';
            }

            if (strcasecmp(config_str, MACOS_LOG_TYPE_ACTIVITY_STR) == 0) {
                retval |= MACOS_LOG_TYPE_ACTIVITY;
            } else if (strcasecmp(config_str, MACOS_LOG_TYPE_LOG_STR) == 0) {
                retval |= MACOS_LOG_TYPE_LOG;
            } else if (strcasecmp(config_str, MACOS_LOG_TYPE_TRACE_STR) == 0) {
                retval |= MACOS_LOG_TYPE_TRACE;
            } else if (strcasecmp(config_str, "") != 0) {
                mwarn(LOGCOLLECTOR_INV_VALUE_IGNORE, config_str, XML_LOCALFILE_QUERY_TYPE_ATTR, XML_LOCALFILE_QUERY);
            }

            os_free(type_arr[current]);
            current++;
        }

        os_free(type_arr);
    }

    return retval;
}

w_exp_type_t w_check_regex_type(xml_node * node, const char * element) {

    if (node->values[0]) {
        if (strcasecmp(node->values[0], OSREGEX_STR) == 0) {
            return EXP_TYPE_OSREGEX;
        } else if (strcasecmp(node->values[0], OSMATCH_STR) == 0) {
            return EXP_TYPE_OSMATCH;
        } else if (strcasecmp(node->values[0], PCRE2_STR) == 0) {
            return EXP_TYPE_PCRE2;
        }
    }
    mwarn(LOGCOLLECTOR_DEFAULT_REGEX_TYPE, element, node->content);

    return EXP_TYPE_PCRE2;
}

bool init_w_journal_log_config_t(w_journal_log_config_t ** config) {
    if (config == NULL || *config != NULL) {
        return false;
    }

    os_calloc(1, sizeof(w_journal_log_config_t), *config);
    return true;
}

void w_journal_log_config_free(w_journal_log_config_t ** config) {
    if (config == NULL || *config == NULL) {
        return;
    }

    w_journal_filters_list_free((*config)->filters);
    os_free(*config);
}

bool journald_add_condition_to_filter(xml_node * node, w_journal_filter_t ** filter) {
    if (node == NULL || filter == NULL) {
        return false;
    }

    const char * field = w_get_attr_val_by_name(node, "field");
    char * expression = node->content;
    bool ignore_if_missing = false;

    if (field == NULL || *field == '\0') {
        mwarn(LOGCOLLECTOR_JOURNAL_CONFG_EMPTY_FILTER_FIELD);
        return false;
    }
    if (expression == NULL || *expression == '\0') {
        mwarn(LOGCOLLECTOR_JOURNAL_CONFG_EMPTY_FILTER_EXPR);
        return false;
    }

    const char * ignore_if_missing_str = w_get_attr_val_by_name(node, "ignore_if_missing");
    if (ignore_if_missing_str != NULL) {
        if (strcasecmp(ignore_if_missing_str, "yes") == 0) {
            ignore_if_missing = true;
        } else if (strcasecmp(ignore_if_missing_str, "no") != 0) {
            mwarn(LOGCOLLECTOR_INV_VALUE_DEFAULT, ignore_if_missing_str, "ignore_if_missing", "journal");
        }
    }

    if (w_journal_filter_add_condition(filter, field, expression, ignore_if_missing) != 0) {
        mwarn(LOGCOLLECTOR_JOURNAL_CONFG_FILTER_EXP_FAIL, expression, field);
        return false;
    }

    return true;
}

/**
 * @brief Free the unit filter and all its resources
 *
 * The unit pointer is invalid after the call.
 * @param unit Journal filter unit
 */
STATIC void free_unit_filter(_w_journal_filter_unit_t * unit) {
    if (unit == NULL) {
        return;
    }

    os_free(unit->field);
    w_free_expression_t(&(unit->exp));
    os_free(unit);
}

/**
 * @brief Create the filter unit
 * The caller is responsible for freeing the returned unit.
 *
 * @param field The field to filter
 * @param expression The expression to match
 * @param ignore_if_missing Ignore if the field is missing
 * @return The filter unit or NULL if an error occurred (compiling the expression)
 */
STATIC _w_journal_filter_unit_t * create_unit_filter(const char * field, char * expression, bool ignore_if_missing) {
    if (field == NULL || expression == NULL) {
        return NULL;
    }

    _w_journal_filter_unit_t * unit;
    os_calloc(1, sizeof(_w_journal_filter_unit_t), unit);

    w_calloc_expression_t(&(unit->exp), EXP_TYPE_PCRE2);

    if (!w_expression_compile(unit->exp, expression, 0)) {
        free_unit_filter(unit);
        return NULL;
    }

    unit->field = strdup(field);
    unit->ignore_if_missing = ignore_if_missing;

    return unit;
}

void w_journal_filter_free(w_journal_filter_t * ptr_filter) {
    if (ptr_filter == NULL) {
        return;
    }

    if (ptr_filter->units != NULL) {
        for (size_t i = 0; ptr_filter->units[i] != NULL; i++) {
            free_unit_filter(ptr_filter->units[i]);
        }

        os_free(ptr_filter->units);
    }

    os_free(ptr_filter);
}

int w_journal_filter_add_condition(w_journal_filter_t ** ptr_filter, const char * field, char * expression,
                                   bool ignore_if_missing) {
    if (field == NULL || expression == NULL || ptr_filter == NULL) {
        return -1;
    }

    // Crete the unit filter
    _w_journal_filter_unit_t * unit = create_unit_filter(field, expression, ignore_if_missing);
    if (unit == NULL) {
        return -1;
    }

    // If the filter does not exist, create it
    if (*ptr_filter == NULL) {
        os_calloc(1, sizeof(w_journal_filter_t), *ptr_filter);
    }
    w_journal_filter_t * filter = *ptr_filter;

    // Allocate memory for the new unit
    os_realloc(filter->units, (filter->units_size + 2) * sizeof(_w_journal_filter_unit_t *), filter->units);

    // Add the new unit
    filter->units[filter->units_size] = unit;
    filter->units_size++;
    filter->units[filter->units_size] = NULL;

    return 0;
}

bool w_journal_add_filter_to_list(w_journal_filters_list_t * list, w_journal_filter_t * filter) {
    if (list == NULL || filter == NULL) {
        return false;
    }

    // Allocate memory for the new filter
    if (*list == NULL) {
        os_calloc(1, sizeof(w_journal_filter_t *), *list);
    }

    // Determine the size of the list
    size_t size = 0;
    while ((*list)[size] != NULL) {
        size++;
    }

    // Allocate memory for the new filter
    os_realloc(*list, (size + 2) * sizeof(w_journal_filter_t *), *list);

    // Add the new filter
    (*list)[size] = filter;
    (*list)[size + 1] = NULL;

    return true;
}

/**
 * @brief Get the unit filter as JSON object
 *
 * @param unit Unit filter
 * @return STATIC*
 */
STATIC cJSON * unit_filter_as_json(_w_journal_filter_unit_t * unit) {

    if (unit == NULL || unit->field == NULL || unit->exp == NULL || unit->exp->exp_type != EXP_TYPE_PCRE2) {
        return NULL;
    }

    cJSON * json = cJSON_CreateObject();
    cJSON_AddStringToObject(json, "field", unit->field);
    cJSON_AddStringToObject(json, "expression", unit->exp->pcre2->raw_pattern);
    cJSON_AddBoolToObject(json, "ignore_if_missing", unit->ignore_if_missing);

    return json;
}

/**
 * @brief Get the filter as a JSON Object
 *
 * @param filter Filter
 * @return cJSON* JSON Object with the filter
 */
STATIC cJSON * filter_as_json(w_journal_filter_t * filter) {
    if (filter == NULL || filter->units == NULL) {
        return NULL;
    }

    cJSON * json = cJSON_CreateArray();
    if (json == NULL) {
        return NULL;
    }

    for (size_t i = 0; filter->units[i] != NULL; i++) {
        cJSON * unit = unit_filter_as_json(filter->units[i]);
        if (unit == NULL) {
            cJSON_Delete(json);
            return NULL;
        }

        cJSON_AddItemToArray(json, unit);
    }

    return json;
}

/**
 * @brief Get the filter as a JSON Array
 * 
 * @param filter_lst Filters list
 * @return cJSON* JSON Array with the filters
 */
cJSON * w_journal_filter_list_as_json(w_journal_filters_list_t filter_lst) {
    if (filter_lst == NULL) {
        return NULL;
    }

    cJSON * json = cJSON_CreateArray();
    if (json == NULL) {
        return NULL;
    }

    for (size_t i = 0; filter_lst[i] != NULL; i++) {
        cJSON * filter = filter_as_json(filter_lst[i]);
        if (filter == NULL) {
            cJSON_Delete(json);
            return NULL;
        }

        cJSON_AddItemToArray(json, filter);
    }

    return json;

}

void w_journal_filters_list_free(w_journal_filters_list_t list) {
    if (list == NULL) {
        return;
    }

    for (size_t i = 0; list[i] != NULL; i++) {
        w_journal_filter_free(list[i]);
    }

    os_free(list);
}

bool w_logreader_journald_merge(logreader ** logf_ptr, size_t src_index) {
    if (logf_ptr == NULL || *logf_ptr == NULL || src_index == 0) {
        return false;
    }

    logreader * logr = *logf_ptr;

    /* Check if src_index is in range and if it is a journald log reader */
    size_t i = 0;
    for (; logr[i].file != NULL; i++) {
        if (i == src_index) {
            break;
        }
    }
    if (logr[i].journal_log == NULL) {
        return false;
    }

    /* Search the first journald log reader, destination */
    bool dst_found = false;
    size_t dst_index = 0;
    for (dst_index = 0; logr[dst_index].file != NULL && dst_index < src_index; dst_index++) {
        if (logr[dst_index].journal_log != NULL) {
            dst_found = true;
            break;
        }
    }

    if (!dst_found) {
        return false;
    }

    /* Merge the filters */
    bool src_has_filters = logr[src_index].journal_log->filters != NULL
                           && logr[src_index].journal_log->filters[0] != NULL;
    bool dst_has_filters = logr[dst_index].journal_log->filters != NULL
                           && logr[dst_index].journal_log->filters[0] != NULL;

    // Disable filter is already disabled or if any don't have filters
    if (!src_has_filters || !dst_has_filters) {
        logr[dst_index].journal_log->disable_filters = true;
        mwarn(LOGCOLLECTOR_JOURNAL_CONFG_DISABLE_FILTER);
    }

    // Move the filters from the src_index to the dst_index
    if (src_has_filters) {
        w_journal_add_filter_to_list(&(logr[dst_index].journal_log->filters), logr[src_index].journal_log->filters[0]);
        logr[src_index].journal_log->filters[0] = NULL; // Prevent the filter from being freed
    }

    // Replace the only future event with last configuration
    logr[dst_index].future = logr[src_index].future;

    // Move the target with the last configuration
    if (logr[dst_index].target) {
        for (i = 0; logr[dst_index].target[i]; i++) {
            os_free(logr[dst_index].target[i]);
        }
        os_free(logr[dst_index].target);
    }
    logr[dst_index].target = logr[src_index].target;
    logr[src_index].target = NULL;

    /* Remove the src_index log reader */
    Remove_Localfile(logf_ptr, (int) src_index, 0, true, NULL);

    return true;
}<|MERGE_RESOLUTION|>--- conflicted
+++ resolved
@@ -883,11 +883,8 @@
         os_free(logf->file);
         os_free(logf->logformat);
         w_multiline_log_config_free(&(logf->multiline));
-<<<<<<< HEAD
         w_macos_log_config_free(&(logf->macos_log));
         w_journal_log_config_free(&(logf->journal_log));
-=======
->>>>>>> fea90f7c
         os_free(logf->djb_program_name);
         os_free(logf->channel_str);
         os_free(logf->alias);
@@ -1074,7 +1071,6 @@
     os_free((*config));
 }
 
-<<<<<<< HEAD
 void w_macos_log_config_free(w_macos_log_config_t ** macos_log) {
 
     if (macos_log == NULL || *macos_log == NULL) {
@@ -1090,7 +1086,8 @@
     }
     os_free((*macos_log)->current_settings);
     os_free(*macos_log);
-=======
+}
+
 w_multiline_config_t* w_multiline_log_config_clone(w_multiline_config_t* config)
 {
     if (config == NULL)
@@ -1115,7 +1112,6 @@
     new_config->ctxt = NULL;
 
     return new_config;
->>>>>>> fea90f7c
 }
 
 STATIC int w_logcollector_get_macos_log_type(const char * content) {
@@ -1394,7 +1390,7 @@
 
 /**
  * @brief Get the filter as a JSON Array
- * 
+ *
  * @param filter_lst Filters list
  * @return cJSON* JSON Array with the filters
  */
