--- conflicted
+++ resolved
@@ -517,15 +517,9 @@
             return 0;
         }
 
-<<<<<<< HEAD
-        GetSystemTime(&syscheck.wdata.dirs_status[whodata - 1].last_check);
-        if (set_winsacl(dir, whodata - 1)) {
-            mterror(SYSCHECK_LOGTAG, FIM_ERROR_WHODATA_ADD_DIRECTORY, dir);
-=======
         GetSystemTime(&configuration->dirs_status.last_check);
         if (set_winsacl(dir, configuration)) {
-            merror(FIM_ERROR_WHODATA_ADD_DIRECTORY, dir);
->>>>>>> d3a82a3d
+            mterror(SYSCHECK_LOGTAG, FIM_ERROR_WHODATA_ADD_DIRECTORY, dir);
             return -2;
         }
 
