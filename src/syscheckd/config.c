/* Copyright (C) 2015-2019, Wazuh Inc.
 * Copyright (C) 2009 Trend Micro Inc.
 * All right reserved.
 *
 * This program is free software; you can redistribute it
 * and/or modify it under the terms of the GNU General Public
 * License (version 2) as published by the FSF - Free Software
 * Foundation
 */

#include "shared.h"
#include "syscheck.h"
#include "config/config.h"
#include "rootcheck/rootcheck.h"

#ifdef WIN32
static char *SYSCHECK_EMPTY[] = { NULL };
static registry REGISTRY_EMPTY[] = { { NULL, 0, NULL } };
#endif


int Read_Syscheck_Config(const char *cfgfile)
{
    int modules = 0;
    modules |= CSYSCHECK;

    syscheck.rootcheck      = 0;
    syscheck.disabled       = SK_CONF_UNPARSED;
    syscheck.skip_fs.nfs    = 1;
    syscheck.skip_fs.dev    = 1;
    syscheck.skip_fs.sys    = 1;
    syscheck.skip_fs.proc   = 1;
    syscheck.scan_on_start  = 1;
    syscheck.time           = 43200;
    syscheck.ignore         = NULL;
    syscheck.ignore_regex   = NULL;
    syscheck.nodiff         = NULL;
    syscheck.nodiff_regex   = NULL;
    syscheck.scan_day       = NULL;
    syscheck.scan_time      = NULL;
    syscheck.dir            = NULL;
    syscheck.opts           = NULL;
    syscheck.enable_inventory = 1;
    syscheck.restart_audit  = 1;
    syscheck.enable_whodata = 0;
    syscheck.realtime       = NULL;
    syscheck.audit_healthcheck = 1;
    syscheck.process_priority = 10;
#ifdef WIN_WHODATA
    syscheck.wdata.interval_scan = 0;
    syscheck.wdata.fd      = NULL;
#endif
#ifdef WIN32
    syscheck.registry       = NULL;
    syscheck.max_fd_win_rt  = 0;
#endif
    syscheck.prefilter_cmd  = NULL;
<<<<<<< HEAD
    syscheck.sync_interval  = 300;
    syscheck.sync_response_timeout = 30;
    syscheck.sync_queue_size = 16384;
    syscheck.max_eps        = 200;
    syscheck.send_delay     = 5000; /* 1000000 / max_eps */
=======
    syscheck.allow_remote_prefilter_cmd  = false;
>>>>>>> 187599d5

    mdebug1(FIM_CONFIGURATION_FILE, cfgfile);

    /* Read config */
    if (ReadConfig(modules, cfgfile, &syscheck, NULL) < 0) {
        return (OS_INVALID);
    }

#ifdef CLIENT
    mdebug1(FIM_CLIENT_CONFIGURATION, cfgfile);

    /* Read shared config */
    modules |= CAGENT_CONFIG;
    ReadConfig(modules, AGENTCONFIG, &syscheck, NULL);
#endif

    switch (syscheck.disabled) {
    case SK_CONF_UNPARSED:
        syscheck.disabled = 1;
        break;
    case SK_CONF_UNDEFINED:
        syscheck.disabled = 0;
    }

#ifndef WIN32
    /* We must have at least one directory to check */
    if (!syscheck.dir || syscheck.dir[0] == NULL) {
        return (1);
    }
#else
    /* We must have at least one directory or registry key to check. Since
       it's possible on Windows to have syscheck enabled but only monitoring
       either the filesystem or the registry, both lists must be valid,
       even if empty.
     */
    if (!syscheck.dir) {
        syscheck.dir = SYSCHECK_EMPTY;
    }
    if (!syscheck.registry) {
            syscheck.registry = REGISTRY_EMPTY;
    }
    if ((syscheck.dir[0] == NULL) && (syscheck.registry[0].entry == NULL)) {
        return (1);
    }
    syscheck.max_fd_win_rt = getDefine_Int("syscheck", "max_fd_win_rt", 1, 1024);
#endif

    return (0);
}

void free_whodata_event(whodata_evt *w_evt) {
    if (w_evt->user_name) free(w_evt->user_name);
    if (w_evt->user_id) {
#ifndef WIN32
        free(w_evt->user_id);
#else
        LocalFree(w_evt->user_id);
#endif
    }
    if (w_evt->audit_name) free(w_evt->audit_name);
    if (w_evt->audit_uid) free(w_evt->audit_uid);
    if (w_evt->effective_name) free(w_evt->effective_name);
    if (w_evt->effective_uid) free(w_evt->effective_uid);
    if (w_evt->group_name) free(w_evt->group_name);
    if (w_evt->group_id) free(w_evt->group_id);
    if (w_evt->path) free(w_evt->path);
    if (w_evt->process_name) free(w_evt->process_name);
    if (w_evt->inode) free(w_evt->inode);
    if (w_evt->dev) free(w_evt->dev);
    free(w_evt);
}

cJSON *getSyscheckConfig(void) {

    if (!syscheck.dir) {
        return NULL;
    }

    cJSON *root = cJSON_CreateObject();
    cJSON *syscfg = cJSON_CreateObject();
    unsigned int i;

    if (syscheck.disabled) cJSON_AddStringToObject(syscfg,"disabled","yes"); else cJSON_AddStringToObject(syscfg,"disabled","no");
    cJSON_AddNumberToObject(syscfg,"frequency",syscheck.time);
    cJSON_AddStringToObject(syscfg, "skip_nfs", syscheck.skip_fs.nfs ? "yes" : "no");
    cJSON_AddStringToObject(syscfg, "skip_dev", syscheck.skip_fs.dev ? "yes" : "no");
    cJSON_AddStringToObject(syscfg, "skip_sys", syscheck.skip_fs.sys ? "yes" : "no");
    cJSON_AddStringToObject(syscfg, "skip_proc", syscheck.skip_fs.proc ? "yes" : "no");
    if (syscheck.scan_on_start) cJSON_AddStringToObject(syscfg,"scan_on_start","yes"); else cJSON_AddStringToObject(syscfg,"scan_on_start","no");
    if (syscheck.scan_day) cJSON_AddStringToObject(syscfg,"scan_day",syscheck.scan_day);
    if (syscheck.scan_time) cJSON_AddStringToObject(syscfg,"scan_time",syscheck.scan_time);
    if (syscheck.dir) {
        cJSON *dirs = cJSON_CreateArray();
        for (i=0;syscheck.dir[i];i++) {
            cJSON *pair = cJSON_CreateObject();
            cJSON *opts = cJSON_CreateArray();
            if (syscheck.opts[i] & CHECK_MD5SUM) cJSON_AddItemToArray(opts, cJSON_CreateString("check_md5sum"));
            if (syscheck.opts[i] & CHECK_SHA1SUM) cJSON_AddItemToArray(opts, cJSON_CreateString("check_sha1sum"));
            if (syscheck.opts[i] & CHECK_PERM) cJSON_AddItemToArray(opts, cJSON_CreateString("check_perm"));
            if (syscheck.opts[i] & CHECK_SIZE) cJSON_AddItemToArray(opts, cJSON_CreateString("check_size"));
            if (syscheck.opts[i] & CHECK_OWNER) cJSON_AddItemToArray(opts, cJSON_CreateString("check_owner"));
            if (syscheck.opts[i] & CHECK_GROUP) cJSON_AddItemToArray(opts, cJSON_CreateString("check_group"));
            if (syscheck.opts[i] & CHECK_MTIME) cJSON_AddItemToArray(opts, cJSON_CreateString("check_mtime"));
            if (syscheck.opts[i] & CHECK_INODE) cJSON_AddItemToArray(opts, cJSON_CreateString("check_inode"));
            if (syscheck.opts[i] & REALTIME_ACTIVE) cJSON_AddItemToArray(opts, cJSON_CreateString("realtime"));
            if (syscheck.opts[i] & CHECK_SEECHANGES) cJSON_AddItemToArray(opts, cJSON_CreateString("report_changes"));
            if (syscheck.opts[i] & CHECK_SHA256SUM) cJSON_AddItemToArray(opts, cJSON_CreateString("check_sha256sum"));
            if (syscheck.opts[i] & WHODATA_ACTIVE) cJSON_AddItemToArray(opts, cJSON_CreateString("check_whodata"));
#ifdef WIN32
            if (syscheck.opts[i] & CHECK_ATTRS) cJSON_AddItemToArray(opts, cJSON_CreateString("check_attrs"));
#endif
            if (syscheck.opts[i] & CHECK_FOLLOW) cJSON_AddItemToArray(opts, cJSON_CreateString("follow_symbolic_link"));
            cJSON_AddItemToObject(pair,"opts",opts);
            cJSON_AddStringToObject(pair,"dir",syscheck.dir[i]);
            if (syscheck.symbolic_links[i]) cJSON_AddStringToObject(pair,"symbolic_link",syscheck.symbolic_links[i]);
            cJSON_AddNumberToObject(pair,"recursion_level",syscheck.recursion_level[i]);
            if (syscheck.filerestrict && syscheck.filerestrict[i]) {
                cJSON_AddStringToObject(pair,"restrict",syscheck.filerestrict[i]->raw);
            }
            if (syscheck.tag && syscheck.tag[i]) {
                cJSON_AddStringToObject(pair,"tags",syscheck.tag[i]);
            }
            cJSON_AddItemToArray(dirs, pair);
        }
        cJSON_AddItemToObject(syscfg,"directories",dirs);
    }
    if (syscheck.nodiff) {
        cJSON *ndfs = cJSON_CreateArray();
        for (i=0;syscheck.nodiff[i];i++) {
            cJSON_AddItemToArray(ndfs, cJSON_CreateString(syscheck.nodiff[i]));
        }
        cJSON_AddItemToObject(syscfg,"nodiff",ndfs);
    }
    if (syscheck.ignore) {
        cJSON *igns = cJSON_CreateArray();
        for (i=0;syscheck.ignore[i];i++) {
            cJSON_AddItemToArray(igns, cJSON_CreateString(syscheck.ignore[i]));
        }
        cJSON_AddItemToObject(syscfg,"ignore",igns);
    }
    if (syscheck.ignore_regex) {
        cJSON *igns = cJSON_CreateArray();
        for (i=0;syscheck.ignore_regex[i];i++) {
            cJSON_AddItemToArray(igns, cJSON_CreateString(syscheck.ignore_regex[i]->raw));
        }
        cJSON_AddItemToObject(syscfg,"ignore_sregex",igns);
    }
#ifndef WIN32
    cJSON *whodata = cJSON_CreateObject();
    if (syscheck.restart_audit) {
        cJSON_AddStringToObject(whodata,"restart_audit","yes");
    } else {
        cJSON_AddStringToObject(whodata,"restart_audit","no");
    }
    if (syscheck.audit_key) {
        cJSON *audkey = cJSON_CreateArray();
        for (i=0;syscheck.audit_key[i];i++) {
            cJSON_AddItemToArray(audkey, cJSON_CreateString(syscheck.audit_key[i]));
        }
        if (cJSON_GetArraySize(audkey) > 0) {
            cJSON_AddItemToObject(whodata,"audit_key",audkey);
        } else {
            cJSON_free(audkey);
        }
    }
    if (syscheck.audit_healthcheck) {
        cJSON_AddStringToObject(whodata,"startup_healthcheck","yes");
    } else {
        cJSON_AddStringToObject(whodata,"startup_healthcheck","no");
    }
    cJSON_AddItemToObject(syscfg,"whodata",whodata);
#endif

#ifdef WIN32
    cJSON_AddNumberToObject(syscfg, "windows_audit_interval", syscheck.wdata.interval_scan);

    if (syscheck.registry) {
        cJSON *rg = cJSON_CreateArray();

        for (i=0; syscheck.registry[i].entry; i++) {
            cJSON *pair = cJSON_CreateObject();

            cJSON_AddStringToObject(pair, "entry", syscheck.registry[i].entry);

            if (syscheck.registry[i].arch == 0) {
                cJSON_AddStringToObject(pair, "arch", "32bit");
            } else {
                cJSON_AddStringToObject(pair, "arch", "64bit");
            }

            if (syscheck.registry[i].tag) {
                cJSON_AddStringToObject(pair, "tags", syscheck.registry[i].tag);
            }

            cJSON_AddItemToArray(rg, pair);
        }
        cJSON_AddItemToObject(syscfg, "registry", rg);
    }

    if (syscheck.registry_ignore) {
        cJSON *rgi = cJSON_CreateArray();

        for (i=0; syscheck.registry_ignore[i].entry; i++) {
            cJSON *pair = cJSON_CreateObject();

            cJSON_AddStringToObject(pair, "entry", syscheck.registry_ignore[i].entry);

            if (syscheck.registry_ignore[i].arch == 0) {
                cJSON_AddStringToObject(pair,"arch","32bit");
            } else {
                cJSON_AddStringToObject(pair,"arch","64bit");
            }

            cJSON_AddItemToArray(rgi, pair);
        }
        cJSON_AddItemToObject(syscfg, "registry_ignore", rgi);
    }

    if (syscheck.registry_ignore_regex) {
        cJSON *rgi = cJSON_CreateArray();

        for (i=0;syscheck.registry_ignore_regex[i].regex;i++) {
            cJSON *pair = cJSON_CreateObject();

            cJSON_AddStringToObject(pair,"entry",syscheck.registry_ignore_regex[i].regex->raw);

            if (syscheck.registry_ignore_regex[i].arch == 0) {
                cJSON_AddStringToObject(pair,"arch","32bit");
            } else {
                cJSON_AddStringToObject(pair,"arch","64bit");
            }

            cJSON_AddItemToArray(rgi, pair);
        }
        cJSON_AddItemToObject(syscfg,"registry_ignore_sregex",rgi);
    }
#endif

    cJSON_AddStringToObject(syscfg, "allow_remote_prefilter_cmd", syscheck.allow_remote_prefilter_cmd ? "yes" : "no");

    if (syscheck.prefilter_cmd) {
        cJSON_AddStringToObject(syscfg,"prefilter_cmd",syscheck.prefilter_cmd);
    }

    cJSON * inventory = cJSON_CreateObject();
    cJSON_AddStringToObject(inventory, "enabled", syscheck.enable_inventory ? "yes" : "no");
    cJSON_AddNumberToObject(inventory, "sync_interval", syscheck.sync_interval);
    cJSON_AddNumberToObject(inventory, "response_timeout", syscheck.sync_response_timeout);
    cJSON_AddNumberToObject(inventory, "sync_queue_size", syscheck.sync_queue_size);
    cJSON_AddItemToObject(syscfg, "inventory", inventory);

    cJSON_AddNumberToObject(syscfg, "max_eps", syscheck.max_eps);
    cJSON_AddNumberToObject(syscfg, "process_priority", syscheck.process_priority);

    cJSON_AddItemToObject(root,"syscheck",syscfg);

    return root;
}

cJSON *getSyscheckInternalOptions(void) {

    cJSON *root = cJSON_CreateObject();
    cJSON *internals = cJSON_CreateObject();

    cJSON *syscheckd = cJSON_CreateObject();

    cJSON_AddNumberToObject(syscheckd,"sleep",syscheck.tsleep);
    cJSON_AddNumberToObject(syscheckd,"sleep_after",syscheck.sleep_after);
    cJSON_AddNumberToObject(syscheckd,"rt_delay",syscheck.rt_delay);
    cJSON_AddNumberToObject(syscheckd,"default_max_depth",syscheck.max_depth);
    cJSON_AddNumberToObject(syscheckd,"symlink_scan_interval",syscheck.sym_checker_interval);
    cJSON_AddNumberToObject(syscheckd,"debug",sys_debug_level);
    cJSON_AddNumberToObject(syscheckd,"file_max_size",syscheck.file_max_size);
#ifdef WIN32
    cJSON_AddNumberToObject(syscheckd,"max_fd_win_rt",syscheck.max_fd_win_rt);
#else
    cJSON_AddNumberToObject(syscheckd,"max_audit_entries",syscheck.max_audit_entries);
#endif

    cJSON_AddItemToObject(internals,"syscheck",syscheckd);

    cJSON *rootcheckd = cJSON_CreateObject();

    cJSON_AddNumberToObject(rootcheckd,"sleep",rootcheck.tsleep);
    cJSON_AddItemToObject(internals,"rootcheck",rootcheckd);
    cJSON_AddItemToObject(root,"internal",internals);

    return root;
}<|MERGE_RESOLUTION|>--- conflicted
+++ resolved
@@ -55,15 +55,12 @@
     syscheck.max_fd_win_rt  = 0;
 #endif
     syscheck.prefilter_cmd  = NULL;
-<<<<<<< HEAD
     syscheck.sync_interval  = 300;
     syscheck.sync_response_timeout = 30;
     syscheck.sync_queue_size = 16384;
     syscheck.max_eps        = 200;
     syscheck.send_delay     = 5000; /* 1000000 / max_eps */
-=======
     syscheck.allow_remote_prefilter_cmd  = false;
->>>>>>> 187599d5
 
     mdebug1(FIM_CONFIGURATION_FILE, cfgfile);
 
