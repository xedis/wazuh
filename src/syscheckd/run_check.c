--- conflicted
+++ resolved
@@ -124,22 +124,6 @@
     memset(curr_hour, '\0', 12);
     sleep(syscheck.tsleep * 10);
 
-<<<<<<< HEAD
-=======
-    // Audit events thread
-    if (syscheck.enable_whodata) {
-        audit_socket = audit_init();
-        if (audit_socket > 0) {
-            mdebug1("Starting Auditd events reader thread...");
-            audit_added_rules = W_Vector_init(10);
-            atexit(clean_rules);
-            w_create_thread(audit_main, &audit_socket);
-        } else {
-            merror("Cannot start Audit events reader thread.");
-        }
-    }
-
->>>>>>> 6f329114
     /* If the scan time/day is set, reset the
      * syscheck.time/rootcheck.time
      */
