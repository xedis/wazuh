--- conflicted
+++ resolved
@@ -125,11 +125,7 @@
     sqlite3_exec(fim->db, "PRAGMA synchronous = NORMAL; PRAGMA foreign_keys = ON; PRAGMA journal_mode = TRUNCATE;", NULL, NULL, &error);
 
     if (error) {
-<<<<<<< HEAD
-        mterror(SYSCHECK_LOGTAG, "SQL error turning off synchronous mode: %s", error);
-=======
-        merror("SQL error setting synchronous and journal mode: %s (%d)", error, sqlite3_extended_errcode(fim->db));
->>>>>>> 683fe1ee
+        mterror(SYSCHECK_LOGTAG, "SQL error setting synchronous and journal mode: %s (%d)", error, sqlite3_extended_errcode(fim->db));
         fim_db_finalize_stmt(fim);
         sqlite3_free(error);
         goto free_fim;
@@ -196,11 +192,7 @@
     for (index = 0; index < FIMDB_STMT_SIZE; index++) {
         if (sqlite3_prepare_v2(fim_sql->db, SQL_STMT[index], -1,
             &fim_sql->stmt[index], NULL) != SQLITE_OK) {
-<<<<<<< HEAD
-            mterror(SYSCHECK_LOGTAG, "Error preparing statement '%s': %s", SQL_STMT[index], sqlite3_errmsg(fim_sql->db));
-=======
-            merror("Error preparing statement '%s': %s (%d)", SQL_STMT[index], sqlite3_errmsg(fim_sql->db), sqlite3_extended_errcode(fim_sql->db));
->>>>>>> 683fe1ee
+            mterror(SYSCHECK_LOGTAG, "Error preparing statement '%s': %s (%d)", SQL_STMT[index], sqlite3_errmsg(fim_sql->db), sqlite3_extended_errcode(fim_sql->db));
             goto end;
         }
     }
@@ -219,22 +211,14 @@
     int result;
 
     if (sqlite3_open_v2(path, &db, SQLITE_OPEN_READWRITE | SQLITE_OPEN_CREATE, NULL)) {
-<<<<<<< HEAD
-        mterror(SYSCHECK_LOGTAG, "Couldn't create SQLite database '%s': %s", path, sqlite3_errmsg(db));
-=======
-        merror("Couldn't create SQLite database '%s': %s (%d)", path, sqlite3_errmsg(db), sqlite3_extended_errcode(db));
->>>>>>> 683fe1ee
+        mterror(SYSCHECK_LOGTAG, "Couldn't create SQLite database '%s': %s (%d)", path, sqlite3_errmsg(db), sqlite3_extended_errcode(db));
         sqlite3_close_v2(db);
         return -1;
     }
 
     for (sql = source; sql && *sql; sql = tail) {
         if (sqlite3_prepare_v2(db, sql, -1, &stmt, &tail) != SQLITE_OK) {
-<<<<<<< HEAD
-            mterror(SYSCHECK_LOGTAG, "Error preparing statement '%s': %s", sql, sqlite3_errmsg(db));
-=======
-            merror("Error preparing statement '%s': %s (%d)", sql, sqlite3_errmsg(db), sqlite3_extended_errcode(db));
->>>>>>> 683fe1ee
+            mterror(SYSCHECK_LOGTAG, "Error preparing statement '%s': %s (%d)", sql, sqlite3_errmsg(db), sqlite3_extended_errcode(db));
             sqlite3_close_v2(db);
             return -1;
         }
@@ -247,11 +231,7 @@
         case SQLITE_DONE:
             break;
         default:
-<<<<<<< HEAD
-            mterror(SYSCHECK_LOGTAG, "Error stepping statement '%s': %s", sql, sqlite3_errmsg(db));
-=======
-            merror("Error stepping statement '%s': %s (%d)", sql, sqlite3_errmsg(db), sqlite3_extended_errcode(db));
->>>>>>> 683fe1ee
+            mterror(SYSCHECK_LOGTAG, "Error stepping statement '%s': %s (%d)", sql, sqlite3_errmsg(db), sqlite3_extended_errcode(db));
             sqlite3_finalize(stmt);
             sqlite3_close_v2(db);
             return -1;
@@ -380,7 +360,7 @@
     finder = find_key_value_limiter(value_name);
 
     if (finder == NULL) {
-        mdebug1("Separator ':' was not found in %s", full_path);
+        mtdebug1(SYSCHECK_LOGTAG, "Separator ':' was not found in %s", full_path);
         free(full_path);
         return NULL;
     }
@@ -430,11 +410,7 @@
     for (index = 0; index < FIMDB_STMT_SIZE; index++) {
         fim_db_clean_stmt(fim_sql, index);
         if (sqlite3_finalize(fim_sql->stmt[index]) != SQLITE_OK) {
-<<<<<<< HEAD
-            mterror(SYSCHECK_LOGTAG, "Error finalizing statement '%s': %s", SQL_STMT[index], sqlite3_errmsg(fim_sql->db));
-=======
-            merror("Error finalizing statement '%s': %s (%d)", SQL_STMT[index], sqlite3_errmsg(fim_sql->db), sqlite3_extended_errcode(fim_sql->db));
->>>>>>> 683fe1ee
+            mterror(SYSCHECK_LOGTAG, "Error finalizing statement '%s': %s (%d)", SQL_STMT[index], sqlite3_errmsg(fim_sql->db), sqlite3_extended_errcode(fim_sql->db));
             goto end;
         }
     }
@@ -453,11 +429,6 @@
             return;
         }
 
-<<<<<<< HEAD
-        // If the completion of the transaction fails, we do not update the timestamp
-        if (fim_db_exec_simple_wquery(fim_sql, "END;") != FIMDB_ERR) {
-            mtdebug1(SYSCHECK_LOGTAG, "Database transaction completed.");
-=======
         if (!sqlite3_get_autocommit(fim_sql->db)) {
             // A transaction has been initiated by a BEGIN command and it's in progress
             if (fim_db_exec_simple_wquery(fim_sql, "END;") == FIMDB_ERR) {
@@ -465,8 +436,7 @@
             }
 
             // Updating timestamp only after a successful transaction end
-            mdebug1("Database transaction completed.");
->>>>>>> 683fe1ee
+            mtdebug1(SYSCHECK_LOGTAG, "Database transaction completed.");
             fim_sql->transaction.last_commit = now;
         }
 
@@ -485,11 +455,7 @@
         sqlite3_finalize(fim_sql->stmt[index]);
 
         if (sqlite3_prepare_v2(fim_sql->db, SQL_STMT[index], -1, &fim_sql->stmt[index], NULL) != SQLITE_OK) {
-<<<<<<< HEAD
-            mterror(SYSCHECK_LOGTAG, "Error preparing statement '%s': %s", SQL_STMT[index], sqlite3_errmsg(fim_sql->db));
-=======
-            merror("Error preparing statement '%s': %s (%d)", SQL_STMT[index], sqlite3_errmsg(fim_sql->db), sqlite3_extended_errcode(fim_sql->db));
->>>>>>> 683fe1ee
+            mterror(SYSCHECK_LOGTAG, "Error preparing statement '%s': %s (%d)", SQL_STMT[index], sqlite3_errmsg(fim_sql->db), sqlite3_extended_errcode(fim_sql->db));
             return FIMDB_ERR;
         }
     }
@@ -768,11 +734,7 @@
     fim_db_clean_stmt(fim_sql, index);
 
     if (result = sqlite3_step(fim_sql->stmt[index]), result != SQLITE_ROW && result != SQLITE_DONE) {
-<<<<<<< HEAD
-        mterror(SYSCHECK_LOGTAG, "Step error getting row string: %s", sqlite3_errmsg(fim_sql->db));
-=======
-        merror("Step error getting row string: %s (%d)", sqlite3_errmsg(fim_sql->db), sqlite3_extended_errcode(fim_sql->db));
->>>>>>> 683fe1ee
+        mterror(SYSCHECK_LOGTAG, "Step error getting row string: %s (%d)", sqlite3_errmsg(fim_sql->db), sqlite3_extended_errcode(fim_sql->db));
         return FIMDB_ERR;
     }
 
@@ -826,11 +788,7 @@
     fim_db_bind_range(fim_sql, RANGE_QUERY[type], start, top);
 
     if (sqlite3_step(fim_sql->stmt[RANGE_QUERY[type]]) != SQLITE_ROW) {
-<<<<<<< HEAD
-        mterror(SYSCHECK_LOGTAG, "Step error getting count range 'start %s' 'top %s': %s", start, top, sqlite3_errmsg(fim_sql->db));
-=======
-        merror("Step error getting count range 'start %s' 'top %s': %s (%d)", start, top, sqlite3_errmsg(fim_sql->db), sqlite3_extended_errcode(fim_sql->db));
->>>>>>> 683fe1ee
+        mterror(SYSCHECK_LOGTAG, "Step error getting count range 'start %s' 'top %s': %s (%d)", start, top, sqlite3_errmsg(fim_sql->db), sqlite3_extended_errcode(fim_sql->db));
         return FIMDB_ERR;
     }
 
@@ -868,13 +826,8 @@
     for (i = 0; i < m; i++) {
         char *path, *checksum;
         if (sqlite3_step(fim_sql->stmt[RANGE_QUERY[type]]) != SQLITE_ROW) {
-<<<<<<< HEAD
-            mterror(SYSCHECK_LOGTAG, "Step error getting path range, first half 'start %s' 'top %s' (i:%d): %s", start, top, i,
-                   sqlite3_errmsg(fim_sql->db));
-=======
-            merror("Step error getting path range, first half 'start %s' 'top %s' (i:%d): %s (%d)", start, top, i,
+            mterror(SYSCHECK_LOGTAG, "Step error getting path range, first half 'start %s' 'top %s' (i:%d): %s (%d)", start, top, i,
                    sqlite3_errmsg(fim_sql->db), sqlite3_extended_errcode(fim_sql->db));
->>>>>>> 683fe1ee
             return FIMDB_ERR;
         }
 
@@ -900,13 +853,8 @@
     for (i = m; i < n; i++) {
         char *path, *checksum;
         if (sqlite3_step(fim_sql->stmt[RANGE_QUERY[type]]) != SQLITE_ROW) {
-<<<<<<< HEAD
-            mterror(SYSCHECK_LOGTAG, "Step error getting path range, second half 'start %s' 'top %s' (i:%d): %s", start, top, i,
-                   sqlite3_errmsg(fim_sql->db));
-=======
-            merror("Step error getting path range, second half 'start %s' 'top %s' (i:%d): %s (%d)", start, top, i,
+            mterror(SYSCHECK_LOGTAG, "Step error getting path range, second half 'start %s' 'top %s' (i:%d): %s (%d)", start, top, i,
                    sqlite3_errmsg(fim_sql->db), sqlite3_extended_errcode(fim_sql->db));
->>>>>>> 683fe1ee
             os_free(*str_pathlh);
             os_free(*str_pathuh);
             return FIMDB_ERR;
@@ -1034,11 +982,7 @@
     int res = fim_db_get_count(fim_sql, FIMDB_STMT_COUNT_DB_ENTRIES);
 
     if(res == FIMDB_ERR) {
-<<<<<<< HEAD
-        mterror(SYSCHECK_LOGTAG, "Step error getting count entry path: %s", sqlite3_errmsg(fim_sql->db));
-=======
-        merror("Step error getting count entry path: %s (%d)", sqlite3_errmsg(fim_sql->db), sqlite3_extended_errcode(fim_sql->db));
->>>>>>> 683fe1ee
+        mterror(SYSCHECK_LOGTAG, "Step error getting count entry path: %s (%d)", sqlite3_errmsg(fim_sql->db), sqlite3_extended_errcode(fim_sql->db));
     }
     return res;
 }
