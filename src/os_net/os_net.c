--- conflicted
+++ resolved
@@ -914,7 +914,6 @@
     return tmp_str ? ++tmp_str : resolved_hostname;
 }
 
-<<<<<<< HEAD
 int external_socket_connect(char *socket_path, int response_timeout) {
 #ifndef WIN32
     int sock =  OS_ConnectUnixDomain(socket_path, SOCK_STREAM, OS_MAXSTR);
@@ -938,7 +937,7 @@
     return -1;
 #endif
 }
-=======
+
 int get_ipv4_numeric(const char *address, struct in_addr *addr) {
     int ret = OS_INVALID;
 
@@ -1059,5 +1058,4 @@
 
 #ifdef WIN32
 #pragma GCC diagnostic pop
-#endif
->>>>>>> b5470add
+#endif