/* Copyright (C) 2015-2020, Wazuh Inc.
 * Copyright (C) 2009-2012 Trend Micro Inc.
 * All rights reserved.
 *
 * This program is free software; you can redistribute it
 * and/or modify it under the terms of the GNU General Public
 * License (version 2) as published by the FSF - Free Software
 * Foundation.
 */

/* Global Definitions */

#ifndef OS_HEADERS
#define OS_HEADERS

#define TRUE            1
#define FALSE           0

#define READ    1
#define WRITE   2

#define OS_BINARY  0
#define OS_TEXT    1

/* Size limit control */
#define OS_SIZE_65536   65536
#define OS_SIZE_61440   61440
#define OS_SIZE_20480   20480
#define OS_SIZE_8192    8192
#define OS_SIZE_6144    6144
#define OS_SIZE_4096    4096
#define OS_SIZE_2048    2048
#define OS_SIZE_1024    1024
#define OS_SIZE_512     512
#define OS_SIZE_256     256
#define OS_SIZE_128     128
#define OS_SIZE_64      64
#define OS_SIZE_32      32
#define OS_SIZE_16      16

/* Level of log messages */
#define LOGLEVEL_CRITICAL 4
#define LOGLEVEL_ERROR 3
#define LOGLEVEL_WARNING 2
#define LOGLEVEL_INFO 1
#define LOGLEVEL_DEBUG 0

#define OS_MAXSTR       OS_SIZE_65536       /* Size for logs, sockets, etc      */
#define OS_BUFFER_SIZE  OS_SIZE_2048        /* Size of general buffers          */
#define OS_FLSIZE       OS_SIZE_256         /* Maximum file size                */
#define OS_HEADER_SIZE  OS_SIZE_128         /* Maximum header size              */
#define OS_LOG_HEADER   OS_SIZE_256         /* Maximum log header size          */
#define OS_SK_HEADER    OS_SIZE_6144        /* Maximum syscheck header size     */
#define IPSIZE          INET6_ADDRSTRLEN    /* IP Address size                  */
#define AUTH_POOL       1000                /* Max number of connections        */
#define BACKLOG         128                 /* Socket input queue length        */
#define MAX_EVENTS      1024                /* Max number of epoll events       */
#define EPOLL_MILLIS    -1                  /* Epoll wait time                  */
#define MAX_TAG_COUNTER 256                 /* Max retrying counter             */
#define SOCK_RECV_TIME0 300                 /* Socket receiving timeout (s)     */
#define MIN_ORDER_SIZE  32                  /* Minimum size of orders array     */
#define KEEPALIVE_SIZE  700                 /* Random keepalive string size     */
#define MAX_DYN_STR     4194304             /* Max message size received 4MiB   */
#define DATE_LENGTH     64                  /* Format date time %D %T           */

/* Some global names */
#define __ossec_name    "Wazuh"
#define __ossec_version "v5.0.0"
#define __author        "Wazuh Inc."
#define __contact       "info@wazuh.com"
#define __site          "http://www.wazuh.com"
#define __license       "\
This program is free software; you can redistribute it and/or modify\n\
it under the terms of the GNU General Public License (version 2) as \n\
published by the Free Software Foundation. For more details, go to \n\
https://www.gnu.org/licenses/gpl.html\n"

/* Maximum allowed PID */
#ifdef SOLARIS
#define MAX_PID 29999
#else
#define MAX_PID 32768
#endif

/* First ID assigned by authd */
#ifndef AUTHD_FIRST_ID
#define AUTHD_FIRST_ID  1024
#endif

/* Notify the manager */
#define NOTIFY_TIME     10      // ... every 10 seconds
#define RECONNECT_TIME  60      // Time to reconnect

/* User Configuration */
#ifndef MAILUSER
#define MAILUSER        "ossecm"
#endif

#ifndef USER
#define USER            "ossec"
#endif

#ifndef REMUSER
#define REMUSER         "ossecr"
#endif

#ifndef ROOTUSER
#define ROOTUSER        "root"
#endif

#ifndef GROUPGLOBAL
#define GROUPGLOBAL     "ossec"
#endif

// Wazuh home environment variable
#define WAZUH_HOME_ENV  "WAZUH_HOME"

/* Default queue */
#define DEFAULTQUEUE    "queue/sockets/queue"

// Authd local socket
#define AUTH_LOCAL_SOCK "queue/sockets/auth"

// Remote requests socket
#define REMOTE_REQ_SOCK "queue/sockets/request"

// Local requests socket
#define COM_LOCAL_SOCK  "queue/sockets/com"
#define LC_LOCAL_SOCK  "queue/sockets/logcollector"
#define SYS_LOCAL_SOCK  "queue/sockets/syscheck"
#define WM_LOCAL_SOCK  "queue/sockets/wmodules"
#define ANLSYS_LOCAL_SOCK  "queue/sockets/analysis"
#define MAIL_LOCAL_SOCK "queue/sockets/mail"
#define LESSD_LOCAL_SOCK "queue/sockets/agentless"
#define INTG_LOCAL_SOCK "queue/sockets/integrator"
#define CSYS_LOCAL_SOCK  "queue/sockets/csyslog"
#define MON_LOCAL_SOCK  "queue/sockets/monitor"
#define CLUSTER_SOCK "queue/cluster/c-internal.sock"
#define CONTROL_SOCK "queue/sockets/control"
#define LOGTEST_SOCK "queue/sockets/logtest"
#define AGENT_UPGRADE_SOCK "queue/sockets/upgrade"


// Tasks socket
#define TASK_QUEUE "queue/tasks/task"

// Attempts to check sockets availability
#define SOCK_ATTEMPTS   10

// Database socket
#define WDB_LOCAL_SOCK "queue/db/wdb"

#define WM_DOWNLOAD_SOCK "queue/sockets/download"

#define WM_KEY_REQUEST_SOCK "queue/sockets/krequest"

// Tasks socket
#define WM_UPGRADE_SOCK "queue/tasks/upgrade"

#define WM_TASK_MODULE_SOCK "queue/tasks/task"

/* Active Response files */
#define DEFAULTAR_FILE  "ar.conf"
#define AR_BINDIR       "active-response/bin"
#ifndef WIN32
#define DEFAULTAR       "etc/shared/" DEFAULTAR_FILE
#define AGENTCONFIG     "etc/shared/agent.conf"
#define DEF_CA_STORE    "etc/wpk_root.pem"
#else
#define DEFAULTAR       "shared/" DEFAULTAR_FILE
#define AGENTCONFIG     "shared/agent.conf"
#define DEF_CA_STORE    "wpk_root.pem"
#endif

/* Exec queue */
#define EXECQUEUE       "queue/alerts/execq"

/* Security configuration assessment module queue */
#define CFGAQUEUE       "queue/alerts/cfgaq"

/* Security configuration assessment remoted queue */
#define CFGARQUEUE       "queue/alerts/cfgarq"

/* Exec queue api*/
#define EXECQUEUEA      "queue/alerts/execa"

/* Active Response queue */
#define ARQUEUE         "queue/alerts/ar"

/* Decoder file */
#define XML_LDECODER    "etc/decoders/local_decoder.xml"

/* Agent groups location */
#define GROUPS_DIR    "queue/agent-groups"

/* Default group name */
#define DEFAULT_GROUP "default"

/* Syscheck directory */
#define SYSCHECK_DIR    "queue/syscheck"

/* Syscollector normalization configs */
#ifdef WAZUH_UNIT_TESTING
#ifdef WIN32
#define SYSCOLLECTOR_NORM_CONFIG_DISK_PATH    ".\\norm_config.json"
#else
#define SYSCOLLECTOR_NORM_CONFIG_DISK_PATH    "./norm_config.json"
#endif // WIN32
#else
#define SYSCOLLECTOR_NORM_CONFIG_DISK_PATH "queue/syscollector/norm_config.json"
#endif // WAZUH_UNIT_TESTING

#if defined(__MACH__)
#define SYSCOLLECTOR_NORM_TYPE "macos"
#elif defined(WIN32)
#define SYSCOLLECTOR_NORM_TYPE "windows"
#else
#define SYSCOLLECTOR_NORM_TYPE "linux"
#endif // __MACH__


/* Syscollector db directory */
#ifndef WAZUH_UNIT_TESTING
#define SYSCOLLECTOR_DB_DISK_PATH "queue/syscollector/db/local.db"
#else
#ifndef WIN32
#define SYSCOLLECTOR_DB_DISK_PATH    "./local.db"
#else
#define SYSCOLLECTOR_DB_DISK_PATH    ".\\local.db"
#endif // WIN32
#endif // WAZUH_UNIT_TESTING

/* Rootcheck directory */
#define ROOTCHECK_DIR    "queue/rootcheck"

/* Wazuh Database */
#define WDB_DIR         "var/db"
#define WDB2_DIR        "queue/db"
#define WDB_GLOB_NAME   "global"
#define WDB_MITRE_NAME  "mitre"
#define WDB_PROF_NAME   ".template.db"
#define WDB_TASK_DIR    "queue/tasks"
#define WDB_TASK_NAME   "tasks"

/* Diff queue */
#define DIFF_DIR        "queue/diff"
#define DIFF_NEW_FILE   "new-entry"
#define DIFF_LAST_FILE  "last-entry"
#define DIFF_GZ_FILE    "last-entry.gz"
#define DIFF_TEST_HOST  "__test"

/* Syscheck data */
#define SYSCHECK        "syscheck"
#define SYSCHECK_REG    "syscheck-registry"

/* Rule path */
#define RULEPATH        "rules"

/* Wait file */
#ifndef WIN32
#define WAIT_FILE       "queue/sockets/.wait"
#else
#define WAIT_FILE       ".wait"
#endif

/* Agent information file */
#ifndef WIN32
#define AGENT_INFO_FILE "queue/sockets/.agent_info"
#else
#define AGENT_INFO_FILE ".agent_info"
#endif

/* Agentless directories */
#define AGENTLESSDIR        "agentless"
#define AGENTLESS_ENTRYDIR  "queue/agentless"

/* Integration directory. */
#define INTEGRATORDIR "integrations"


/* Internal definitions files */
#ifndef WIN32
#define OSSEC_DEFINES   "etc/internal_options.conf"
#define OSSEC_LDEFINES   "etc/local_internal_options.conf"
#else
#define OSSEC_DEFINES   "internal_options.conf"
#define OSSEC_LDEFINES   "local_internal_options.conf"
#endif

/* Log directories */
#define EVENTS            "logs/archives"
#define EVENTS_DAILY      "logs/archives/archives.log"
#define ALERTS            "logs/alerts"
#define ALERTS_DAILY      "logs/alerts/alerts.log"
#define ALERTSJSON_DAILY  "logs/alerts/alerts.json"
#define FWLOGS            "logs/firewall"
#define FWLOGS_DAILY      "logs/firewall/firewall.log"
#define EVENTSJSON_DAILY  "logs/archives/archives.json"

/* Stats directories */
#define STATWQUEUE  "stats/weekly-average"
#define STATQUEUE   "stats/hourly-average"
#define STATSAVED   "stats/totals"

/* Authentication keys file */
#ifndef WIN32
#define KEYS_FILE       "etc/client.keys"
#define AUTHD_PASS      "etc/authd.pass"
#else
#define KEYS_FILE       "client.keys"
#define AUTHD_PASS      "authd.pass"
#endif

/* Timestamp file */
#define TIMESTAMP_FILE  "queue/agents-timestamp"

/* Shared config directory */
#ifndef WIN32
#define SHAREDCFG_DIR   "etc/shared"
#else
#define SHAREDCFG_DIR   "shared"
#endif

/* Multi-groups directory */
#define MULTIGROUPS_DIR   "var/multigroups"
#define MAX_GROUP_NAME 255
#define MULTIGROUP_SEPARATOR ','
#define MAX_GROUPS_PER_MULTIGROUP 256

// Incoming directory
#ifndef WIN32
#define INCOMING_DIR   "var/incoming"
#else
#define INCOMING_DIR   "incoming"
#endif

// Upgrade directory
#ifndef WIN32
#define UPGRADE_DIR   "var/upgrade"
#else
#define UPGRADE_DIR   "upgrade"
#endif

// Download directory
#define DOWNLOAD_DIR  "var/download"

/* Built-in defines */

#ifndef WIN32
<<<<<<< HEAD
#define WAZUHCONF_AGENT       "/etc/agent.conf"
#define WAZUHCONF_MANAGER     "/etc/manager.conf"
#define DEFAULTCPATH_AGENT    DEFAULTDIR WAZUHCONF_AGENT
#define DEFAULTCPATH_MANAGER  DEFAULTDIR WAZUHCONF_MANAGER
#else
#define WAZUHCONF_AGENT       "agent.conf"
#define DEFAULTCPATH_AGENT    WAZUHCONF_AGENT
#endif

#ifndef WIN32
#define DEFAULTARPATH           DEFAULTDIR DEFAULTAR
#define AR_BINDIRPATH           DEFAULTDIR AR_BINDIR
#define AGENTLESSDIRPATH        DEFAULTDIR AGENTLESSDIR
#define AGENTLESSPASSPATH       DEFAULTDIR AGENTLESSPASS
#define AGENTLESS_ENTRYDIRPATH  DEFAULTDIR AGENTLESS_ENTRYDIR
#else
#define DEFAULTARPATH           "shared/ar.conf"
#define AR_BINDIRPATH           "active-response/bin"
#define AGENTLESSDIRPATH        AGENTLESSDIR
#define AGENTLESSPASSPATH       AGENTLESSPASS
#define AGENTLESS_ENTRYDIRPATH  AGENTLESS_ENTRYDIR
#endif
#define EXECQUEUEPATH           DEFAULTDIR EXECQUEUE
#define CFGASSESSMENTQUEUEPATH  DEFAULTDIR CFGAQUEUE

#define EXECQUEUEPATHAPI        DEFAULTDIR EXECQUEUEA

#ifdef WIN32
#define SHAREDCFG_DIRPATH   SHAREDCFG_DIR
#else
#define SHAREDCFG_DIRPATH   DEFAULTDIR SHAREDCFG_DIR
=======
#define OSSECCONF       "etc/ossec.conf"
#else
#define OSSECCONF       "ossec.conf"
>>>>>>> 5a2c3b8d
#endif

#define SHAREDCFG_FILE      SHAREDCFG_DIR "/merged.mg"
#define SHAREDCFG_FILENAME  "merged.mg"

#define MAX_QUEUED_EVENTS_PATH "/proc/sys/fs/inotify/max_queued_events"

#define TMP_DIR "tmp"

/* Windows COMSPEC */
#define COMSPEC "C:\\Windows\\System32\\cmd.exe"

/* Default ports */
#ifndef DEFAULT_SECURE
#define DEFAULT_SECURE 1514 /* Default encrypted */
#endif

#ifndef DEFAULT_SYSLOG
#define DEFAULT_SYSLOG 514 /* Default syslog port - udp */
#endif

#ifndef O_CLOEXEC
#define O_CLOEXEC 0
#endif

/* XML global elements */
#ifndef xml_global
#define xml_global "global"
#endif

#ifndef xml_alerts
#define xml_alerts "alerts"
#endif

#ifndef xml_rules
#define xml_rules "rules"
#endif

#ifndef xml_localfile
#define xml_localfile "localfile"
#endif

#ifndef xml_remote
#define xml_remote "remote"
#endif

#ifndef xml_client
#define xml_client "client"
#endif

#ifndef xml_execd
#define xml_execd "execd"
#endif

#ifndef xml_syscheck
#define xml_syscheck "syscheck"
#endif

#ifndef xml_rootcheck
#define xml_rootcheck "rootcheck"
#endif

#ifndef xml_command
#define xml_command  "command"
#endif

#ifndef xml_ar
#define xml_ar      "active-response"
#endif

#define CLOCK_LENGTH 256

#define SECURITY_CONFIGURATION_ASSESSMENT_DIR       "ruleset/sca"

#define SECURITY_CONFIGURATION_ASSESSMENT_DIR_WIN   "ruleset\\sca"

#ifdef WIN32
#define FTELL_TT "%lld"
#define FTELL_INT64 (int64_t)
#else
#define FTELL_TT "%ld"
#define FTELL_INT64 (long)
#endif

#endif /* OS_HEADERS */<|MERGE_RESOLUTION|>--- conflicted
+++ resolved
@@ -347,43 +347,10 @@
 /* Built-in defines */
 
 #ifndef WIN32
-<<<<<<< HEAD
-#define WAZUHCONF_AGENT       "/etc/agent.conf"
-#define WAZUHCONF_MANAGER     "/etc/manager.conf"
-#define DEFAULTCPATH_AGENT    DEFAULTDIR WAZUHCONF_AGENT
-#define DEFAULTCPATH_MANAGER  DEFAULTDIR WAZUHCONF_MANAGER
+#define WAZUHCONF_AGENT       "etc/agent.conf"
+#define WAZUHCONF_MANAGER     "etc/manager.conf"
 #else
 #define WAZUHCONF_AGENT       "agent.conf"
-#define DEFAULTCPATH_AGENT    WAZUHCONF_AGENT
-#endif
-
-#ifndef WIN32
-#define DEFAULTARPATH           DEFAULTDIR DEFAULTAR
-#define AR_BINDIRPATH           DEFAULTDIR AR_BINDIR
-#define AGENTLESSDIRPATH        DEFAULTDIR AGENTLESSDIR
-#define AGENTLESSPASSPATH       DEFAULTDIR AGENTLESSPASS
-#define AGENTLESS_ENTRYDIRPATH  DEFAULTDIR AGENTLESS_ENTRYDIR
-#else
-#define DEFAULTARPATH           "shared/ar.conf"
-#define AR_BINDIRPATH           "active-response/bin"
-#define AGENTLESSDIRPATH        AGENTLESSDIR
-#define AGENTLESSPASSPATH       AGENTLESSPASS
-#define AGENTLESS_ENTRYDIRPATH  AGENTLESS_ENTRYDIR
-#endif
-#define EXECQUEUEPATH           DEFAULTDIR EXECQUEUE
-#define CFGASSESSMENTQUEUEPATH  DEFAULTDIR CFGAQUEUE
-
-#define EXECQUEUEPATHAPI        DEFAULTDIR EXECQUEUEA
-
-#ifdef WIN32
-#define SHAREDCFG_DIRPATH   SHAREDCFG_DIR
-#else
-#define SHAREDCFG_DIRPATH   DEFAULTDIR SHAREDCFG_DIR
-=======
-#define OSSECCONF       "etc/ossec.conf"
-#else
-#define OSSECCONF       "ossec.conf"
->>>>>>> 5a2c3b8d
 #endif
 
 #define SHAREDCFG_FILE      SHAREDCFG_DIR "/merged.mg"
