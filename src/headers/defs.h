/* Copyright (C) 2015-2019, Wazuh Inc.
 * Copyright (C) 2009-2012 Trend Micro Inc.
 * All rights reserved.
 *
 * This program is a free software; you can redistribute it
 * and/or modify it under the terms of the GNU General Public
 * License (version 2) as published by the FSF - Free Software
 * Foundation.
 */

/* Global Definitions */

#ifndef __OS_HEADERS
#define __OS_HEADERS

#ifndef WIN32
#include <stdlib.h>
#include <sys/types.h>
#include <sys/stat.h>
#include <unistd.h>
#endif

#define TRUE            1
#define FALSE           0

#define READ    1
#define WRITE   2

#define OS_BINARY  0
#define OS_TEXT    1

/* Size limit control */
#define OS_SIZE_65536   65536
#define OS_SIZE_61440   61440
#define OS_SIZE_20480   20480
#define OS_SIZE_8192    8192
#define OS_SIZE_6144    6144
#define OS_SIZE_4096    4096
#define OS_SIZE_2048    2048
#define OS_SIZE_1024    1024
#define OS_SIZE_512     512
#define OS_SIZE_256     256
#define OS_SIZE_128     128

/* Level of log messages */
#define LOGLEVEL_CRITICAL 4
#define LOGLEVEL_ERROR 3
#define LOGLEVEL_WARNING 2
#define LOGLEVEL_INFO 1
#define LOGLEVEL_DEBUG 0

#define OS_MAXSTR       OS_SIZE_65536    /* Size for logs, sockets, etc  */
#define OS_BUFFER_SIZE  OS_SIZE_2048    /* Size of general buffers      */
#define OS_FLSIZE       OS_SIZE_256     /* Maximum file size            */
#define OS_HEADER_SIZE  OS_SIZE_128     /* Maximum header size          */
#define OS_LOG_HEADER   OS_SIZE_256     /* Maximum log header size      */
#define OS_SK_HEADER    OS_SIZE_6144    /* Maximum syscheck header size */
#define IPSIZE          16              /* IP Address size              */
#define AUTH_POOL       1000            /* Max number of connections    */
#define BACKLOG         128             /* Socket input queue length    */
#define MAX_EVENTS      1024            /* Max number of epoll events   */
#define EPOLL_MILLIS    -1              /* Epoll wait time              */
#define MAX_TAG_COUNTER 256             /* Max retrying counter         */
#define SOCK_RECV_TIME0 300             /* Socket receiving timeout (s) */
#define MIN_ORDER_SIZE  10              /* Minimum size of orders array */
#define KEEPALIVE_SIZE  700             /* Random keepalive string size */
#define MAX_DYN_STR     4194304         /* Max message size received 4MiB */

/* Some global names */
#define __ossec_name    "Wazuh"
#define __ossec_version "v3.9.0"
#define __author        "Wazuh Inc."
#define __contact       "info@wazuh.com"
#define __site          "http://www.wazuh.com"
#define __license       "\
This program is free software; you can redistribute it and/or modify\n\
it under the terms of the GNU General Public License (version 2) as \n\
published by the Free Software Foundation. For more details, go to \n\
https://www.gnu.org/licenses/gpl.html\n"

/* Maximum allowed PID */
#ifdef SOLARIS
#define MAX_PID 29999
#else
#define MAX_PID 32768
#endif

/* Limit of 256 agents */
#ifndef MAX_AGENTS
#define MAX_AGENTS  256
#endif

/* First ID assigned by authd */
#ifndef AUTHD_FIRST_ID
#define AUTHD_FIRST_ID  1024
#endif

/* Notify the manager */
#define NOTIFY_TIME     10      // ... every 10 seconds
#define RECONNECT_TIME  60      // Time to reconnect
#define DISCON_TIME     1800    // Take agent as disconnected

/* User Configuration */
#ifndef MAILUSER
#define MAILUSER        "ossecm"
#endif

#ifndef USER
#define USER            "ossec"
#endif

#ifndef REMUSER
#define REMUSER         "ossecr"
#endif

#ifndef ROOTUSER
#define ROOTUSER        "root"
#endif

#ifndef GROUPGLOBAL
#define GROUPGLOBAL     "ossec"
#endif

#ifndef DEFAULTDIR
#ifndef WIN32
#ifndef WAZUH_HOME_ENV
#define WAZUH_HOME_ENV  "WAZUH_HOME"
#endif

#ifndef FALLBACKDIR
#define FALLBACKDIR     "/var/ossec"
#endif

#define DEFAULTDIR      ({ \
    char *wazuh_homedir = NULL; \
    struct stat wazuh_homedir_test; \
    if ((wazuh_homedir = getenv(WAZUH_HOME_ENV)) != NULL) { \
        if (stat(wazuh_homedir, &wazuh_homedir_test) < 0 || !S_ISDIR(wazuh_homedir_test.st_mode)) wazuh_homedir = FALLBACKDIR; \
    } else { \
        wazuh_homedir = FALLBACKDIR; \
    } \
    wazuh_homedir; \
})
#else
#define DEFAULTDIR      "/var/ossec"
#endif
#endif

#ifndef BUILDDIR
#if (defined(WAZUH_HOME_ENV) && defined(FALLBACKDIR))
#define BUILDDIR(x,y)   ({ \
    char wazuh_fulldir[MAXPATHLEN+1] = {'\0'}; \
    char *wazuh_str1 = (x); \
    char *wazuh_str2 = (y); \
    if (wazuh_str1 && *wazuh_str1 && wazuh_str2 && *wazuh_str2) snprintf(wazuh_fulldir, MAXPATHLEN, "%s%s", wazuh_str1, wazuh_str2); \
    wazuh_fulldir; \
})
#else
#define BUILDDIR(x,y)   x y
#endif
#endif

/* Default queue */
#define DEFAULTQUEUE    "/queue/ossec/queue"

// Authd local socket
#define AUTH_LOCAL_SOCK "/queue/ossec/auth"
#define AUTH_LOCAL_SOCK_PATH BUILDDIR(DEFAULTDIR,AUTH_LOCAL_SOCK)

// Remote requests socket
#define REMOTE_REQ_SOCK "/queue/ossec/request"

// Local requests socket
#define COM_LOCAL_SOCK  "/queue/ossec/com"
#define LC_LOCAL_SOCK  "/queue/ossec/logcollector"
#define SYS_LOCAL_SOCK  "/queue/ossec/syscheck"
#define WM_LOCAL_SOCK  "/queue/ossec/wmodules"
#define ANLSYS_LOCAL_SOCK  "/queue/ossec/analysis"
#define MAIL_LOCAL_SOCK "/queue/ossec/mail"
#define LESSD_LOCAL_SOCK "/queue/ossec/agentless"
#define INTG_LOCAL_SOCK "/queue/ossec/integrator"
#define CSYS_LOCAL_SOCK  "/queue/ossec/csyslog"
#define MON_LOCAL_SOCK  "/queue/ossec/monitor"
#define CLUSTER_SOCK "/queue/cluster/c-internal.sock"
#define CONTROL_SOCK "/queue/ossec/control"

// Attempts to check sockets availability
#define SOCK_ATTEMPTS   10

// Database socket
#define WDB_LOCAL_SOCK "/queue/db/wdb"
#ifndef WIN32
#define WDB_LOCAL_SOCK_PATH BUILDDIR(DEFAULTDIR,WDB_LOCAL_SOCK)
#endif

#define WM_DOWNLOAD_SOCK "/queue/ossec/download"
#define WM_DOWNLOAD_SOCK_PATH BUILDDIR(DEFAULTDIR,WM_DOWNLOAD_SOCK)

#define WM_KEY_REQUEST_SOCK "/queue/ossec/krequest"
#define WM_KEY_REQUEST_SOCK_PATH BUILDDIR(DEFAULTDIR,WM_KEY_REQUEST_SOCK)

/* Active Response files */
#define DEFAULTAR_FILE  "ar.conf"

#ifndef WIN32
#define DEFAULTAR       "/etc/shared/" DEFAULTAR_FILE
#define AR_BINDIR       "/active-response/bin"
#define AGENTCONFIGINT  "/etc/shared/agent.conf"
#define AGENTCONFIG     BUILDDIR(DEFAULTDIR,"/etc/shared/agent.conf")
#define DEF_CA_STORE    BUILDDIR(DEFAULTDIR,"/etc/wpk_root.pem")
#else
#define DEFAULTAR       "shared/" DEFAULTAR_FILE
#define AR_BINDIR       "active-response/bin"
#define AGENTCONFIG     "shared/agent.conf"
#define AGENTCONFIGINT  "shared/agent.conf"
#define DEF_CA_STORE    "wpk_root.pem"
#endif

/* Exec queue */
#define EXECQUEUE       "/queue/alerts/execq"

/* Exec queue api*/
#define EXECQUEUEA      "/queue/alerts/execa"

/* Active Response queue */
#define ARQUEUE         "/queue/alerts/ar"

/* Decoder file */
#define XML_LDECODER    "etc/decoders/local_decoder.xml"

/* Agent information location */
#define AGENTINFO_DIR    "/queue/agent-info"
#define AGENTINFO_DIR_PATH BUILDDIR(DEFAULTDIR,"/queue/agent-info")

/* Agent groups location */
#define GROUPS_DIR    "/queue/agent-groups"

/* Default group name */
#define DEFAULT_GROUP "default"

/* Syscheck directory */
#define SYSCHECK_DIR    "/queue/syscheck"

/* Rootcheck directory */
#define ROOTCHECK_DIR    "/queue/rootcheck"

/* Backup directory for agents */
#define AGNBACKUP_DIR    "/backup/agents"

/* Wazuh Database */
#define WDB_DIR         "var/db"
#define WDB2_DIR        "queue/db"
#define WDB_GLOB_NAME   "global.db"
#define WDB_PROF_NAME   ".template.db"

/* Diff queue */
#ifndef WIN32
#define DIFF_DIR        "/queue/diff"
#define DIFF_DIR_PATH   BUILDDIR(DEFAULTDIR,DIFF_DIR)
#else
#define DIFF_DIR_PATH "queue/diff"
#endif
#define DIFF_NEW_FILE  "new-entry"
#define DIFF_LAST_FILE "last-entry"
#define DIFF_GZ_FILE "last-entry.gz"
#define DIFF_TEST_HOST "__test"

/* Syscheck data */
#define SYSCHECK        "syscheck"
#define SYSCHECK_REG    "syscheck-registry"

/* Rule path */
#define RULEPATH        "/rules"

/* Wait file */
#ifndef WIN32
#define WAIT_FILE       "/queue/ossec/.wait"
#else
#define WAIT_FILE       ".wait"
#endif

/* Agent information file */
#ifndef WIN32
#define AGENT_INFO_FILE "/queue/ossec/.agent_info"
#define AGENT_INFO_FILEP BUILDDIR(DEFAULTDIR,AGENT_INFO_FILE)
#define AGENT_INFO_FILEF BUILDDIR(DEFAULTDIR,AGENTINFO_DIR "/%s-%s")
#else
#define AGENT_INFO_FILE ".agent_info"
#define AGENT_INFO_FILEP AGENT_INFO_FILE
#endif

/* Syscheck restart */
#ifndef WIN32
#define SYSCHECK_RESTART        "/var/run/.syscheck_run"
#define SYSCHECK_RESTART_PATH   BUILDDIR(DEFAULTDIR,SYSCHECK_RESTART)
#else
#define SYSCHECK_RESTART        "syscheck/.syscheck_run"
#define SYSCHECK_RESTART_PATH   "syscheck/.syscheck_run"
#endif

/* Agentless directories */
#define AGENTLESSDIR        "/agentless"
#define AGENTLESSPASS       "/agentless/.passlist"
#define AGENTLESS_ENTRYDIR  "/queue/agentless"

/* Integration directory. */
#define INTEGRATORDIR "/integrations"
#define INTEGRATORDIRPATH    BUILDDIR(DEFAULTDIR,INTEGRATORDIR)


/* Internal definitions files */
#ifndef WIN32
#define OSSEC_DEFINES   "/etc/internal_options.conf"
#define OSSEC_LDEFINES   "/etc/local_internal_options.conf"
#else
#define OSSEC_DEFINES   "internal_options.conf"
#define OSSEC_LDEFINES   "local_internal_options.conf"
#endif

/* Log directories */
#define EVENTS            "/logs/archives"
#define EVENTS_DAILY      "/logs/archives/archives.log"
#define ALERTS            "/logs/alerts"
#define ALERTS_PATH       BUILDDIR(DEFAULTDIR,ALERTS)
#define ALERTS_DAILY      "/logs/alerts/alerts.log"
#define ALERTSJSON_DAILY  "/logs/alerts/alerts.json"
#define FWLOGS            "/logs/firewall"
#define FWLOGS_DAILY      "/logs/firewall/firewall.log"
#define EVENTSJSON_DAILY  "/logs/archives/archives.json"

/* Stats directories */
#define STATWQUEUE  "/stats/weekly-average"
#define STATQUEUE   "/stats/hourly-average"
#define STATSAVED   "/stats/totals"

/* Authentication keys file */
#ifndef WIN32
#define KEYS_FILE       "/etc/client.keys"
#define AUTHD_PASS      "/etc/authd.pass"
#define KEYSFILE_PATH   BUILDDIR(DEFAULTDIR,KEYS_FILE)
#define AUTHDPASS_PATH  BUILDDIR(DEFAULTDIR,AUTHD_PASS)
#else
#define KEYS_FILE       "client.keys"
#define KEYSFILE_PATH   KEYS_FILE
#define AUTHD_PASS      "authd.pass"
#define AUTHDPASS_PATH  AUTHD_PASS
#endif

#ifndef AUTH_FILE
#define AUTH_FILE       KEYS_FILE
#endif

/* Timestamp file */
#define TIMESTAMP_FILE  "/queue/agents-timestamp"

/* Shared config directory */
#ifndef WIN32
#define SHAREDCFG_DIR   "/etc/shared"
#else
#define SHAREDCFG_DIR   "shared"
#endif

/* Multi-groups directory */
#define MULTIGROUPS_DIR   "/var/multigroups"
#define MAX_GROUP_NAME 255
#define MULTIGROUP_SEPARATOR ','
#define MAX_GROUPS_PER_MULTIGROUP 256

// Incoming directory
#ifndef WIN32
#define INCOMING_DIR   "/var/incoming"
#else
#define INCOMING_DIR   "incoming"
#endif

// Upgrade directory
#ifndef WIN32
#define UPGRADE_DIR   "/var/upgrade"
#else
#define UPGRADE_DIR   "upgrade"
#endif

// Download directory
#define DOWNLOAD_DIR  "/var/download"

/* Built-in defines */
#define DEFAULTQPATH    BUILDDIR(DEFAULTDIR,DEFAULTQUEUE)

#ifndef WIN32
#define OSSECCONF       "/etc/ossec.conf"
#define DEFAULTCPATH    BUILDDIR(DEFAULTDIR,OSSECCONF)
#else
#define OSSECCONF       "ossec.conf"
#define DEFAULTCPATH    "ossec.conf"
#endif

#ifndef WIN32
#define DEFAULTARPATH           BUILDDIR(DEFAULTDIR,DEFAULTAR)
#define AR_BINDIRPATH           BUILDDIR(DEFAULTDIR,AR_BINDIR)
#define AGENTLESSDIRPATH        BUILDDIR(DEFAULTDIR,AGENTLESSDIR)
#define AGENTLESSPASSPATH       BUILDDIR(DEFAULTDIR,AGENTLESSPASS)
#define AGENTLESS_ENTRYDIRPATH  BUILDDIR(DEFAULTDIR,AGENTLESS_ENTRYDIR)
#else
#define DEFAULTARPATH           "shared/ar.conf"
#define AR_BINDIRPATH           "active-response/bin"
#define AGENTLESSDIRPATH        AGENTLESSDIR
#define AGENTLESSPASSPATH       AGENTLESSPASS
#define AGENTLESS_ENTRYDIRPATH  AGENTLESS_ENTRYDIR
#endif
<<<<<<< HEAD
#define EXECQUEUEPATH           BUILDDIR(DEFAULTDIR,EXECQUEUE)
=======
#define EXECQUEUEPATH           DEFAULTDIR EXECQUEUE
#define EXECQUEUEPATHAPI        DEFAULTDIR EXECQUEUEA
>>>>>>> b3621c31

#ifdef WIN32
#define SHAREDCFG_DIRPATH   SHAREDCFG_DIR
#else
#define SHAREDCFG_DIRPATH   BUILDDIR(DEFAULTDIR,SHAREDCFG_DIR)
#endif

#define SHAREDCFG_FILE      SHAREDCFG_DIR "/merged.mg"
#define SHAREDCFG_FILEPATH  SHAREDCFG_DIRPATH "/merged.mg"
#define SHAREDCFG_FILENAME  "merged.mg"

#define WAIT_FILE_PATH  BUILDDIR(DEFAULTDIR,WAIT_FILE)

#define MAX_QUEUED_EVENTS_PATH "/proc/sys/fs/inotify/max_queued_events"

#define TMP_DIR "tmp"
#define TMP_PATH BUILDDIR(DEFAULTDIR,"/" TMP_DIR)

/* Windows COMSPEC */
#define COMSPEC "C:\\Windows\\System32\\cmd.exe"

/* Default ports */
#ifndef DEFAULT_SECURE
#define DEFAULT_SECURE 1514 /* Default encrypted */
#endif

#ifndef DEFAULT_SYSLOG
#define DEFAULT_SYSLOG 514 /* Default syslog port - udp */
#endif

/* XML global elements */
#ifndef xml_global
#define xml_global "global"
#endif

#ifndef xml_alerts
#define xml_alerts "alerts"
#endif

#ifndef xml_rules
#define xml_rules "rules"
#endif

#ifndef xml_localfile
#define xml_localfile "localfile"
#endif

#ifndef xml_remote
#define xml_remote "remote"
#endif

#ifndef xml_client
#define xml_client "client"
#endif

#ifndef xml_execd
#define xml_execd "execd"
#endif

#ifndef xml_syscheck
#define xml_syscheck "syscheck"
#endif

#ifndef xml_rootcheck
#define xml_rootcheck "rootcheck"
#endif

#ifndef xml_command
#define xml_command  "command"
#endif

#ifndef xml_ar
#define xml_ar      "active-response"
#endif

#define CLOCK_LENGTH 256

#endif /* __OS_HEADERS */<|MERGE_RESOLUTION|>--- conflicted
+++ resolved
@@ -407,12 +407,9 @@
 #define AGENTLESSPASSPATH       AGENTLESSPASS
 #define AGENTLESS_ENTRYDIRPATH  AGENTLESS_ENTRYDIR
 #endif
-<<<<<<< HEAD
+
 #define EXECQUEUEPATH           BUILDDIR(DEFAULTDIR,EXECQUEUE)
-=======
-#define EXECQUEUEPATH           DEFAULTDIR EXECQUEUE
-#define EXECQUEUEPATHAPI        DEFAULTDIR EXECQUEUEA
->>>>>>> b3621c31
+#define EXECQUEUEPATHAPI        BUILDDIR(DEFAULTDIR,EXECQUEUEA)
 
 #ifdef WIN32
 #define SHAREDCFG_DIRPATH   SHAREDCFG_DIR
