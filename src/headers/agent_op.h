/* Copyright (C) 2015, Wazuh Inc.
 * Copyright (C) 2009 Trend Micro Inc.
 * All rights reserved.
 *
 * This program is free software; you can redistribute it
 * and/or modify it under the terms of the GNU General Public
 * License (version 2) as published by the FSF - Free Software
 * Foundation
 */

#ifndef AGENT_OP_H
#define AGENT_OP_H

#include "external/cJSON/cJSON.h"
#include "config/authd-config.h"

/**
 * @brief Check if syscheck is to be executed/restarted
 * @return 1 on success or 0 on failure (shouldn't be executed now).
 */
int os_check_restart_syscheck(void);

/**
 * @brief Check if rootcheck is to be executed/restarted
 * @return 1 on success or 0 on failure (shouldn't be executed now).
 */
int os_check_restart_rootcheck(void);

/**
 * @brief Set syscheck and rootcheck to be restarted
 */
void os_set_restart_syscheck(void);

/* Read the agent name for the current agent
 * Returns NULL on error
 */
char *os_read_agent_name(void);

/* Read the agent IP for the current agent
 * Returns NULL on error
 */
char *os_read_agent_ip(void);

/* Read the agent ID for the current agent
 * Returns NULL on error
 */
char *os_read_agent_id(void);

/* Read the agent profile name for the current agent
 * Returns NULL on error
 */
char *os_read_agent_profile(void);

/* Write the agent info inside the queue, for the other processes to read
 * Returns 1 on success or <= 0 on failure
 */
int os_write_agent_info(const char *agent_name, const char *agent_ip, const char *agent_id,
                        const char *cfg_profile_name) __attribute__((nonnull(1, 3)));

#ifndef CLIENT
<<<<<<< HEAD
int set_agent_multigroup(char * group);

=======
/* Read agent group. Returns 0 on success or -1 on failure. */
int get_agent_group(const char *id, char *group, size_t size);

/* Set agent group. Returns 0 on success or -1 on failure. */
int set_agent_group(const char * id, const char * group);
>>>>>>> 8e3eadde
#endif

/* Validates the group name
 * @params response must be a 2048 buffer or NULL
 * Returns 0 on success or  -x on failure
 */
int w_validate_group_name(const char *group, char *response);

// Connect to Agentd. Returns socket or -1 on error.
int auth_connect();

// Close socket if valid.
int auth_close(int sock);

/**
 * @brief Send a local agent "add" request.
 * @param sock Socket where the request connection will be done.
 * @param id ID of the newly generated key.
 * @param name Name of the agent to request the new key.
 * @param ip IP of the agent to request the new key.
 * @param groups Groups list of the agent to request the new key.
 * @param key KEY of the newly generated key.
 * @param force_options Force options to be used during the registration.
 * @param json_format Flag to identify if the response should be printed in JSON format.
 * @param agent_id ID of the agent when requesting a new key for a specific ID.
 * @param exit_on_error Flag to identify if the application should exit on any error.
 * @return 0 on success or a negative code on error.
 */
int w_request_agent_add_local(int sock,
                              char *id,
                              const char *name,
                              const char *ip,
                              const char * groups,
                              const char *key,
                              authd_force_options_t *force_options,
                              const int json_format,
                              const char *agent_id,
                              int exit_on_error);

#ifndef WIN32

/**
 * @brief Send a clustered agent "add" request.
 * @param err_response A buffer where the error message will be stored in case of failure. If NULL, the message is ignored.
 * @param name Name of the agent to request the new key.
 * @param ip IP of the agent to request the new key.
 * @param groups Groups list of the agent to request the new key.
 * @param key_hash Hash of the key if the agent already has one.
 * @param id ID of the newly generated key.
 * @param key KEY of the newly generated key.
 * @param force Force option to be used during the registration. -1 means disabled. 0 or a positive value means enabled.
 * @param agent_id ID of the agent when requesting a new key for a specific ID.
 * @return 0 on success or a negative code on error.
 */
int w_request_agent_add_clustered(char *err_response,
                                  const char *name,
                                  const char *ip,
                                  const char *groups,
                                  const char *key_hash,
                                  char **id,
                                  char **key,
                                  authd_force_options_t *force_options,
                                  const char *agent_id);

// Send a clustered agent remove request.
int w_request_agent_remove_clustered(char *err_response, const char* agent_id, int purge);

// Sends message thru the cluster
int w_send_clustered_message(const char* command, const char* payload, char* response);

// Alloc and create sendsync command payload
cJSON* w_create_sendsync_payload(const char *daemon_name, cJSON *message);

#endif

// Get the agent id
char * get_agent_id_from_name(const char *agent_name);

/**
* @brief Returns an authd force options structure translated into a cJSON object
* @param force_options The structure to be converted
* @returns A cJSON object with all the parameters of the structure
**/
cJSON* w_force_options_to_json(authd_force_options_t *force_options);

/* Check control module availability */
#if defined (__linux__) || defined (__MACH__) || defined (sun) || defined(FreeBSD) || defined(OpenBSD)
int control_check_connection();
#endif

#endif /* AGENT_OP_H */<|MERGE_RESOLUTION|>--- conflicted
+++ resolved
@@ -58,18 +58,11 @@
                         const char *cfg_profile_name) __attribute__((nonnull(1, 3)));
 
 #ifndef CLIENT
-<<<<<<< HEAD
-int set_agent_multigroup(char * group);
 
-=======
 /* Read agent group. Returns 0 on success or -1 on failure. */
 int get_agent_group(const char *id, char *group, size_t size);
 
-/* Set agent group. Returns 0 on success or -1 on failure. */
-int set_agent_group(const char * id, const char * group);
->>>>>>> 8e3eadde
 #endif
-
 /* Validates the group name
  * @params response must be a 2048 buffer or NULL
  * Returns 0 on success or  -x on failure
