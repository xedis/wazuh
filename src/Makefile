--- conflicted
+++ resolved
@@ -321,190 +321,6 @@
 	@echo
 
 
-<<<<<<< HEAD
-=======
-.PHONY: install install-agent install-server install-local install-hybrid
-install: install-${TARGET}
-
-install-agent: install-common
-	${INSTALL} -m 0750 -o root -g 0 ossec-agentd ${PREFIX}/bin
-	${INSTALL} -m 0750 -o root -g 0 agent-auth ${PREFIX}/bin
-
-	${INSTALL} -d -m 0750 -o ${OSSEC_USER} -g ${OSSEC_GROUP} ${PREFIX}/queue/rids
-
-install-local: install-server-generic
-
-install-hybrid: install-server-generic
-
-install-server: install-server-generic
-
-install-common: build
-	./init/adduser.sh ${OSSEC_USER} ${OSSEC_USER_MAIL} ${OSSEC_USER_REM} ${OSSEC_GROUP} ${PREFIX}
-
-	${INSTALL} -d -m 0750 -o root -g ${OSSEC_GROUP} ${PREFIX}/
-	${INSTALL} -d -m 0750 -o ${OSSEC_USER} -g ${OSSEC_GROUP} ${PREFIX}/logs
-	${INSTALL} -d -m 0750 -o ${OSSEC_USER} -g ${OSSEC_GROUP} ${PREFIX}/logs/ossec
-	${INSTALL} -m 0660 -o ${OSSEC_USER} -g ${OSSEC_GROUP} /dev/null ${PREFIX}/logs/ossec.log
-	${INSTALL} -m 0660 -o ${OSSEC_USER} -g ${OSSEC_GROUP} /dev/null ${PREFIX}/logs/ossec.json
-	${INSTALL} -m 0660 -o ${OSSEC_USER} -g ${OSSEC_GROUP} /dev/null ${PREFIX}/logs/active-responses.log
-
-	${INSTALL} -d -m 0750 -o root -g 0 ${PREFIX}/bin
-	${INSTALL} -d -m 0750 -o root -g 0 ${PREFIX}/lua
-	${INSTALL} -d -m 0750 -o root -g 0 ${PREFIX}/lua/native
-	${INSTALL} -d -m 0750 -o root -g 0 ${PREFIX}/lua/compiled
-	${INSTALL} -m 0750 -o root -g 0 ossec-logcollector ${PREFIX}/bin
-	${INSTALL} -m 0750 -o root -g 0 ossec-syscheckd ${PREFIX}/bin
-	${INSTALL} -m 0750 -o root -g 0 ossec-execd ${PREFIX}/bin
-	${INSTALL} -m 0750 -o root -g 0 manage_agents ${PREFIX}/bin
-	${INSTALL} -m 0750 -o root -g 0 ${EXTERNAL_LUA}src/ossec-lua ${PREFIX}/bin/
-	${INSTALL} -m 0750 -o root -g 0 ${EXTERNAL_LUA}src/ossec-luac ${PREFIX}/bin/
-	${INSTALL} -m 0750 -o root -g 0 ../contrib/util.sh ${PREFIX}/bin/
-	${INSTALL} -m 0750 -o root -g 0 ${OSSEC_CONTROL_SRC} ${PREFIX}/bin/ossec-control
-	${INSTALL} -m 0750 -o root -g 0 wazuh-modulesd ${PREFIX}/bin/
-
-	${INSTALL} -d -m 0750 -o root -g ${OSSEC_GROUP} ${PREFIX}/queue
-	${INSTALL} -d -m 0770 -o ${OSSEC_USER} -g ${OSSEC_GROUP} ${PREFIX}/queue/alerts
-	${INSTALL} -d -m 0750 -o ${OSSEC_USER} -g ${OSSEC_GROUP} ${PREFIX}/queue/ossec
-	${INSTALL} -d -m 0750 -o ${OSSEC_USER} -g ${OSSEC_GROUP} ${PREFIX}/queue/syscheck
-	${INSTALL} -d -m 0750 -o ${OSSEC_USER} -g ${OSSEC_GROUP} ${PREFIX}/queue/diff
-
-	${INSTALL} -d -m 0750 -o root -g ${OSSEC_GROUP} ${PREFIX}/wodles
-	${INSTALL} -d -m 0770 -o root -g ${OSSEC_GROUP} ${PREFIX}/var/wodles
-	${INSTALL} -d -m 0750 -o root -g ${OSSEC_GROUP} ${PREFIX}/wodles/oscap
-	${INSTALL} -d -m 0750 -o root -g ${OSSEC_GROUP} ${PREFIX}/wodles/oscap/content
-
-	${INSTALL} -m 0750 -o root -g ${OSSEC_GROUP} ../wodles/oscap/oscap.py ${PREFIX}/wodles/oscap
-	${INSTALL} -m 0750 -o root -g ${OSSEC_GROUP} ../wodles/oscap/template_*.xsl ${PREFIX}/wodles/oscap
-	${INSTALL} -m 0640 -o root -g ${OSSEC_GROUP} ../wodles/oscap/content/* ${PREFIX}/wodles/oscap/content
-
-	${INSTALL} -d -m 0770 -o ${OSSEC_USER} -g ${OSSEC_GROUP} ${PREFIX}/etc
-ifneq (,$(wildcard /etc/localtime))
-	${INSTALL} -m 0640 -o root -g ${OSSEC_GROUP} /etc/localtime ${PREFIX}/etc
-endif
-	${INSTALL} -d -m 1750 -o root -g ${OSSEC_GROUP} ${PREFIX}/tmp
-
-ifneq (,$(wildcard /etc/TIMEZONE))
-	${INSTALL} -m 0640 -o root -g ${OSSEC_GROUP} /etc/TIMEZONE ${PREFIX}/etc/
-endif
-# Solaris Needs some extra files
-ifeq (${uname_S},SunOS)
-	${INSTALL} -d -m 0750 -o root -g ${OSSEC_GROUP} ${PREFIX}/usr/share/lib/zoneinfo/
-	#${INSTALL} -m 0640 -o root -g ${OSSEC_GROUP} /usr/share/lib/zoneinfo/* ${PREFIX}/usr/share/lib/zoneinfo/
-	cp -rf /usr/share/lib/zoneinfo/* ${PREFIX}/usr/share/lib/zoneinfo/
-	chown root:${OSSEC_GROUP} ${PREFIX}/usr/share/lib/zoneinfo/*
-	find ${PREFIX}/usr/share/lib/zoneinfo/ -type d -exec chmod 0750 {} +
-	find ${PREFIX}/usr/share/lib/zoneinfo/ -type f -exec chmod 0640 {} +
-endif
-	${INSTALL} -m 0640 -o root -g ${OSSEC_GROUP} -b ../etc/internal_options.conf ${PREFIX}/etc/
-ifeq (,$(wildcard ${PREFIX}/etc/local_internal_options.conf))
-	${INSTALL} -m 0640 -o root -g ${OSSEC_GROUP} ../etc/local_internal_options.conf ${PREFIX}/etc/local_internal_options.conf
-endif
-ifeq (,$(wildcard ${PREFIX}/etc/client.keys))
-	${INSTALL} -m 0640 -o root -g ${OSSEC_GROUP} /dev/null ${PREFIX}/etc/client.keys
-endif
-ifeq (,$(wildcard ${PREFIX}/etc/ossec.conf))
-ifneq (,$(wildcard ../etc/ossec.mc))
-	${INSTALL} -m 0640 -o root -g ${OSSEC_GROUP} ../etc/ossec.mc ${PREFIX}/etc/ossec.conf
-else
-	${INSTALL} -m 0640 -o root -g ${OSSEC_GROUP} ${OSSEC_CONF_SRC} ${PREFIX}/etc/ossec.conf
-endif
-endif
-
-	${INSTALL} -d -m 0770 -o root -g ${OSSEC_GROUP} ${PREFIX}/etc/shared
-	${INSTALL} -m 0660 -o root -g ${OSSEC_GROUP} rootcheck/db/*.txt ${PREFIX}/etc/shared/
-	${INSTALL} -d -m 0750 -o root -g ${OSSEC_GROUP} ${PREFIX}/active-response
-	${INSTALL} -d -m 0750 -o root -g ${OSSEC_GROUP} ${PREFIX}/active-response/bin
-	${INSTALL} -d -m 0750 -o root -g ${OSSEC_GROUP} ${PREFIX}/agentless
-	${INSTALL} -m 0750 -o root -g ${OSSEC_GROUP} agentlessd/scripts/* ${PREFIX}/agentless/
-
-	${INSTALL} -d -m 0700 -o root -g ${OSSEC_GROUP} ${PREFIX}/.ssh
-
-	${INSTALL} -m 0750 -o root -g ${OSSEC_GROUP} ../active-response/*.sh ${PREFIX}/active-response/bin/
-	${INSTALL} -m 0750 -o root -g ${OSSEC_GROUP} ../active-response/firewalls/*.sh ${PREFIX}/active-response/bin/
-
-	${INSTALL} -d -m 0750 -o root -g ${OSSEC_GROUP} ${PREFIX}/var
-	${INSTALL} -d -m 0770 -o root -g ${OSSEC_GROUP} ${PREFIX}/var/run
-
-	./init/fw-check.sh execute
-
-
-
-install-server-generic: install-common
-	${INSTALL} -d -m 0750 -o root -g ${OSSEC_GROUP} ${PREFIX}/etc/decoders
-	${INSTALL} -d -m 0750 -o root -g ${OSSEC_GROUP} ${PREFIX}/etc/rules
-	${INSTALL} -d -m 770 -o root -g ${OSSEC_GROUP} ${PREFIX}/var/db
-	${INSTALL} -d -m 770 -o root -g ${OSSEC_GROUP} ${PREFIX}/var/db/agents
-	${INSTALL} -d -m 0750 -o ${OSSEC_USER} -g ${OSSEC_GROUP} ${PREFIX}/logs/archives
-	${INSTALL} -d -m 0750 -o ${OSSEC_USER} -g ${OSSEC_GROUP} ${PREFIX}/logs/alerts
-	${INSTALL} -d -m 0750 -o ${OSSEC_USER} -g ${OSSEC_GROUP} ${PREFIX}/logs/firewall
-
-	${INSTALL} -m 0750 -o root -g 0 ossec-agentlessd ${PREFIX}/bin
-	${INSTALL} -m 0750 -o root -g 0 ossec-analysisd ${PREFIX}/bin
-	${INSTALL} -m 0750 -o root -g 0 ossec-monitord ${PREFIX}/bin
-	${INSTALL} -m 0750 -o root -g 0 ossec-reportd ${PREFIX}/bin
-	${INSTALL} -m 0750 -o root -g 0 ossec-maild ${PREFIX}/bin
-	${INSTALL} -m 0750 -o root -g 0 ossec-remoted ${PREFIX}/bin
-	${INSTALL} -m 0750 -o root -g 0 ossec-logtest ${PREFIX}/bin
-	${INSTALL} -m 0750 -o root -g 0 ossec-csyslogd ${PREFIX}/bin
-	${INSTALL} -m 0750 -o root -g 0 ossec-authd ${PREFIX}/bin
-	${INSTALL} -m 0750 -o root -g 0 ossec-dbd ${PREFIX}/bin
-	${INSTALL} -m 0750 -o root -g 0 ossec-makelists ${PREFIX}/bin
-	${INSTALL} -m 0750 -o root -g 0 verify-agent-conf ${PREFIX}/bin/
-	${INSTALL} -m 0750 -o root -g 0 clear_stats ${PREFIX}/bin/
-	${INSTALL} -m 0750 -o root -g 0 list_agents ${PREFIX}/bin/
-	${INSTALL} -m 0750 -o root -g 0 ossec-regex ${PREFIX}/bin/
-	${INSTALL} -m 0750 -o root -g 0 syscheck_update ${PREFIX}/bin/
-	${INSTALL} -m 0750 -o root -g 0 agent_control ${PREFIX}/bin/
-	${INSTALL} -m 0750 -o root -g 0 syscheck_control ${PREFIX}/bin/
-	${INSTALL} -m 0750 -o root -g 0 rootcheck_control ${PREFIX}/bin/
-	${INSTALL} -m 0750 -o root -g 0 ossec-integratord ${PREFIX}/bin/
-	${INSTALL} -m 0750 -o root -g 0 -b update/ruleset/update_ruleset.py ${PREFIX}/bin/update_ruleset.py
-
-	${INSTALL} -d -m 0750 -o ${OSSEC_USER} -g ${OSSEC_GROUP} ${PREFIX}/stats
-	${INSTALL} -d -m 0750 -o root -g ${OSSEC_GROUP} ${PREFIX}/ruleset
-	${INSTALL} -d -m 0750 -o root -g ${OSSEC_GROUP} ${PREFIX}/ruleset/decoders
-	${INSTALL} -d -m 0750 -o root -g ${OSSEC_GROUP} ${PREFIX}/ruleset/rules
-
-	${INSTALL} -m 0640 -o root -g ${OSSEC_GROUP} -b update/ruleset/RULESET_VERSION ${PREFIX}/ruleset/VERSION
-	${INSTALL} -m 0640 -o root -g ${OSSEC_GROUP} -b ../etc/rules/*.xml ${PREFIX}/ruleset/rules
-	${INSTALL} -m 0640 -o root -g ${OSSEC_GROUP} -b ../etc/decoders/*.xml ${PREFIX}/ruleset/decoders
-
-ifeq (,$(wildcard ${PREFIX}/etc/decoders/local_decoder.xml))
-	${INSTALL} -m 0640 -o root -g ${OSSEC_GROUP} -b ../etc/local_decoder.xml ${PREFIX}/etc/decoders/local_decoder.xml
-endif
-ifeq (,$(wildcard ${PREFIX}/etc/rules/local_rules.xml))
-	${INSTALL} -m 0640 -o root -g ${OSSEC_GROUP} -b ../etc/local_rules.xml ${PREFIX}/etc/rules/local_rules.xml
-endif
-
-ifeq (,$(wildcard ${PREFIX}/etc/lists))
-	${INSTALL} -d -m 0750 -o root -g ${OSSEC_GROUP} ${PREFIX}/etc/lists
-endif
-
-ifeq (,$(wildcard ${PREFIX}/etc/lists/audit-keys))
-	${INSTALL} -m 0640 -o root -g ${OSSEC_GROUP} -b ../etc/lists/audit-keys ${PREFIX}/etc/lists/audit-keys
-	${INSTALL} -m 0640 -o root -g ${OSSEC_GROUP} -b ../etc/lists/audit-keys.cdb ${PREFIX}/etc/lists/audit-keys.cdb
-endif
-
-	${INSTALL} -d -m 0750 -o ${OSSEC_USER} -g ${OSSEC_GROUP} ${PREFIX}/queue/fts
-
-	${INSTALL} -d -m 0750 -o ${OSSEC_USER} -g ${OSSEC_GROUP} ${PREFIX}/queue/rootcheck
-
-	${INSTALL} -d -m 0770 -o ${OSSEC_USER_REM} -g ${OSSEC_GROUP} ${PREFIX}/queue/agent-info
-	${INSTALL} -d -m 0750 -o ${OSSEC_USER} -g ${OSSEC_GROUP} ${PREFIX}/queue/agentless
-
-	${INSTALL} -d -m 0770 -o ${OSSEC_USER_REM} -g ${OSSEC_GROUP} ${PREFIX}/queue/rids
-	${INSTALL} -d -m 0750 -o root -g ${OSSEC_GROUP} ${PREFIX}/backup
-	${INSTALL} -d -m 0750 -o ${OSSEC_USER} -g ${OSSEC_GROUP} ${PREFIX}/backup/agents
-	${INSTALL} -d -m 0750 -o root -g ${OSSEC_GROUP} ${PREFIX}/integrations
-	${INSTALL} -m 750 -o root -g ${OSSEC_GROUP} ../integrations/* ${PREFIX}/integrations
-	touch ${PREFIX}/logs/integrations.log
-	chmod 640 ${PREFIX}/logs/integrations.log
-	chown ${OSSEC_USER_MAIL}:${OSSEC_GROUP} ${PREFIX}/logs/integrations.log
-
-	rm -f ${PREFIX}/etc/shared/merged.mg
-
-
->>>>>>> 29c664c5
 .PHONY: failtarget
 failtarget:
 	@echo "TARGET is required: "
