# Copyright (C) 2015, Wazuh Inc.
# TODO: mysql and postgresql?
#
# Copyright (C) 2015, Wazuh Inc.
#
# This program is free software; you can redistribute it and/or modify
# it under the terms of the GNU General Public License as published by
# the Free Software Foundation; either version 2 of the License, or
# (at your option) any later version.
#

uname_S := $(shell sh -c 'uname -s 2>/dev/null || echo not')
uname_P := $(shell sh -c 'uname -p 2>/dev/null || echo not')
uname_R := $(shell sh -c 'uname -r 2>/dev/null || echo not')
uname_V := $(shell sh -c 'uname -v 2>/dev/null || echo not')
uname_M := $(shell sh -c 'uname -m 2>/dev/null || echo not')


ifeq (${TARGET}, winagent)
WAZUH_LIB_OUTPUT_PATH := win32/
STRIP_TOOL := i686-w64-mingw32-strip
DLLTOOL := i686-w64-mingw32-dlltool
libstdc++_path := $(shell sh -c 'i686-w64-mingw32-g++-posix --print-file-name=libstdc++-6.dll 2>/dev/null || echo not')
LIBSTDCPP_NAME := libstdc++-6.dll
libgcc_s_path := $(shell sh -c 'i686-w64-mingw32-g++-posix --print-file-name=libgcc_s_dw2-1.dll 2>/dev/null || echo not')
LIBGCC_S_NAME := libgcc_s_dw2-1.dll
else
ifeq (${uname_S},AIX)
libstdc++_path_temp := $(shell sh -c 'g++ --print-file-name=libstdc++.a 2>/dev/null || echo not')
libgcc_s_path_temp := $(shell sh -c 'g++ --print-file-name=libgcc_s.a 2>/dev/null || echo not')
libstdc++_path=$(subst libstdc++.a,pthread/libstdc++.a,$(libstdc++_path_temp))
libgcc_s_path=$(subst libgcc_s.a,pthread/libgcc_s.a,$(libgcc_s_path_temp))
LIBSTDCPP_NAME := libstdc++.a
LIBGCC_S_NAME := libgcc_s.a
else
libstdc++_path := $(shell sh -c 'g++ --print-file-name=libstdc++.so.6 2>/dev/null || echo not')
libgcc_s_path := $(shell sh -c 'g++ --print-file-name=libgcc_s.so.1 2>/dev/null || echo not')
LIBSTDCPP_NAME := libstdc++.so.6
LIBGCC_S_NAME := libgcc_s.so.1
endif
STRIP_TOOL := strip
endif

ifeq (, $(filter ${libstdc++_path}, not ${LIBSTDCPP_NAME}))
ifeq (, $(filter ${libgcc_s_path}, not ${LIBGCC_S_NAME}))
CPPLIBDEPS := ${LIBSTDCPP_NAME} ${LIBGCC_S_NAME}
endif
endif

HAS_CHECKMODULE = $(shell command -v checkmodule > /dev/null && echo YES)
HAS_SEMODULE_PACKAGE = $(shell command -v semodule_package > /dev/null && echo YES)
CHECK_ARCHLINUX := $(shell sh -c 'grep "Arch Linux" /etc/os-release > /dev/null && echo YES || echo not')
CHECK_CENTOS5 := $(shell sh -c 'grep "CentOS release 5." /etc/redhat-release 2>&1 > /dev/null && echo YES || echo not')
CHECK_ALPINE := $(shell sh -c 'grep "Alpine Linux" /etc/os-release 2>&1 > /dev/null && echo YES || echo not')

ARCH_FLAGS =

ROUTE_PATH := $(shell pwd)
EXTERNAL_JSON=external/cJSON/
EXTERNAL_ZLIB=external/zlib/
EXTERNAL_SQLITE=external/sqlite/
EXTERNAL_OPENSSL=external/openssl/
EXTERNAL_LIBYAML=external/libyaml/
EXTERNAL_CURL=external/curl/
EXTERNAL_AUDIT=external/audit-userspace/
EXTERNAL_LIBFFI=external/libffi/
EXTERNAL_LIBPLIST=external/libplist/
EXTERNAL_CPYTHON=external/cpython/
EXTERNAL_MSGPACK=external/msgpack/
EXTERNAL_BZIP2=external/bzip2/
EXTERNAL_GOOGLE_TEST=external/googletest/
EXTERNAL_LIBPCRE2=external/libpcre2/
ifneq (${TARGET},winagent)
EXTERNAL_PROCPS=external/procps/
EXTERNAL_LIBDB=external/libdb/build_unix/
EXTERNAL_PACMAN=external/pacman/
EXTERNAL_LIBARCHIVE=external/libarchive/
endif
EXTERNAL_JEMALLOC=external/jemalloc/
ifeq (${uname_S},Linux)
EXTERNAL_RPM=external/rpm/
EXTERNAL_POPT=external/popt/
endif
# XXX Becareful NO EXTRA Spaces here
PG_CONFIG?=pg_config
MY_CONFIG?=mysql_config
PRELUDE_CONFIG?=libprelude-config
WAZUH_GROUP?=wazuh
WAZUH_USER?=wazuh
SHARED=so
SELINUX_MODULE=selinux/wazuh.mod
SELINUX_ENFORCEMENT=selinux/wazuh.te
SELINUX_POLICY=selinux/wazuh.pp
SHARED_MODULES=shared_modules/
DBSYNC=${SHARED_MODULES}dbsync/
RSYNC=${SHARED_MODULES}rsync/
SHARED_UTILS_TEST=${SHARED_MODULES}utils/tests/
SYSCOLLECTOR=wazuh_modules/syscollector/
SYSINFO=data_provider/
SYSCHECK=syscheckd/
USE_PRELUDE?=no
USE_ZEROMQ?=no
USE_GEOIP?=no
USE_INOTIFY=no
USE_BIG_ENDIAN=no
USE_AUDIT=no
MINGW_HOST=unknown
USE_MSGPACK_OPT=yes
DISABLE_JEMALLOC?=no
DISABLE_SYSC?=no
DISABLE_CISCAT?=no
IMAGE_TRUST_CHECKS?=1
CA_NAME?=DigiCert Assured ID Root CA
HTTP_REQUEST_BRANCH?=main

ifeq (${TARGET},winagent)
CMAKE_OPTS=-DCMAKE_SYSTEM_NAME=Windows -DCMAKE_C_COMPILER=${MING_BASE}${CC} -DCMAKE_CXX_COMPILER=${MING_BASE}${CXX}
WIN_CMAKE_RULES+=win32/sysinfo
WIN_CMAKE_RULES+=win32/shared_modules
WIN_RESOURCE_OBJ=-DRESOURCE_OBJ=win32/version-dll.o
ifeq (,$(filter ${DISABLE_SYSC},YES yes y Y 1))
WIN_CMAKE_RULES+=win32/syscollector
endif
endif

ifeq (${uname_S},Darwin)
SYSINFO_OS=-DCMAKE_SYSTEM_NAME=Darwin
endif

ifneq (,$(filter ${TEST},YES yes y Y 1))
SYSCHECK_TEST=-DUNIT_TEST=ON #--coverage
DBSYNC_TEST=-DUNIT_TEST=ON #--coverage
RSYNC_TEST=-DUNIT_TEST=ON #--coverage
SYSCOLLECTOR_TEST=-DUNIT_TEST=ON #--coverage
SYSINFO_TEST=-DUNIT_TEST=ON #--coverage
endif
ifneq (,$(filter ${DEBUG},YES yes y Y 1))
SHARED_MODULES_RELEASE_TYPE=-DCMAKE_BUILD_TYPE=Debug
GTEST_RELEASE_TYPE=-DCMAKE_BUILD_TYPE=Debug
SYSCOLLECTOR_RELEASE_TYPE=-DCMAKE_BUILD_TYPE=Debug
SYSINFO_RELEASE_TYPE=-DCMAKE_BUILD_TYPE=Debug
SYSCHECK_RELEASE_TYPE=-DCMAKE_BUILD_TYPE=Debug
endif

ifeq (${COVERITY}, YES)
	SHARED_MODULES_RELEASE_TYPE+=-DCOVERITY=1
	export COVERITY_UNSUPPORTED_COMPILER_INVOCATION=1
endif

ifneq ($(HAS_CHECKMODULE),)
ifneq ($(HAS_SEMODULE_PACKAGE),)
USE_SELINUX=yes
else
USE_SELINUX=no
endif
else
USE_SELINUX=no
endif

ONEWAY?=no
CLEANFULL?=no

DEFINES=-DOSSECHIDS
DEFINES+=-DUSER=\"${WAZUH_USER}\"
DEFINES+=-DGROUPGLOBAL=\"${WAZUH_GROUP}\"

ifneq (${TARGET},winagent)
		DEFINES+=-D${uname_S}
ifeq (${uname_S},Linux)
		PRECOMPILED_OS:=linux
		DEFINES+=-DINOTIFY_ENABLED -D_XOPEN_SOURCE=600 -D_GNU_SOURCE
ifeq (${CHECK_CENTOS5},YES)
		OSSEC_CFLAGS+=-pthread -I${EXTERNAL_LIBDB}
else
		OSSEC_CFLAGS+=-pthread -I${EXTERNAL_LIBDB} -I${EXTERNAL_PACMAN}lib/libalpm/ -I${EXTERNAL_LIBARCHIVE}libarchive
endif
		OSSEC_LDFLAGS+='-Wl,-rpath,$$ORIGIN/../lib'
		AR_LDFLAGS+='-Wl,-rpath,$$ORIGIN/../../lib'
ifeq (${CHECK_ALPINE},YES)
		OSSEC_LIBS+=-lintl
		DEFINES+=-DALPINE
endif
		OSSEC_LIBS+=-lrt -ldl -lm
		OSSEC_LDFLAGS+=-pthread -lrt -ldl
		AR_LDFLAGS+=-pthread -lrt -ldl
		OSSEC_CFLAGS+=-Wl,--start-group
		USE_AUDIT=yes
		CC=gcc
ifneq (,$(filter ${USE_AUDIT},YES yes y Y 1))
		OSSEC_CFLAGS+=-I$(EXTERNAL_AUDIT)lib
endif
ifeq (${CHECK_ARCHLINUX},YES)
		ARCH_FLAGS+=-lnghttp2 -lbrotlidec -lpsl
		OSSEC_LDFLAGS+=-lnghttp2 -lbrotlidec -lpsl
		AR_LDFLAGS+=-lnghttp2 -lbrotlidec -lpsl
endif
else
ifeq (${uname_S},AIX)
		DEFINES+=-DAIX -D__unix
		DEFINES+=-DHIGHFIRST
		OSSEC_CFLAGS+=-pthread
		OSSEC_LDFLAGS+=-pthread -L./lib
ifeq ($(INSTALLDIR),)
	INSTALLDIR = /var/ossec
endif
		CMAKE_OPTS+=-DINSTALL_PREFIX=${INSTALLDIR}
		OSSEC_LDFLAGS+='-Wl,-blibpath:${INSTALLDIR}/lib:/usr/lib:/lib'
		AR_LDFLAGS+=-pthread
		AR_LDFLAGS+='-Wl,-blibpath:${INSTALLDIR}/lib:/usr/lib:/lib'
		PATH:=${PATH}:/usr/vac/bin
		CC=gcc
		PRECOMPILED_OS:=aix
else
ifeq (${uname_S},SunOS)
SOLARIS_CMAKE_OPTS=-DSOLARIS=ON
PRECOMPILED_OS:=solaris
ifneq ($(uname_R),5.10)
		DEFINES+=-DSUN_MAJOR_VERSION=$(word 1, $(subst ., ,$(uname_V)))
		DEFINES+=-DSUN_MINOR_VERSION=$(word 2, $(subst ., ,$(uname_V)))
else
		DEFINES+=-DSUN_MAJOR_VERSION=10
		DEFINES+=-DSUN_MINOR_VERSION=0
endif
		DEFINES+=-DSOLARIS
		DEFINES+=-DHIGHFIRST
		DEFINES+=-D_REENTRANT
ifneq ($(uname_R),5.10)
		OSSEC_LDFLAGS+=-z relax=secadj
		AR_LDFLAGS+=-z relax=secadj
else
		OSSEC_CFLAGS+=-DMSGPACK_ZONE_ALIGN=8
endif
		OSSEC_LDFLAGS+='-Wl,-rpath,$$ORIGIN/../lib'
		AR_LDFLAGS+='-Wl,-rpath,$$ORIGIN/../../lib'
		OSSEC_LIBS+=-lsocket -lnsl -lresolv -lrt -lpthread
		PATH:=${PATH}:/usr/ccs/bin:/usr/xpg4/bin:/opt/csw/gcc3/bin:/opt/csw/bin:/usr/sfw/bin
		CC=gcc
#		This is necessary in order to compile libcurl
		NM=gnm
		uname_M := $(shell sh -c 'uname -m 2>/dev/null || echo not')
else
ifeq (${uname_S},Darwin)
	DEFINES+=-DDarwin
	DEFINES+=-DHIGHFIRST
	OSSEC_CFLAGS+=-pthread
	OSSEC_LDFLAGS+=-pthread
	OSSEC_LDFLAGS+=-Xlinker -rpath -Xlinker "@executable_path/../lib"
	AR_LDFLAGS+=-pthread
	AR_LDFLAGS+=-Xlinker -rpath -Xlinker "@executable_path/../../lib"
	SHARED=dylib
	OSSEC_LIBS+=-framework Security -framework CoreFoundation -framework SystemConfiguration
	PRECOMPILED_OS:=darwin
else
ifeq (${uname_S},FreeBSD)
		DEFINES+=-DFreeBSD
		OSSEC_CFLAGS+=-pthread -I/usr/local/include
		OSSEC_LDFLAGS+=-pthread
		OSSEC_LDFLAGS+=-L/usr/local/lib
		OSSEC_LDFLAGS+='-Wl,-rpath,$$ORIGIN/../lib'
		AR_LDFLAGS+=-pthread
		AR_LDFLAGS+=-L/usr/local/lib
		AR_LDFLAGS+='-Wl,-rpath,$$ORIGIN/../../lib'
		PRECOMPILED_OS:=freebsd
else
ifeq (${uname_S},NetBSD)
		DEFINES+=-DNetBSD
		OSSEC_CFLAGS+=-pthread
		OSSEC_LDFLAGS+=-pthread
		OSSEC_LDFLAGS+='-Wl,-rpath,$$ORIGIN/../lib'
		AR_LDFLAGS+=-pthread
		AR_LDFLAGS+='-Wl,-rpath,$$ORIGIN/../../lib'
		PRECOMPILED_OS:=netbsd
else
ifeq (${uname_S},OpenBSD)
		DEFINES+=-DOpenBSD
		OSSEC_CFLAGS+=-pthread
		OSSEC_LDFLAGS+=-pthread
		OSSEC_LDFLAGS+=-L/usr/local/lib
		OSSEC_LDFLAGS+=-Wl,-zorigin '-Wl,-rpath,$$ORIGIN/../lib'
		AR_LDFLAGS+=-pthread
		AR_LDFLAGS+=-L/usr/local/lib
		AR_LDFLAGS+=-Wl,-zorigin '-Wl,-rpath,$$ORIGIN/../../lib'
		PRECOMPILED_OS:=openbsd
else
ifeq (${uname_S},HP-UX)
		DEFINES+=-DHPUX
		DEFINES+=-D_XOPEN_SOURCE_EXTENDED
		DEFINES+=-DHIGHFIRST
		DEFINES+=-DOS_BIG_ENDIAN
		OSSEC_CFLAGS+=-pthread
		OSSEC_LDFLAGS+=-lrt -pthread -L. -lwazuhext
		AR_LDFLAGS+=-lrt -pthread -L. -lwazuhext -lwazuhshared
ifeq ($(INSTALLDIR),)
	INSTALLDIR = /var/ossec
endif
		CMAKE_OPTS+=-DINSTALL_PREFIX=${INSTALLDIR}
		OSSEC_LDFLAGS+='-Wl,+b,${INSTALLDIR}/lib'
		AR_LDFLAGS+='-Wl,+b,${INSTALLDIR}/lib'
		OSSEC_CFLAGS+=-pthread
		PATH:=${PATH}:/usr/local/bin
		CC=gcc
		INSTALL=/usr/local/coreutils/bin/install
		PRECOMPILED_OS:=hpux
else
	    # Unknow platform
endif # HPUX
endif # OpenBSD
endif # NetBSD
endif # FreeBSD
endif # Darwin
endif # SunOS
endif # AIX
endif # Linux
else
	    # There is a bug in the delay load mechanism for MinGW 32-bits executables (https://www.sourceware.org/bugzilla/show_bug.cgi?id=22676)
		# The workaround is to remove the __declspec(dllimport) from the function declaration in the executables (https://www.sourceware.org/bugzilla/show_bug.cgi?id=14339)
		SHARED=dll
		DEFINES_EVENTCHANNEL=-D_WIN32_WINNT=0x600
		# We link against a patched libwinpthread.a library that no contains version.o (version.rc) to avoid including the resource in the executables due to the "--whole-archive" flag
		OSSEC_CFLAGS+=-Wl,-L,win32/ -Wl,-Bstatic,--whole-archive -lwinpthreadpatched -Wl,--no-whole-archive -Wl,-Bdynamic -ldelayimp -pthread -DBUILDING_LIBCURL="" -DPCRE2_EXP_DECL=""
		OSSEC_LDFLAGS+=-Wl,-L,win32/ -Wl,-Bstatic,--whole-archive -lwinpthreadpatched -Wl,--no-whole-archive -Wl,-Bdynamic -ldelayimp -pthread -DBUILDING_LIBCURL="" -DPCRE2_EXP_DECL=""
		AR_LDFLAGS+=-Wl,-L,win32/ -Wl,-Bstatic,--whole-archive -lwinpthreadpatched -Wl,--no-whole-archive -Wl,-Bdynamic -ldelayimp -pthread -DBUILDING_LIBCURL="" -DPCRE2_EXP_DECL=""
		PRECOMPILED_OS:=windows
endif # winagent

ifeq (${IMAGE_TRUST_CHECKS}, 0)
	DEFINES+=-DIMAGE_TRUST_CHECKS=0
else ifeq (${IMAGE_TRUST_CHECKS}, 1)
	DEFINES+=-DIMAGE_TRUST_CHECKS=1
else ifeq (${IMAGE_TRUST_CHECKS}, 2)
	DEFINES+=-DIMAGE_TRUST_CHECKS=2
endif

ifeq (${TARGET}, winagent)
	DEFINES+=-DCA_NAME='"${CA_NAME}"'
else
	DEFINES+=-DCA_NAME='${CA_NAME}'
endif

ifeq (,$(filter ${DISABLE_SYSC},YES yes y Y 1))
	DEFINES+=-DENABLE_SYSC
endif

ifeq (,$(filter ${DISABLE_CISCAT},YES yes y Y 1))
	DEFINES+=-DENABLE_CISCAT
endif

ifneq (,$(filter ${DEBUGAD},YES yes y Y 1))
	DEFINES+=-DDEBUGAD
endif

ifneq (,$(filter ${DEBUG},YES yes y Y 1))
	OSSEC_CFLAGS+=-g
	AR_LDFLAGS+=-g
else
	OSSEC_CFLAGS+=-DNDEBUG
	OFLAGS+=-O2
	AR_LDFLAGS+=-s
endif #DEBUG

OSSEC_CFLAGS+=${OFLAGS}
OSSEC_LDFLAGS+=${OFLAGS}
AR_LDFLAGS+=${OFLAGS}

DBSYNC_LIB+=-ldbsync
RSYNC_LIB+=-lrsync

ifeq (${TARGET}, winagent)
	OSSEC_LDFLAGS+=-L${DBSYNC}build/bin
	OSSEC_LDFLAGS+=-L${RSYNC}build/bin
else
	OSSEC_LDFLAGS+=-L${DBSYNC}build/lib
	OSSEC_LDFLAGS+=-L${RSYNC}build/lib
endif

ifneq (,$(filter ${CLEANFULL},YES yes y Y 1))
	DEFINES+=-DCLEANFULL
endif

ifneq (,$(filter ${ONEWAY},YES yes y Y 1))
	DEFINES+=-DONEWAY_ENABLED
endif

ifneq (,$(filter ${USE_AUDIT},YES yes y Y 1))
        DEFINES+=-DENABLE_AUDIT
endif

ifeq (${COVERITY}, YES)
	DEFINES+=-D__coverity__
endif

OSSEC_CFLAGS+=${DEFINES}
OSSEC_CFLAGS+=-pipe -Wall -Wextra -std=gnu99
OSSEC_CFLAGS+=-I./ -I./headers/ -I${EXTERNAL_OPENSSL}include -I$(EXTERNAL_JSON) -I${EXTERNAL_LIBYAML}include -I${EXTERNAL_CURL}include -I${EXTERNAL_MSGPACK}include -I${EXTERNAL_BZIP2} -I${SHARED_MODULES}common -I${DBSYNC}include -I${RSYNC}include -I${SYSCOLLECTOR}include  -I${SYSINFO}include  -I${EXTERNAL_LIBPCRE2}include -I${EXTERNAL_RPM}/builddir/output/include -I${SYSCHECK}include

OSSEC_CFLAGS += ${CFLAGS}
OSSEC_LDFLAGS += ${LDFLAGS}
AR_LDFLAGS += ${LDFLAGS}
OSSEC_LIBS += $(LIBS)

CCCOLOR="\033[34m"
LINKCOLOR="\033[34;1m"
SRCCOLOR="\033[33m"
BINCOLOR="\033[37;1m"
MAKECOLOR="\033[32;1m"
ENDCOLOR="\033[0m"

ifeq (,$(filter ${V},YES yes y Y 1))
	QUIET_CC      = @printf '    %b %b\n' ${CCCOLOR}CC${ENDCOLOR} ${SRCCOLOR}$@${ENDCOLOR} 1>&2;
	QUIET_LINK    = @printf '    %b %b\n' ${LINKCOLOR}LINK${ENDCOLOR} ${BINCOLOR}$@${ENDCOLOR} 1>&2;
	QUIET_CCBIN   = @printf '    %b %b\n' ${LINKCOLOR}CC${ENDCOLOR} ${BINCOLOR}$@${ENDCOLOR} 1>&2;
	QUIET_INSTALL = @printf '    %b %b\n' ${LINKCOLOR}INSTALL${ENDCOLOR} ${BINCOLOR}$@${ENDCOLOR} 1>&2;
	QUIET_RANLIB  = @printf '    %b %b\n' ${LINKCOLOR}RANLIB${ENDCOLOR} ${BINCOLOR}$@${ENDCOLOR} 1>&2;
	QUIET_NOTICE  = @printf '%b' ${MAKECOLOR} 1>&2;
	QUIET_ENDCOLOR= @printf '%b' ${ENDCOLOR} 1>&2;
endif

MING_BASE:=
ifeq (${TARGET}, winagent)
# Avoid passing environment variables such CFLAGS to external Makefiles
ifeq (${CC}, gcc)
	MAKEOVERRIDES=
endif

CC=gcc
ifeq (${TARGET}, winagent)
CXX=g++-posix
else
CXX=g++
endif

ifneq (,$(shell which amd64-mingw32msvc-gcc))
	ifeq (${CC}, gcc)
		MING_BASE:=amd64-mingw32msvc-
	else
		MING_BASE:=
	endif
	MINGW_HOST="amd64-mingw32msvc"
else
ifneq (,$(shell which i686-pc-mingw32-gcc))
	ifeq (${CC}, gcc)
		MING_BASE:=i686-pc-mingw32-
	else
		MING_BASE:=
	endif
	MINGW_HOST="i686-pc-mingw32"
else
ifneq (,$(shell which i686-w64-mingw32-gcc))
	ifeq (${CC}, gcc)
		MING_BASE:=i686-w64-mingw32-
	else
		MING_BASE:=
	endif
	MINGW_HOST="i686-w64-mingw32"
else
$(error No windows cross-compiler found!) #MING_BASE:=unknown-
endif
endif
endif

ifneq (,$(wildcard /usr/i686-w64-mingw32/lib/libwinpthread-1.dll))
	WIN_PTHREAD_LIB:=/usr/i686-w64-mingw32/lib/libwinpthread-1.dll
else
ifneq (,$(wildcard /usr/i686-w64-mingw32/sys-root/mingw/bin/libwinpthread-1.dll))
	WIN_PTHREAD_LIB:=/usr/i686-w64-mingw32/sys-root/mingw/bin/libwinpthread-1.dll
endif
endif

ifneq (,$(wildcard /usr/i686-w64-mingw32/lib/libwinpthread.a))
	WIN_PTHREAD_STATIC_LIB:=/usr/i686-w64-mingw32/lib/libwinpthread.a
else
ifneq (,$(wildcard /usr/i686-w64-mingw32/sys-root/mingw/bin/libwinpthread.a))
	WIN_PTHREAD_STATIC_LIB:=/usr/i686-w64-mingw32/sys-root/mingw/bin/libwinpthread.a
endif
endif

endif #winagent

OSSEC_CC      		=${QUIET_CC}${MING_BASE}${CC}
OSSEC_CCBIN   		=${QUIET_CCBIN}${MING_BASE}${CC}
OSSEC_CXXBIN  		=${QUIET_CCBIN}${MING_BASE}${CXX}
OSSEC_SHARED  		=${QUIET_CCBIN}${MING_BASE}${CC} -shared
OSSEC_LINK    		=${QUIET_LINK}${MING_BASE}ar -crus
OSSEC_REMOVE_OBJECT =${QUIET_LINK}${MING_BASE}ar -d
OSSEC_RANLIB  		=${QUIET_RANLIB}${MING_BASE}ranlib
OSSEC_WINDRES 		=${QUIET_CCBIN}${MING_BASE}windres

ifneq (,$(filter ${USE_INOTIFY},YES auto yes y Y 1))
	DEFINES+=-DINOTIFY_ENABLED
	ifeq (${uname_S},FreeBSD)
		OSSEC_LDFLAGS+=-L/usr/local/lib -I/usr/local/include
		OSSEC_LIBS+=-linotify
		OSSEC_CFLAGS+=-I/usr/local/include
	endif
endif

ifneq (,$(filter ${USE_BIG_ENDIAN},YES yes y Y 1))
	DEFINES+=-DOS_BIG_ENDIAN
endif

ifneq (,$(filter ${USE_PRELUDE},YES auto yes y Y 1))
	DEFINES+=-DPRELUDE_OUTPUT_ENABLED
	OSSEC_LIBS+=-lprelude
	OSSEC_LDFLAGS+=$(shell sh -c '${PRELUDE_CONFIG} --pthread-cflags')
	OSSEC_LIBS+=$(shell sh -c '${PRELUDE_CONFIG} --libs')
endif # USE_PRELUDE

ifneq (,$(filter ${USE_ZEROMQ},YES auto yes y Y 1))
	DEFINES+=-DZEROMQ_OUTPUT_ENABLED
	OSSEC_LIBS+=-lzmq -lczmq
endif # USE_ZEROMQ

ifneq (,$(filter ${USE_GEOIP},YES auto yes y Y 1))
	DEFINES+=-DLIBGEOIP_ENABLED
	OSSEC_LIBS+=-lGeoIP
endif # USE_GEOIP

SYSINFO_LIB+=-lsysinfo

ifeq (${TARGET}, winagent)
	OSSEC_LDFLAGS+=-L${SYSCOLLECTOR}build/bin
	OSSEC_LDFLAGS+=-L${SYSINFO}build/bin
	OSSEC_LDFLAGS+=-L${SYSCHECK}build/lib
	OSSEC_LDFLAGS+=-L${SYSCHECK}build/bin
else
	OSSEC_LDFLAGS+=-L${SYSCOLLECTOR}build/lib
	OSSEC_LDFLAGS+=-L${SYSINFO}build/lib
	OSSEC_LDFLAGS+=-L${SYSCHECK}build/lib
endif

ifeq (,$(filter ${DISABLE_SYSC}, YES yes y Y 1))
	SYSCOLLECTOR_LIB+=-lsyscollector
endif

MI :=
PI :=
ifdef DATABASE

	ifeq (${DATABASE},mysql)
		DEFINES+=-DMYSQL_DATABASE_ENABLED

		ifdef MYSQL_CFLAGS
			MI = ${MYSQL_CFLAGS}
		else
			MI := $(shell sh -c '${MY_CONFIG} --include 2>/dev/null || echo ')

			ifeq (${MI},) # BEGIN MI manual detection
				ifneq (,$(wildcard /usr/include/mysql/mysql.h))
					MI="-I/usr/include/mysql/"
				else
					ifneq (,$(wildcard /usr/local/include/mysql/mysql.h))
						MI="-I/usr/local/include/mysql/"
					endif  #
				endif  #MI

			endif
		endif # MYSQL_CFLAGS

		ifdef MYSQL_LIBS
			ML = ${MYSQL_LIBS}
		else
			ML := $(shell sh -c '${MY_CONFIG} --libs 2>/dev/null || echo ')

			ifeq (${ML},)
				ifneq (,$(wildcard /usr/lib/mysql/*))
					ML="-L/usr/lib/mysql"
				else
					ifneq (,$(wildcard /usr/lib64/mysql/*))
						ML="-L/usr/lib64/mysql"
					else
						ifneq (,$(wildcard /usr/local/lib/mysql/*))
							ML="-L/usr/local/lib/mysql"
						else
							ifneq (,$(wildcard /usr/local/lib64/mysql/*))
								ML="-L/usr/local/lib64/mysql"
							endif # local/lib64
						endif # local/lib
					endif # lib54
				endif # lib
			endif
		endif # MYSQL_LIBS

		OSSEC_LIBS+=${ML} -lmysqlclient

	else # DATABASE

		ifeq (${DATABASE}, pgsql)
			DEFINES+=-DPGSQL_DATABASE_ENABLED

			ifneq (${PGSQL_LIBS},)
				PL:=${PGSQL_LIBS}
			else
				PL:=$(shell sh -c '(${PG_CONFIG} --libdir --pkglibdir 2>/dev/null | sed "s/^/-L/g" | xargs ) || echo ')
			endif

			ifneq (${PGSQL_CFLAGS},)
				PI:=${PGSQL_CFLAGS}
			else
				PI:=$(shell sh -c '(${PG_CONFIG} --includedir --pkgincludedir 2>/dev/null | sed "s/^/-I/g" | xargs ) || echo ')
			endif

			# XXX need some basic autodetech stuff here.

			OSSEC_LIBS+=${PL} -lpq

		endif # pgsql
	endif # mysql
endif # DATABASE

####################
#### Target ########
####################

ifndef TARGET
	TARGET=failtarget
endif # TARGET

ifeq (${TARGET},agent)
	DEFINES+=-DCLIENT
endif

ifeq (${TARGET},local)
	DEFINES+=-DLOCAL
endif


.PHONY: build
build: ${TARGET}
ifneq (${TARGET},failtarget)
	${MAKE} settings
	@echo
	${QUIET_NOTICE}
	@echo "Done building ${TARGET}"
	${QUIET_ENDCOLOR}
endif
	@echo


.PHONY: failtarget
failtarget:
	@echo "TARGET is required: "
	@echo "   make TARGET=server   to build the server"
	@echo "   make TARGET=local      - local version of server"
	@echo "   make TARGET=hybrid     - hybrid version of server"
	@echo "   make TARGET=agent    to build the unix agent"
	@echo "   make TARGET=winagent to build the windows agent"

.PHONY: help
help: failtarget
	@echo
	@echo "General options: "
	@echo "   make V=yes                   						Display full compiler messages. Allowed values are 1, yes, YES, y and Y, otherwise, the flag is ignored"
	@echo "   make DEBUG=yes               						Build with symbols and without optimization. Allowed values are 1, yes, YES, y and Y, otherwise, the flag is ignored"
	@echo "   make DEBUGAD=yes             						Enables extra debugging logging in wazuh-analysisd. Allowed values are 1, yes, YES, y and Y, otherwise, the flag is ignored"
	@echo "   make INSTALLDIR=/path        						Wazuh's installation path. Mandatory when compiling the python interpreter from sources using PYTHON_SOURCE."
	@echo "   make ONEWAY=yes              						Disables manager's ACK towards agent. It allows connecting agents without backward connection from manager. Allowed values are 1, yes, YES, y and Y, otherwise, the flag is ignored"
	@echo "   make CLEANFULL=yes           						Makes the alert mailing subject clear in the format: '<location> - <level> - <description>'. Allowed values are 1, yes, YES, y and Y, otherwise, the flag is ignored"
	@echo "   make RESOURCES_URL           						Set the Wazuh resources URL"
	@echo "   make EXTERNAL_SRC_ONLY=yes   						Combined with 'deps', it downloads only the external source code to be compiled as part of Wazuh building."
	@echo "   make USE_ZEROMQ=yes          						Build with zeromq support. Allowed values are auto, 1, yes, YES, y and Y, otherwise, the flag is ignored"
	@echo "   make USE_PRELUDE=yes         						Build with prelude support. Allowed values are auto, 1, yes, YES, y and Y, otherwise, the flag is ignored"
	@echo "   make USE_INOTIFY=yes         						Build with inotify support. Allowed values are auto, 1, yes, YES, y and Y, otherwise, the flag is ignored"
	@echo "   make USE_BIG_ENDIAN=yes      						Build with big endian support. Allowed values are 1, yes, YES, y and Y, otherwise, the flag is ignored"
	@echo "   make USE_SELINUX=yes         						Build with SELinux policies. Allowed values are 1, yes, YES, y and Y, otherwise, the flag is ignored"
	@echo "   make USE_AUDIT=yes           						Build with audit service support. Allowed values are 1, yes, YES, y and Y, otherwise, the flag is ignored"
	@echo "   make USE_MSGPACK_OPT=yes     						Use default architecture for building msgpack library. Allowed values are 1, yes, YES, y and Y, otherwise, the flag is ignored"
	@echo "   make DISABLE_JEMALLOC=yes    						Not to build the JEMalloc library. Allowed values are 1, yes, YES, y, and Y, otherwise, the flag is ignored"
	@echo "   make OFLAGS=-Ox              						Overrides optimization level"
	@echo "   make DISABLE_SYSC=yes        						Not to build the Syscollector module (for unsupported systems). Allowed values are 1, yes, YES, y and Y, otherwise, the flag is ignored"
	@echo "   make DISABLE_CISCAT=yes      						Not to build the CIS-CAT module (for unsupported systems). Allowed values are 1, yes, YES, y and Y, otherwise, the flag is ignored"
	@echo "   make OPTIMIZE_CPYTHON=yes    						Enable this flag to optimize the python interpreter build, which is performed when used PYTHON_SOURCE. Allowed values are 1, yes, YES, y and Y, otherwise, the flag is ignored"
	@echo "   make PYTHON_SOURCE=yes       						Used along the deps target. Downloads the sources needed to build the python interpreter. Allowed values are 1, yes, YES, y and Y, otherwise, the flag is ignored"
	@echo "   make IMAGE_TRUST_CHECKS=1     					This flag controls the dll and exe files signature verification mechanism. Allowed values are 0 (disabled), 1 (warning only) and 2 (full enforce). The default value is 1."
	@echo "   make CA_NAME="DigiCert Assured ID Root CA" 		This flag controls the CA name used to verify the dll and exe files signature. The default value is DigiCert Assured ID Root CA."
	@echo "   make deps HTTP_REQUEST_BRANCH=main 				Build dependencies for http-request tool from selected branch only if submodule isn't checked out, valid at make deps stage, Allowed values are any existing branch.
	@echo
	@echo "Database options: "
	@echo "   make DATABASE=mysql          Build with MYSQL Support"
	@echo "                                Use MYSQL_CFLAGS adn MYSQL_LIBS to override defaults"
	@echo "   make DATABASE=pgsql          Build with PostgreSQL Support "
	@echo "                                Use PGSQL_CFLAGS adn PGSQL_LIBS to override defaults"
	@echo
	@echo "Geoip support: "
	@echo "   make USE_GEOIP=yes           Build with GeoIP support. Allowed values are auto 1, yes, YES, y and Y, otherwise, the flag is ignored"
	@echo
	@echo "User options: "
	@echo "   make WAZUH_GROUP=wazuh       Set wazuh group"
	@echo "   make WAZUH_USER=wazuh        Set wazuh user"
	@echo
	@echo "Examples: Client with debugging enabled"
	@echo "   make TARGET=agent DEBUG=yes"

.PHONY: settings
settings:
	@echo
	@echo "General settings:"
	@echo "    TARGET:             ${TARGET}"
	@echo "    V:                  ${V}"
	@echo "    DEBUG:              ${DEBUG}"
	@echo "    DEBUGAD             ${DEBUGAD}"
	@echo "    INSTALLDIR:         ${INSTALLDIR}"
	@echo "    DATABASE:           ${DATABASE}"
	@echo "    ONEWAY:             ${ONEWAY}"
	@echo "    CLEANFULL:          ${CLEANFULL}"
	@echo "    RESOURCES_URL:      ${RESOURCES_URL}"
	@echo "    EXTERNAL_SRC_ONLY:  ${EXTERNAL_SRC_ONLY}"
	@echo "    HTTP_REQUEST_BRANCH:${HTTP_REQUEST_BRANCH}"
	@echo "User settings:"
	@echo "    WAZUH_GROUP:        ${WAZUH_GROUP}"
	@echo "    WAZUH_USER:         ${WAZUH_USER}"
	@echo "USE settings:"
	@echo "    USE_ZEROMQ:         ${USE_ZEROMQ}"
	@echo "    USE_GEOIP:          ${USE_GEOIP}"
	@echo "    USE_PRELUDE:        ${USE_PRELUDE}"
	@echo "    USE_INOTIFY:        ${USE_INOTIFY}"
	@echo "    USE_BIG_ENDIAN:     ${USE_BIG_ENDIAN}"
	@echo "    USE_SELINUX:        ${USE_SELINUX}"
	@echo "    USE_AUDIT:          ${USE_AUDIT}"
	@echo "    DISABLE_SYSC:       ${DISABLE_SYSC}"
	@echo "    DISABLE_CISCAT:     ${DISABLE_CISCAT}"
	@echo "    IMAGE_TRUST_CHECKS: ${IMAGE_TRUST_CHECKS}"
	@echo "    CA_NAME:            ${CA_NAME}"
	@echo "Mysql settings:"
	@echo "    includes:           ${MI}"
	@echo "    libs:               ${ML}"
	@echo "Pgsql settings:"
	@echo "    includes:           ${PI}"
	@echo "    libs:               ${PL}"
	@echo "Defines:"
	@echo "    ${DEFINES}"
	@echo "Compiler:"
	@echo "    CFLAGS            ${OSSEC_CFLAGS}"
	@echo "    LDFLAGS           ${OSSEC_LDFLAGS}"
	@echo "    LIBS              ${OSSEC_LIBS}"
	@echo "    CC                ${CC}"
	@echo "    MAKE              ${MAKE}"

BUILD_SERVER+=wazuh-maild -
BUILD_SERVER+=wazuh-csyslogd -
BUILD_SERVER+=wazuh-agentlessd -
BUILD_SERVER+=wazuh-execd -
BUILD_SERVER+=wazuh-logcollector -
BUILD_SERVER+=wazuh-remoted
BUILD_SERVER+=wazuh-agentd
BUILD_SERVER+=manage_agents
BUILD_SERVER+=utils
BUILD_SERVER+=active-responses
BUILD_SERVER+=wazuh-syscheckd
BUILD_SERVER+=wazuh-monitord
BUILD_SERVER+=wazuh-reportd
BUILD_SERVER+=wazuh-authd
BUILD_SERVER+=wazuh-analysisd
BUILD_SERVER+=wazuh-logtest-legacy
BUILD_SERVER+=wazuh-dbd -
BUILD_SERVER+=wazuh-integratord
BUILD_SERVER+=wazuh-modulesd
BUILD_SERVER+=wazuh-db

BUILD_AGENT+=wazuh-agentd
BUILD_AGENT+=agent-auth
BUILD_AGENT+=wazuh-logcollector
BUILD_AGENT+=wazuh-syscheckd
BUILD_AGENT+=wazuh-execd
BUILD_AGENT+=manage_agents
BUILD_AGENT+=active-responses
BUILD_AGENT+=wazuh-modulesd

BUILD_CMAKE_PROJECTS+=build_sysinfo
BUILD_CMAKE_PROJECTS+=build_shared_modules
ifeq (,$(filter ${DISABLE_SYSC},YES yes y Y 1))
ifneq (${uname_S},HP-UX)
BUILD_CMAKE_PROJECTS+=build_syscollector
endif
endif

${WAZUH_LIB_OUTPUT_PATH}${LIBSTDCPP_NAME}: ${libstdc++_path}
	cp $< $@
ifneq (${uname_S},AIX)
	${STRIP_TOOL} -x $@
endif

${WAZUH_LIB_OUTPUT_PATH}${LIBGCC_S_NAME}: ${libgcc_s_path}
	cp $< $@
ifneq (${uname_S},AIX)
	${STRIP_TOOL} -x $@
endif

.PHONY: server local hybrid agent selinux

ifeq (${MAKECMDGOALS},server)
$(error Do not use 'server' directly, use 'TARGET=server')
endif
server: external ${CPPLIBDEPS}
	${MAKE} ${BUILD_CMAKE_PROJECTS}
	${MAKE} ${BUILD_SERVER}

ifeq (${MAKECMDGOALS},local)
$(error Do not use 'local' directly, use 'TARGET=local')
endif
local: external ${CPPLIBDEPS}
	${MAKE} ${BUILD_CMAKE_PROJECTS}
	${MAKE} ${BUILD_SERVER}

ifeq (${MAKECMDGOALS},hybrid)
$(error Do not use 'hybrid' directly, use 'TARGET=hybrid')
endif
hybrid: external ${CPPLIBDEPS}
	${MAKE} ${BUILD_CMAKE_PROJECTS}
	${MAKE} ${BUILD_SERVER}

ifeq (${MAKECMDGOALS},agent)
$(error Do not use 'agent' directly, use 'TARGET=agent')
endif

agent: external ${CPPLIBDEPS}
	${MAKE} ${BUILD_CMAKE_PROJECTS}
	${MAKE} ${BUILD_AGENT}

ifneq (,$(filter ${USE_SELINUX},YES yes y Y 1))
server local hybrid agent: selinux
endif

selinux: $(SELINUX_POLICY)

$(SELINUX_POLICY): $(SELINUX_MODULE)
	semodule_package -o $@ -m $?

$(SELINUX_MODULE): $(SELINUX_ENFORCEMENT)
	checkmodule -M -m -o $@ $?

WINDOWS_LIBS:=win32/syscollector win32/syscheck
WINDOWS_BINS:=win32/wazuh-agent.exe win32/wazuh-agent-eventchannel.exe win32/manage_agents.exe win32/setup-windows.exe win32/setup-syscheck.exe win32/setup-iis.exe win32/os_win32ui.exe win32/agent-auth.exe
WINDOWS_ACTIVE_RESPONSES:=win32/restart-wazuh.exe win32/route-null.exe win32/netsh.exe

ifeq (${MAKECMDGOALS},winagent)
$(error Do not use 'winagent' directly, use 'TARGET=winagent')
endif
.PHONY: winagent
winagent: external win32/libwinpthread-1.dll win32/libwinpthreadpatched.a ${WAZUH_LIB_OUTPUT_PATH}${LIBGCC_S_NAME} ${WAZUH_LIB_OUTPUT_PATH}${LIBSTDCPP_NAME} win32/version-dll.o win32/version-app.o
	${MAKE} ${WAZUHEXT_LIB} CFLAGS="-DCLIENT -D_POSIX_C_SOURCE -DWIN32 -DPSAPI_VERSION=1" LIBS="-lwsock32 -lws2_32 -lcrypt32"
	${MAKE} ${WINDOWS_LIBS} CFLAGS="-DCLIENT -D_POSIX_C_SOURCE -DWIN32 -DPSAPI_VERSION=1"
	${MAKE} ${WINDOWS_BINS} CFLAGS="-DCLIENT -D_POSIX_C_SOURCE -DWIN32 -DPSAPI_VERSION=1" LIBS="-lwsock32 -lwevtapi -lshlwapi -lcomctl32 -ladvapi32 -lkernel32 -lpsapi -lgdi32 -liphlpapi -lws2_32 -lcrypt32 -lwintrust"
	${MAKE} ${WINDOWS_ACTIVE_RESPONSES} CFLAGS="-DCLIENT -D_POSIX_C_SOURCE -DWIN32 -DPSAPI_VERSION=1" LIBS="-lwsock32 -lwevtapi -lshlwapi -lcomctl32 -ladvapi32 -lkernel32 -lpsapi -lgdi32 -liphlpapi -lws2_32 -lcrypt32 -lwintrust"
	cd win32/ && ./unix2dos.pl ossec.conf > default-ossec.conf
	cd win32/ && ./unix2dos.pl help.txt > help_win.txt
	cd win32/ && ./unix2dos.pl ../../etc/internal_options.conf > internal_options.conf
	cd win32/ && ./unix2dos.pl ../../etc/local_internal_options-win.conf > default-local_internal_options.conf
	cd win32/ && ./unix2dos.pl ../../LICENSE > LICENSE.txt
	cd win32/ && ./unix2dos.pl ../VERSION > VERSION
	cd win32/ && ./unix2dos.pl ../REVISION > REVISION
	cd win32/ && makensis wazuh-installer.nsi

win32/shared_modules: $(WAZUHEXT_LIB) win32/version-dll.o
	cd ${DBSYNC} && mkdir -p build && cd build && cmake ${CMAKE_OPTS} ${DBSYNC_TEST} ${SHARED_MODULES_RELEASE_TYPE} ${WIN_RESOURCE_OBJ} .. && ${MAKE}
	cd ${RSYNC} &&  mkdir -p build && cd build && cmake ${CMAKE_OPTS} ${RSYNC_TEST} ${SHARED_MODULES_RELEASE_TYPE} ${WIN_RESOURCE_OBJ} .. && ${MAKE}
ifneq (,$(filter ${TEST},YES yes y Y 1))
ifneq (,$(filter ${DEBUG},YES yes y Y 1))
	cd ${SHARED_UTILS_TEST} &&  mkdir -p build && cd build && cmake ${CMAKE_OPTS} ${SHARED_MODULES_RELEASE_TYPE} .. && ${MAKE}
endif
endif

#### Sysinfo ##

win32/sysinfo: $(WAZUHEXT_LIB) win32/version-dll.o
	cd ${SYSINFO} && mkdir -p build && cd build && cmake ${CMAKE_OPTS} ${SYSINFO_OS} ${SYSINFO_TEST} ${SYSINFO_RELEASE_TYPE} ${WIN_RESOURCE_OBJ} .. && ${MAKE}

#### Syscollector ##
win32/syscollector: win32/shared_modules win32/sysinfo win32/version-dll.o
	cd ${SYSCOLLECTOR} && mkdir -p build && cd build && cmake ${CMAKE_OPTS} ${SYSCOLLECTOR_TEST} ${SYSCOLLECTOR_RELEASE_TYPE} ${WIN_RESOURCE_OBJ} .. && ${MAKE}

win32/syscheck: win32/shared_modules $(WAZUHEXT_LIB)
	cd ${SYSCHECK} && mkdir -p build && cd build && cmake ${CMAKE_OPTS} ${SYSCHECK_TEST} ${SYSCHECK_RELEASE_TYPE} ${WIN_RESOURCE_OBJ} .. && ${MAKE}

win32/libwinpthread-1.dll: ${WIN_PTHREAD_LIB}
	cp $< $@

win32/libwinpthreadpatched.a: ${WIN_PTHREAD_STATIC_LIB}
	cp $< $@
	${OSSEC_REMOVE_OBJECT} $@ version.o

####################
#### External ######
####################

ZLIB_LIB    = $(EXTERNAL_ZLIB)/libz.a
OPENSSL_LIB = $(EXTERNAL_OPENSSL)libssl.a
CRYPTO_LIB 	= $(EXTERNAL_OPENSSL)libcrypto.a
LIBPLIST_LIB = $(EXTERNAL_LIBPLIST)/bin/lib/libplist-2.0.a
SQLITE_LIB  = $(EXTERNAL_SQLITE)libsqlite3.a
JSON_LIB    = $(EXTERNAL_JSON)libcjson.a
PROCPS_LIB  = $(EXTERNAL_PROCPS)/libproc.a
DB_LIB      = $(EXTERNAL_LIBDB).libs/libdb-18.1.a
LIBALPM_LIB  = $(EXTERNAL_PACMAN)lib/libalpm/libalpm.a
LIBARCHIVE_LIB  = $(EXTERNAL_LIBARCHIVE).libs/libarchive.a
LIBYAML_LIB = $(EXTERNAL_LIBYAML)src/.libs/libyaml.a
LIBCURL_LIB = $(EXTERNAL_CURL)lib/.libs/libcurl.a
AUDIT_LIB 	= $(EXTERNAL_AUDIT)lib/.libs/libaudit.a
LIBFFI_LIB 	= $(EXTERNAL_LIBFFI)$(TARGET)/.libs/libffi.a
MSGPACK_LIB = $(EXTERNAL_MSGPACK)libmsgpack.a
BZIP2_LIB   = $(EXTERNAL_BZIP2)libbz2.a
LIBPCRE2_LIB = $(EXTERNAL_LIBPCRE2).libs/libpcre2-8.a
POPT_LIB = $(EXTERNAL_POPT)build/output/src/.libs/libpopt.a
RPM_LIB = $(EXTERNAL_RPM)builddir/librpm.a
JEMALLOC_LIB = $(EXTERNAL_JEMALLOC)lib/libjemalloc.so.2

EXTERNAL_LIBS := $(JSON_LIB) $(ZLIB_LIB) $(OPENSSL_LIB) $(CRYPTO_LIB) $(SQLITE_LIB) $(LIBYAML_LIB) $(LIBPCRE2_LIB)

# Adding libcurl only on Windows, Linux and MacOS
ifeq (${TARGET},winagent)
	EXTERNAL_LIBS += $(LIBCURL_LIB)
else ifeq (${uname_S},Linux)
	EXTERNAL_LIBS += $(LIBCURL_LIB)
else ifeq (${uname_S},Darwin)
	EXTERNAL_LIBS += $(LIBCURL_LIB)
endif

ifneq (${TARGET},winagent)
EXTERNAL_LIBS += $(MSGPACK_LIB)
ifneq (${TARGET},agent)
EXTERNAL_LIBS += $(LIBFFI_LIB) $(BZIP2_LIB)
endif
ifeq (${uname_S},Linux)
ifneq ($(CHECK_CENTOS5),YES)
EXTERNAL_LIBS += ${RPM_LIB} ${POPT_LIB}
endif
ifneq (,$(filter ${USE_AUDIT},YES yes y Y 1))
EXTERNAL_LIBS += ${AUDIT_LIB}
endif

ifeq ($(CHECK_CENTOS5),YES)
EXTERNAL_LIBS += $(PROCPS_LIB) $(DB_LIB)
else
EXTERNAL_LIBS += $(PROCPS_LIB) $(DB_LIB) $(LIBALPM_LIB) $(LIBARCHIVE_LIB)
endif
endif
endif
ifeq (${uname_S},Darwin)
EXTERNAL_LIBS += ${LIBPLIST_LIB}
endif


.PHONY: external test_external
external: test_external $(EXTERNAL_LIBS) $(JEMALLOC_LIB)

ifneq (,$(filter ${TEST},YES yes y Y 1))
external: build_gtest
endif

ifneq (${TARGET},winagent)
ifneq (${TARGET},agent)
ifneq (,$(wildcard ${EXTERNAL_CPYTHON}))
external: build_python
endif
endif
endif

test_external:
ifeq ($(wildcard external/*/*),)
	$(error No external directory found. Run "${MAKE} deps" before compiling external libraries)
endif

#### OpenSSL ##########

OPENSSL_FLAGS = enable-weak-ssl-ciphers no-shared

ifeq (${uname_M}, i386)
ifeq ($(findstring BSD,${uname_S}), BSD)
	OPENSSL_FLAGS += no-asm
endif
endif


${CRYPTO_LIB}: ${OPENSSL_LIB}

${OPENSSL_LIB}:
ifeq (${TARGET},winagent)
	cd ${EXTERNAL_OPENSSL} && CC=${MING_BASE}${CC} RC=${MING_BASE}windres ./Configure $(OPENSSL_FLAGS) mingw && ${MAKE} build_libs
else
ifeq (${uname_S},Darwin)
ifeq (${uname_M},arm64)
	cd ${EXTERNAL_OPENSSL} && ./Configure $(OPENSSL_FLAGS) darwin64-arm64-cc && ${MAKE} build_libs
else
	cd ${EXTERNAL_OPENSSL} && ./Configure $(OPENSSL_FLAGS) darwin64-x86_64-cc && ${MAKE} build_libs
endif
else
ifeq (${uname_S},HP-UX)
	cd ${EXTERNAL_OPENSSL} && MAKE=gmake ./Configure $(OPENSSL_FLAGS) hpux-ia64-gcc && ${MAKE} build_libs
else
ifeq (${uname_S},SunOS)
ifeq ($(uname_M),i86pc)
	cd ${EXTERNAL_OPENSSL} && ./Configure $(OPENSSL_FLAGS) solaris-x86-gcc && ${MAKE} build_libs
else
	cd ${EXTERNAL_OPENSSL} && ./Configure $(OPENSSL_FLAGS) solaris-sparcv9-gcc && ${MAKE} build_libs
endif
else
	cd ${EXTERNAL_OPENSSL} && ./config $(OPENSSL_FLAGS) && ${MAKE} build_libs
endif
endif
endif
endif

#### libplist ##########

${LIBPLIST_LIB}:
	cd ${EXTERNAL_LIBPLIST} && ./autogen.sh --prefix=${ROUTE_PATH}/${EXTERNAL_LIBPLIST}bin && ${MAKE} && ${MAKE} install

#### libffi ##########

LIBFFI_FLAGS = "CFLAGS=-fPIC"

${LIBFFI_LIB}:
	cd ${EXTERNAL_LIBFFI} && test -e server || (./configure $(LIBFFI_FLAGS) && ${MAKE})
ifneq (${TARGET},server)
	cd ${EXTERNAL_LIBFFI} && test -e server && mv server $(TARGET) || true
endif

#### zlib ##########

$(ZLIB_LIB):
ifeq (${TARGET},winagent)
	cd ${EXTERNAL_ZLIB} && cp zconf.h.in zconf.h && ${MAKE} -f win32/Makefile.gcc PREFIX=${MING_BASE} libz.a
else
	cd ${EXTERNAL_ZLIB} && CFLAGS=-fPIC ./configure && ${MAKE} libz.a
endif

ZLIB_INCLUDE=-I./${EXTERNAL_ZLIB}

os_zlib_c := os_zlib/os_zlib.c
os_zlib_o := $(os_zlib_c:.c=.o)

os_zlib/%.o: os_zlib/%.c
	${OSSEC_CC} ${OSSEC_CFLAGS} -c $< -o $@

#### bzip2 ##########

$(BZIP2_LIB):
	cd ${EXTERNAL_BZIP2} && ${MAKE} CFLAGS="-fpic -Wall -O2 -D_FILE_OFFSET_BITS=64" libbz2.a

#### SQLite #########

sqlite_c = ${EXTERNAL_SQLITE}sqlite3.c
sqlite_o = ${EXTERNAL_SQLITE}sqlite3.o
SQLITE_CFLAGS = -DSQLITE_ENABLE_DBSTAT_VTAB=1

$(SQLITE_LIB): $(sqlite_o)
	${OSSEC_LINK} $@ $^
	${OSSEC_RANLIB} $@

$(sqlite_o): $(sqlite_c)
	${OSSEC_CC} ${OSSEC_CFLAGS} -w -fPIC ${SQLITE_CFLAGS} -c $^ -o $@ -fPIC

#### cJSON #########

ifeq (${uname_S},Darwin)
JSON_SHFLAGS=-install_name @rpath/libcjson.$(SHARED)
endif

cjson_c := ${EXTERNAL_JSON}cJSON.c
cjson_o := $(cjson_c:.c=.o)

$(JSON_LIB): ${cjson_o}
	${OSSEC_LINK} $@ $^
	${OSSEC_RANLIB} $@

${EXTERNAL_JSON}%.o: ${EXTERNAL_JSON}%.c
	${OSSEC_CC} ${OSSEC_CFLAGS} -fPIC -c $^ -o $@

#### libyaml ##########

${LIBYAML_LIB}: $(EXTERNAL_LIBYAML)Makefile
	$(MAKE) -C $(EXTERNAL_LIBYAML)

$(EXTERNAL_LIBYAML)Makefile:
ifeq (${TARGET},winagent)
	cd $(EXTERNAL_LIBYAML) && CC=${MING_BASE}${CC} && CFLAGS=-fPIC ./configure --host=${MINGW_HOST} --enable-static=yes
else
	cd $(EXTERNAL_LIBYAML) && CFLAGS=-fPIC ./configure --enable-static=yes --enable-shared=no
endif

#### curl ##########

${LIBCURL_LIB}: $(EXTERNAL_CURL)Makefile
	${MAKE} -C $(EXTERNAL_CURL)lib

ifeq (${TARGET},winagent)
$(EXTERNAL_CURL)Makefile:
	cd $(EXTERNAL_CURL) && CFLAGS=-fPIC CC=${MING_BASE}${CC} ./configure --host=${MINGW_HOST} PREFIX=${MING_BASE} --enable-static=yes --disable-shared --with-schannel --disable-ldap --without-libidn2 && ${MAKE}
else
$(EXTERNAL_CURL)Makefile: $(OPENSSL_LIB)
ifeq (${uname_S},Linux)
	cd $(EXTERNAL_CURL) && CPPFLAGS="-fPIC -I${ROUTE_PATH}/${EXTERNAL_OPENSSL}include" LDFLAGS="-L${ROUTE_PATH}/${EXTERNAL_OPENSSL}" LIBS="-ldl -lpthread" ./configure --with-ssl="${ROUTE_PATH}/${EXTERNAL_OPENSSL}" --disable-ldap --without-libidn2 --without-libpsl --without-brotli --without-nghttp2
else
	cd $(EXTERNAL_CURL) && CPPFLAGS="-fPIC -I${ROUTE_PATH}/${EXTERNAL_OPENSSL}include" LDFLAGS="-L${ROUTE_PATH}/${EXTERNAL_OPENSSL}" LIBS="-lpthread" ./configure --with-ssl="${ROUTE_PATH}/${EXTERNAL_OPENSSL}" --disable-ldap --without-libidn2 --without-brotli --without-nghttp2 --without-librtmp
endif
endif


#### procps #########

PROCPS_INCLUDE=-I./${EXTERNAL_PROCPS}

procps_c := $(wildcard ${EXTERNAL_PROCPS}*.c)
procps_o := $(procps_c:.c=.o)
ifeq (${CHECK_ALPINE},YES)
ALPINE_DEBUG := "-DPATH_MAX=4096"
endif

${EXTERNAL_PROCPS}%.o: ${EXTERNAL_PROCPS}%.c
	${OSSEC_CC} ${OSSEC_CFLAGS} ${ALPINE_DEBUG} -fPIC -c $^ -o $@

$(PROCPS_LIB): ${procps_o}
	${OSSEC_LINK} $@ $^
	${OSSEC_RANLIB} $@

#### Berkeley DB ######

ifeq (${uname_S},Linux)
${DB_LIB}: $(EXTERNAL_LIBDB)Makefile
	 ${MAKE} -C $(EXTERNAL_LIBDB) libdb.a

$(EXTERNAL_LIBDB)Makefile:
	cd ${EXTERNAL_LIBDB} && CPPFLAGS=-fPIC ../dist/configure --with-cryptography=no --disable-queue --disable-heap --disable-partition --disable-mutexsupport --disable-replication --disable-verify --disable-statistics ac_cv_func_pthread_yield=no
endif

#### libarchive ######

ifneq (${TARGET},winagent)
ifeq (${uname_S},Linux)
${LIBARCHIVE_LIB}: $(EXTERNAL_LIBARCHIVE)Makefile
	 ${MAKE} -C $(EXTERNAL_LIBARCHIVE)

$(EXTERNAL_LIBARCHIVE)Makefile:
	cd ${EXTERNAL_LIBARCHIVE} && CPPFLAGS=-fPIC ./configure --disable-acl --without-expat --without-iconv --without-xml2 --without-lz4 --without-lzma --without-zstd --without-bz2lib --without-openssl --without-libb2
endif
endif

#### libalpm ######

ifeq (${uname_S},Linux)

# we compile libalpm manually because pacman has a lot of dependencies and we only want to compile a few files
LIBALPM_LDCONFIG=`which ldconfig`
LIBALPM_CFLAGS=-DSYSHOOKDIR=\"/usr/share/libalpm/hooks\" \
			    -DLDCONFIG=\"${LIBALPM_LDCONFIG}\" \
			    -DFSSTATSTYPE="struct statvfs" \
			    -DSCRIPTLET_SHELL=\"/bin/sh\" \
			    -DHAVE_SYS_STATVFS_H \
			    -DLIB_VERSION=\"\" \
			    -DPATH_MAX=4096 \
			    -DHAVE_STRNLEN \
			    -DHAVE_LIBSSL \
			    -I${ROUTE_PATH}/${EXTERNAL_LIBARCHIVE}libarchive \
				-I${ROUTE_PATH}/${EXTERNAL_OPENSSL}include \
			    -I. \
			    -fPIC
${LIBALPM_LIB}: $(EXTERNAL_PACMAN)configure
	cd ${EXTERNAL_PACMAN}lib/libalpm && \
	$(CC) -c *.c ${LIBALPM_CFLAGS} && \
	ar rcs libalpm.a *.o
endif

#### Audit lib ####

${AUDIT_LIB}: $(EXTERNAL_AUDIT)Makefile
	${MAKE} -C $(EXTERNAL_AUDIT)lib CC=$(CC)

$(EXTERNAL_AUDIT)Makefile:
	cd $(EXTERNAL_AUDIT) && ./autogen.sh && ./configure CFLAGS=-fPIC --with-libcap-ng=no

#### msgpack #########

ifeq (,$(filter ${USE_MSGPACK_OPT},YES yes y Y 1))
        MSGPACK_ARCH=-march=i486
endif

ifneq (${TARGET},winagent)
msgpack_c := $(wildcard ${EXTERNAL_MSGPACK}src/*.c)
msgpack_o := $(msgpack_c:.c=.o)

${EXTERNAL_MSGPACK}src/%.o: ${EXTERNAL_MSGPACK}src/%.c
	${OSSEC_CC} ${OSSEC_CFLAGS} ${MSGPACK_ARCH} -fPIC -c $^ -o $@

$(MSGPACK_LIB): ${msgpack_o}
	${OSSEC_LINK} $@ $^
	${OSSEC_RANLIB} $@
endif

#### PCRE2 lib #########



$(LIBPCRE2_LIB):
ifeq (${TARGET},winagent)
	cd $(EXTERNAL_LIBPCRE2) && CFLAGS=-fPIC CC=${MING_BASE}${CC} ./configure --enable-jit=auto --host=${MINGW_HOST} --disable-shared && cp src/pcre2.h include/pcre2.h && ${MAKE}
else
	cd $(EXTERNAL_LIBPCRE2) && CFLAGS=-fPIC ./configure --enable-jit=auto --disable-shared && cp src/pcre2.h include/pcre2.h && ${MAKE}
endif

### popt lib ###

POPT_BUILD_DIR = $(EXTERNAL_POPT)build/

$(POPT_LIB): $(POPT_BUILD_DIR)Makefile
	 $(MAKE) -C $(POPT_BUILD_DIR)
$(POPT_BUILD_DIR)Makefile:
	mkdir -p $(POPT_BUILD_DIR) && cd $(POPT_BUILD_DIR) && cmake ..

### rpm lib ###

RPM_BUILD_DIR = ${EXTERNAL_RPM}/builddir

RPM_INC_PATHS = -I${ROUTE_PATH}/${EXTERNAL_OPENSSL}include \
				-I${ROUTE_PATH}/${EXTERNAL_ZLIB} \
				-I${ROUTE_PATH}/${EXTERNAL_POPT}/src \
				-I${ROUTE_PATH}/${EXTERNAL_SQLITE}

RPM_LIB_PATHS = -L${ROUTE_PATH}/${EXTERNAL_OPENSSL} \
				-L${ROUTE_PATH}/${EXTERNAL_ZLIB} \
				-L${ROUTE_PATH}/${EXTERNAL_POPT}/build/output/src/.libs/ \
				-L${ROUTE_PATH}/${EXTERNAL_SQLITE}

RPM_CFLAGS = -fPIC ${RPM_INC_PATHS} ${RPM_LIB_PATHS}
RPM_CC = gcc

${RPM_LIB}: ${RPM_BUILD_DIR}/Makefile
	cd ${RPM_BUILD_DIR} && ${MAKE}

${RPM_BUILD_DIR}/Makefile: ${OPENSSL_LIB} ${ZLIB_LIB} ${POPT_LIB} ${SQLITE_LIB}
	mkdir -p ${RPM_BUILD_DIR} && cd ${RPM_BUILD_DIR} && cmake -E env CFLAGS="${RPM_CFLAGS}" CC=${RPM_CC} cmake ..

#### jemalloc ##########

$(JEMALLOC_LIB):
ifeq (${TARGET},server)
ifneq ($(wildcard external/jemalloc/configure),)
	cd ${EXTERNAL_JEMALLOC} && LDFLAGS=-s ./configure --disable-static --disable-cxx && ${MAKE}
else
	cd ${EXTERNAL_JEMALLOC} && LDFLAGS=-s ./autogen.sh --disable-static --disable-cxx && ${MAKE}
endif
endif

################################
#### External dependencies  ####
################################

TAR := tar -xf
GUNZIP := gunzip
GZIP := gzip
CURL := curl -so
<<<<<<< HEAD
DEPS_VERSION = 25
=======
DEPS_VERSION = 26
>>>>>>> d83ad88a
RESOURCES_URL_BASE := https://packages.wazuh.com/deps/
RESOURCES_URL := $(RESOURCES_URL_BASE)$(DEPS_VERSION)
CPYTHON := cpython
PYTHON_SOURCE := no

ifneq (${TARGET}, winagent)
ifneq (,$(filter ${uname_S},Linux Darwin HP-UX))
	cpu_arch := ${uname_M}
ifneq (,$(filter ${cpu_arch},x86_64 amd64))
	PRECOMPILED_ARCH := /amd64
else
ifneq (,$(filter ${cpu_arch},i386 i686))
	PRECOMPILED_ARCH := /i386
else
ifneq (,$(filter ${cpu_arch},aarch64 arm64))
	PRECOMPILED_ARCH := /aarch64
else
ifneq (,$(filter ${cpu_arch},armv8l armv7l arm32 armhf))
	PRECOMPILED_ARCH := /arm32
else
ifeq (${cpu_arch},ppc64le)
	PRECOMPILED_ARCH := /ppc64le
else
ifneq (,$(filter ${cpu_arch},ia64))
	PRECOMPILED_ARCH := /ia64
else
	PRECOMPILED_ARCH := /${uname_P}
endif
endif
endif
endif
endif
endif
else
ifneq (,$(filter ${uname_S},SunOS AIX))
	cpu_arch := ${uname_P}
ifeq (${cpu_arch},powerpc)
	PRECOMPILED_ARCH := /powerpc
else
ifneq (,$(filter ${cpu_arch},sparc sun4u))
	PRECOMPILED_ARCH := /sparc
else
ifneq (,$(filter ${cpu_arch},i386 i86pc))
	PRECOMPILED_ARCH := /i386
else
	PRECOMPILED_ARCH := /${uname_M}
endif
endif
endif
else
    cpu_arch := ${uname_M}
ifneq (,$(filter ${cpu_arch},unknown Unknown not))
	cpu_arch := ${uname_P}
endif
	PRECOMPILED_ARCH := /${cpu_arch}
endif
endif
endif

ifeq ($(CHECK_CENTOS5),YES)
PRECOMPILED_OS := el5
# Avoid the linkage of incompatible libraries in Data Provider for CentOS 5 and Red Hat 5
SYSINFO_OS+=-DCMAKE_CHECK_CENTOS5=1
endif

ifeq (,$(filter ${EXTERNAL_SRC_ONLY},YES yes y Y 1))
# If EXTERNAL_SRC_ONLY=YES is not defined, lets look for the precompiled lib
PRECOMPILED_RES := $(PRECOMPILED_OS)$(PRECOMPILED_ARCH)
endif

# Agent dependencies
EXTERNAL_RES := cJSON curl libdb libffi libyaml openssl procps sqlite zlib audit-userspace msgpack bzip2 nlohmann googletest libpcre2 libplist pacman libarchive popt rpm
ifneq (${TARGET},agent)
ifneq (${TARGET},winagent)
	# Manager extra dependency
	EXTERNAL_RES += $(CPYTHON) jemalloc
endif
endif
EXTERNAL_DIR := $(EXTERNAL_RES:%=external/%)
EXTERNAL_TAR := $(EXTERNAL_RES:%=external/%.tar.gz)

# Shared tools like dependencies
SHARED_RES := http-request
SHARED_TAR := $(SHARED_RES:%=shared_modules/%.tar.gz)

.PHONY: deps
deps: $(EXTERNAL_TAR) $(SHARED_TAR)

external/$(CPYTHON).tar.gz:
# Python interpreter
ifeq (,$(filter ${PYTHON_SOURCE},YES yes y Y 1))
ifneq (,$(PRECOMPILED_RES))
external/$(CPYTHON).tar.gz: external-precompiled/$(CPYTHON).tar.gz
	test -e $(patsubst %.gz,%,$@) ||\
	($(CURL) $@ $(RESOURCES_URL)/libraries/sources/$(patsubst external/%,%,$@) &&\
	cd external && $(GUNZIP) $(patsubst external/%,%,$@) && $(TAR) $(patsubst external/%.gz,%,$@) && rm $(patsubst external/%.gz,%,$@))
	test -d $(patsubst %.tar.gz,%,$@) || (cd external && $(GZIP) $(patsubst external/%.gz,%,$@))

external-precompiled/$(CPYTHON).tar.gz:
	-$(CURL) external/$(patsubst external-precompiled/%,%,$@) $(RESOURCES_URL)/libraries/$(PRECOMPILED_RES)/$(patsubst external-precompiled/%,%,$@) || true
	-cd external && test -e $(patsubst external-precompiled/%,%,$@) && $(GUNZIP) $(patsubst external-precompiled/%,%,$@) || true
else
external/$(CPYTHON).tar.gz:
	$(CURL) $@ $(RESOURCES_URL)/libraries/sources/$(patsubst external/%,%,$@)
	cd external && $(GUNZIP) $(patsubst external/%,%,$@)
	cd external && $(TAR) $(patsubst external/%.gz,%,$@)
	rm $(patsubst %.gz,%,$@)
endif
else
external/$(CPYTHON).tar.gz:
	$(CURL) $@ $(RESOURCES_URL)/libraries/sources/$(patsubst external/%,%,$@)
	cd external && $(GUNZIP) $(patsubst external/%,%,$@)
	cd external && $(TAR) $(patsubst external/%.gz,%,$@)
	rm $(patsubst %.gz,%,$@)
endif

ifeq (${uname_S},HP-UX)
# nlohmann library
RESOURCES_URL_BASE_NLOHMANN=$(subst https://,http://,$(RESOURCES_URL_BASE))
ifeq ($(findstring $(RESOURCES_URL_BASE_NLOHMANN),$(RESOURCES_URL)),$(RESOURCES_URL_BASE_NLOHMANN))
DEPS_VERSION_NLOHMANN_REQUESTED=$(subst $(RESOURCES_URL_BASE_NLOHMANN),,$(RESOURCES_URL))
DEPS_VERSION_NLOHMANN_MAX=21
ifeq ($(shell test $(DEPS_VERSION_NLOHMANN_REQUESTED) -gt $(DEPS_VERSION_NLOHMANN_MAX); echo $$?),0)
DEPS_VERSION_NLOHMANN=$(DEPS_VERSION_NLOHMANN_MAX)
else
DEPS_VERSION_NLOHMANN=$(DEPS_VERSION_NLOHMANN_REQUESTED)
endif
RESOURCES_URL_NLOHMANN=$(RESOURCES_URL_BASE_NLOHMANN)$(DEPS_VERSION_NLOHMANN)
ifneq (,$(PRECOMPILED_RES))
external/nlohmann.tar.gz: external-precompiled/nlohmann.tar.gz
	test -d $(patsubst %.tar.gz,%,$@) ||\
	($(CURL) $@ $(RESOURCES_URL_NLOHMANN)/libraries/sources/$(patsubst external/%,%,$@) &&\
	cd external && $(GUNZIP) $(patsubst external/%,%,$@) && $(TAR) $(patsubst external/%.gz,%,$@) && rm $(patsubst external/%.gz,%,$@))

external-precompiled/nlohmann.tar.gz:
	-$(CURL) external/$(patsubst external-precompiled/%,%,$@) $(RESOURCES_URL_NLOHMANN)/libraries/$(PRECOMPILED_RES)/$(patsubst external-precompiled/%,%,$@) || true
	-cd external && test -e $(patsubst external-precompiled/%,%,$@) && $(GUNZIP) $(patsubst external-precompiled/%,%,$@) || true
	-cd external && test -e $(patsubst external-precompiled/%.gz,%,$@) && $(TAR) $(patsubst external-precompiled/%.gz,%,$@) || true
	-test -e external/$(patsubst external-precompiled/%.gz,%,$@) && rm external/$(patsubst external-precompiled/%.gz,%,$@) || true
else
external/nlohmann.tar.gz:
	$(CURL) $@ $(RESOURCES_URL_NLOHMANN)/libraries/sources/$(patsubst external/%,%,$@)
	cd external && $(GUNZIP) $(patsubst external/%,%,$@)
	cd external && $(TAR) $(patsubst external/%.gz,%,$@)
	rm $(patsubst %.gz,%,$@)
endif
endif
endif

# Remaining dependencies
ifneq (,$(PRECOMPILED_RES))
external/%.tar.gz: external-precompiled/%.tar.gz
	test -d $(patsubst %.tar.gz,%,$@) ||\
	($(CURL) $@ $(RESOURCES_URL)/libraries/sources/$(patsubst external/%,%,$@) &&\
	cd external && $(GUNZIP) $(patsubst external/%,%,$@) && $(TAR) $(patsubst external/%.gz,%,$@) && rm $(patsubst external/%.gz,%,$@))
else
external/%.tar.gz:
	$(CURL) $@ $(RESOURCES_URL)/libraries/sources/$(patsubst external/%,%,$@)
	cd external && $(GUNZIP) $(patsubst external/%,%,$@)
	cd external && $(TAR) $(patsubst external/%.gz,%,$@)
	rm $(patsubst %.gz,%,$@)
endif

ifneq (,$(PRECOMPILED_RES))
external-precompiled/%.tar.gz:
	-$(CURL) external/$(patsubst external-precompiled/%,%,$@) $(RESOURCES_URL)/libraries/$(PRECOMPILED_RES)/$(patsubst external-precompiled/%,%,$@) || true
	-cd external && test -e $(patsubst external-precompiled/%,%,$@) && $(GUNZIP) $(patsubst external-precompiled/%,%,$@) || true
	-cd external && test -e $(patsubst external-precompiled/%.gz,%,$@) && $(TAR) $(patsubst external-precompiled/%.gz,%,$@) || true
	-test -e external/$(patsubst external-precompiled/%.gz,%,$@) && rm external/$(patsubst external-precompiled/%.gz,%,$@) || true
endif

# Shared tools
HTTP_REQUEST_URL := https://github.com/wazuh/wazuh-http-request/tarball/$(HTTP_REQUEST_BRANCH)

shared_modules/http-request.tar.gz:
	find $(patsubst %.tar.gz,%,$@) -type f -exec false {} + &&\
	((test -e $(patsubst %.gz,%,$@) || $(CURL) $@ -L $(HTTP_REQUEST_URL)) &&\
	($(GUNZIP) $@ || (rm -f $@ && echo "Error decompressing $@ maybe wrong branch was supplied!" && false)) &&\
	$(TAR) $(patsubst %.gz,%,$@) --strip-components=1 -C $(patsubst %.tar.gz,%,$@) &&\
	rm $(patsubst %.gz,%,$@)) || true

####################
#### OSSEC Libs ####
####################
ifeq (${TARGET}, winagent)
# libwazuhext
WAZUHEXT_DLL = libwazuhext.$(SHARED)
WAZUHEXT_LIB = libwazuhext.lib
WAZUHEXT_LIB_DEF = libwazuhext.def
# libwazuhshared
WAZUH_DLL = libwazuhshared.$(SHARED)
WAZUH_LIB = libwazuhshared.lib
WAZUH_DEF = libwazuhshared.def
else
WAZUHEXT_LIB = libwazuhext.$(SHARED)
WAZUH_LIB = libwazuhshared.$(SHARED)
endif
BUILD_LIBS = libwazuh.a $(WAZUHEXT_LIB)

$(BUILD_SERVER) $(BUILD_AGENT) $(WINDOWS_BINS) $(WINDOWS_BINS): $(BUILD_LIBS)

#### os_xml ########

os_xml_c := $(wildcard os_xml/*.c)
os_xml_o := $(os_xml_c:.c=.o)

os_xml/%.o: os_xml/%.c
	${OSSEC_CC} ${OSSEC_CFLAGS} -fPIC -c $^ -o $@

#### os_regex ######

os_regex_c := $(wildcard os_regex/*.c)
os_regex_o := $(os_regex_c:.c=.o)

os_regex/%.o: os_regex/%.c
	${OSSEC_CC} ${OSSEC_CFLAGS} -fPIC -c $^ -o $@

#### os_net ##########

os_net_c := $(wildcard os_net/*.c)
os_net_o := $(os_net_c:.c=.o)

os_net/%.o: os_net/%.c
	${OSSEC_CC} ${OSSEC_CFLAGS} -fPIC -c $^ -o $@

#### Shared ##########
# Unit tests wrappers

wrappers_common_c := $(wildcard unit_tests/wrappers/*.c)
wrappers_common_o := $(wrappers_common_c:.c=.o)

wrappers_externals_c := $(wildcard unit_tests/wrappers/externals/*.c)
wrappers_externals_o := $(wrappers_externals_c:.c=.o)

wrappers_externals_audit_c := $(wildcard unit_tests/wrappers/externals/audit/*.c)
wrappers_externals_audit_o := $(wrappers_externals_audit_c:.c=.o)

wrappers_externals_bzip2_c := $(wildcard unit_tests/wrappers/externals/bzip2/*.c)
wrappers_externals_bzip2_o := $(wrappers_externals_bzip2_c:.c=.o)

wrappers_externals_zlib_c := $(wildcard unit_tests/wrappers/externals/zlib/*.c)
wrappers_externals_zlib_o := $(wrappers_externals_zlib_c:.c=.o)

wrappers_externals_cJSON_c := $(wildcard unit_tests/wrappers/externals/cJSON/*.c)
wrappers_externals_cJSON_o := $(wrappers_externals_cJSON_c:.c=.o)

wrappers_externals_openssl_c := $(wildcard unit_tests/wrappers/externals/openssl/*.c)
wrappers_externals_openssl_o := $(wrappers_externals_openssl_c:.c=.o)

wrappers_externals_procpc_c := $(wildcard unit_tests/wrappers/externals/procpc/*.c)
wrappers_externals_procpc_o := $(wrappers_externals_procpc_c:.c=.o)

wrappers_externals_sqlite_c := $(wildcard unit_tests/wrappers/externals/sqlite/*.c)
wrappers_externals_sqlite_o := $(wrappers_externals_sqlite_c:.c=.o)

wrappers_externals_pcre2_c := $(wildcard unit_tests/wrappers/externals/pcre2/*.c)
wrappers_externals_pcre2_o := $(wrappers_externals_pcre2_c:.c=.o)

wrappers_libc_c := $(wildcard unit_tests/wrappers/libc/*.c)
wrappers_libc_o := $(wrappers_libc_c:.c=.o)

wrappers_linux_c := $(wildcard unit_tests/wrappers/linux/*.c)
wrappers_linux_o := $(wrappers_linux_c:.c=.o)

wrappers_macos_c := $(wildcard unit_tests/wrappers/macos/*.c)
wrappers_macos_o := $(wrappers_macos_c:.c=.o)

wrappers_macos_libc_c := $(wildcard unit_tests/wrappers/macos/libc/*.c)
wrappers_macos_libc_o := $(wrappers_macos_libc_c:.c=.o)

wrappers_macos_posix_c := $(wildcard unit_tests/wrappers/macos/posix/*.c)
wrappers_macos_posix_o := $(wrappers_macos_posix_c:.c=.o)

wrappers_posix_c := $(wildcard unit_tests/wrappers/posix/*.c)
wrappers_posix_o := $(wrappers_posix_c:.c=.o)

wrappers_wazuh_c := $(wildcard unit_tests/wrappers/wazuh/*.c)
wrappers_wazuh_o := $(wrappers_wazuh_c:.c=.o)

wrappers_wazuh_os_crypto_c := $(wildcard unit_tests/wrappers/wazuh/os_crypto/*.c)
wrappers_wazuh_os_crypto_o := $(wrappers_wazuh_os_crypto_c:.c=.o)

wrappers_wazuh_os_execd_c := $(wildcard unit_tests/wrappers/wazuh/os_execd/*.c)
wrappers_wazuh_os_execd_o := $(wrappers_wazuh_os_execd_c:.c=.o)

wrappers_wazuh_os_net_c := $(wildcard unit_tests/wrappers/wazuh/os_net/*.c)
wrappers_wazuh_os_net_o := $(wrappers_wazuh_os_net_c:.c=.o)

wrappers_wazuh_os_regex_c := $(wildcard unit_tests/wrappers/wazuh/os_regex/*.c)
wrappers_wazuh_os_regex_o := $(wrappers_wazuh_os_regex_c:.c=.o)

wrappers_wazuh_os_xml_c := $(wildcard unit_tests/wrappers/wazuh/os_xml/*.c)
wrappers_wazuh_os_xml_o := $(wrappers_wazuh_os_xml_c:.c=.o)

wrappers_wazuh_shared_c := $(wildcard unit_tests/wrappers/wazuh/shared/*.c)
wrappers_wazuh_shared_o := $(wrappers_wazuh_shared_c:.c=.o)

wrappers_wazuh_syscheckd_c := $(wildcard unit_tests/wrappers/wazuh/syscheckd/*.c)
wrappers_wazuh_syscheckd_o := $(wrappers_wazuh_syscheckd_c:.c=.o)

wrappers_wazuh_wazuh_db_c := $(wildcard unit_tests/wrappers/wazuh/wazuh_db/*.c)
wrappers_wazuh_wazuh_db_o := $(wrappers_wazuh_wazuh_db_c:.c=.o)

wrappers_wazuh_wazuh_modules_c := $(wildcard unit_tests/wrappers/wazuh/wazuh_modules/*.c)
wrappers_wazuh_wazuh_modules_o := $(wrappers_wazuh_wazuh_modules_c:.c=.o)

wrappers_wazuh_monitord_c := $(wildcard unit_tests/wrappers/wazuh/monitord/*.c)
wrappers_wazuh_monitord_o := $(wrappers_wazuh_monitord_c:.c=.o)

wrappers_wazuh_os_auth_c := $(wildcard unit_tests/wrappers/wazuh/os_auth/*.c)
wrappers_wazuh_os_auth_o := $(wrappers_wazuh_os_auth_c:.c=.o)

wrappers_wazuh_addagent_c := $(wildcard unit_tests/wrappers/wazuh/addagent/*.c)
wrappers_wazuh_addagent_o := $(wrappers_wazuh_addagent_c:.c=.o)

wrappers_client_agent_c := $(wildcard unit_tests/wrappers/wazuh/client-agent/*.c)
wrappers_client_agent_o := $(wrappers_client_agent_c:.c=.o)

wrappers_wazuh_config_c := $(wildcard unit_tests/wrappers/wazuh/config/*.c)
wrappers_wazuh_config_o := $(wrappers_wazuh_config_c:.c=.o)

wrappers_data_provider_c := $(wildcard unit_tests/wrappers/wazuh/data_provider/*.c)
wrappers_data_provider_o := $(wrappers_data_provider_c:.c=.o)

wrappers_logcollector_c := $(wildcard unit_tests/wrappers/wazuh/logcollector/*.c)
wrappers_logcollector_o := $(wrappers_logcollector_c:.c=.o)

wrappers_windows_c := $(wildcard unit_tests/wrappers/windows/*.c)
wrappers_windows_o := $(wrappers_windows_c:.c=.o)

wrappers_windows_lib_c := $(wildcard unit_tests/wrappers/windows/libc/*.c)
wrappers_windows_lib_o := $(wrappers_windows_lib_c:.c=.o)

wrappers_windows_posix_c := $(wildcard unit_tests/wrappers/windows/posix/*.c)
wrappers_windows_posix_o := $(wrappers_windows_posix_c:.c=.o)

wrappers_wazuh_remoted_c := $(wildcard unit_tests/wrappers/wazuh/remoted/*.c)
wrappers_wazuh_remoted_o := $(wrappers_wazuh_remoted_c:.c=.o)

wrappers_wazuh_analysisd_c := $(wildcard unit_tests/wrappers/wazuh/analysisd/*.c)
wrappers_wazuh_analysisd_o := $(wrappers_wazuh_analysisd_c:.c=.o)

ifneq (,$(filter ${TEST},YES yes y Y 1))
	OSSEC_CFLAGS+=${CFLAGS_TEST}
	OSSEC_LDFLAGS+=${CFLAGS_TEST}
	AR_LDFLAGS+=${CFLAGS_TEST}
	OSSEC_LIBS+=${LIBS_TEST}

	UNIT_TEST_WRAPPERS:=${wrappers_common_o}
	UNIT_TEST_WRAPPERS+=${wrappers_externals_o}
	UNIT_TEST_WRAPPERS+=${wrappers_externals_bzip2_o}
	UNIT_TEST_WRAPPERS+=${wrappers_externals_zlib_o}
	UNIT_TEST_WRAPPERS+=${wrappers_externals_cJSON_o}
	UNIT_TEST_WRAPPERS+=${wrappers_externals_openssl_o}
	UNIT_TEST_WRAPPERS+=${wrappers_externals_sqlite_o}
	UNIT_TEST_WRAPPERS+=${wrappers_externals_pcre2_o}
	UNIT_TEST_WRAPPERS+=${wrappers_libc_o}
	UNIT_TEST_WRAPPERS+=${wrappers_posix_o}
	UNIT_TEST_WRAPPERS+=${wrappers_wazuh_o}
	UNIT_TEST_WRAPPERS+=${wrappers_wazuh_os_crypto_o}
	UNIT_TEST_WRAPPERS+=${wrappers_wazuh_os_execd_o}
	UNIT_TEST_WRAPPERS+=${wrappers_wazuh_os_net_o}
	UNIT_TEST_WRAPPERS+=${wrappers_wazuh_os_regex_o}
	UNIT_TEST_WRAPPERS+=${wrappers_wazuh_os_xml_o}
	UNIT_TEST_WRAPPERS+=${wrappers_wazuh_shared_o}
	UNIT_TEST_WRAPPERS+=${wrappers_wazuh_syscheckd_o}
	UNIT_TEST_WRAPPERS+=${wrappers_wazuh_wazuh_db_o}
	UNIT_TEST_WRAPPERS+=${wrappers_wazuh_wazuh_modules_o}
	UNIT_TEST_WRAPPERS+=${wrappers_wazuh_monitord_o}
	UNIT_TEST_WRAPPERS+=${wrappers_wazuh_os_auth_o}
	UNIT_TEST_WRAPPERS+=${wrappers_wazuh_addagent_o}
	UNIT_TEST_WRAPPERS+=${wrappers_wazuh_config_o}
	UNIT_TEST_WRAPPERS+=${wrappers_client_agent_o}
	UNIT_TEST_WRAPPERS+=${wrappers_wazuh_remoted_o}
	UNIT_TEST_WRAPPERS+=${wrappers_wazuh_analysisd_o}
	UNIT_TEST_WRAPPERS+=${wrappers_data_provider_o}
	UNIT_TEST_WRAPPERS+=${wrappers_logcollector_o}

	ifeq (${TARGET},winagent)
		UNIT_TEST_WRAPPERS+=${wrappers_windows_o}
		UNIT_TEST_WRAPPERS+=${wrappers_windows_lib_o}
		UNIT_TEST_WRAPPERS+=${wrappers_windows_posix_o}
	else ifeq (${uname_S},Darwin)
	    UNIT_TEST_WRAPPERS+=${wrappers_macos_o}
		UNIT_TEST_WRAPPERS+=${wrappers_macos_libc_o}
		UNIT_TEST_WRAPPERS+=${wrappers_macos_posix_o}
	else
		UNIT_TEST_WRAPPERS+=${wrappers_externals_audit_o}
		UNIT_TEST_WRAPPERS+=${wrappers_externals_procpc_o}
		UNIT_TEST_WRAPPERS+=${wrappers_linux_o}
	endif
endif #TEST

shared_c := $(wildcard shared/*.c)
shared_o := $(shared_c:.c=.o)

shared/%.o: shared/%.c
	${OSSEC_CC} ${OSSEC_CFLAGS} -fPIC -DARGV0=\"wazuh-remoted\" -c $^ -o $@

shared/debug_op_proc.o: shared/debug_op.c
	${OSSEC_CC} ${OSSEC_CFLAGS} -fPIC -DMA -DARGV0=\"wazuh-remoted\" -c $^ -o $@

shared/file_op_proc.o: shared/file_op.c
	${OSSEC_CC} ${OSSEC_CFLAGS} -fPIC -DCLIENT -DARGV0=\"wazuh-remoted\" -c $^ -o $@

#### Wazuh DB ####

wdb_sql := $(wildcard wazuh_db/*.sql)
wdblib_c := $(wildcard wazuh_db/wdb*.c)
wdblib_c += $(wildcard wazuh_db/helpers/*.c)
wdblib_o := $(wdblib_c:.c=.o) $(wdb_sql:.sql=.o)
wdb_o := wazuh_db/main.o $(wdblib_o:.c=.o) $(wdb_c:.c=.o) $(wdb_sql:.sql=.o)

wazuh_db/schema_%.o: wazuh_db/schema_%.sql
	${QUIET_CC}echo 'const char *'$(word 2, $(subst /, ,$(subst .,_,$<))) '= "'"`cat $< | tr -d \"\n\"`"'";' | ${MING_BASE}${CC} ${OSSEC_CFLAGS} -xc -c -o $@ -

wazuh_db/%.o: wazuh_db/%.c
	${OSSEC_CC} ${OSSEC_CFLAGS} -DARGV0=\"wazuh-db\" -c $^ -o $@

wazuh-db: ${wdb_o}
	${OSSEC_CCBIN} ${OSSEC_LDFLAGS} $^ ${OSSEC_LIBS} -o $@

#### Config ##########

config_c := $(wildcard config/*.c)
config_o := $(config_c:.c=.o)

config/%.o: config/%.c
	${OSSEC_CC} ${OSSEC_CFLAGS} -c $^ -o $@

build_shared_modules: $(WAZUHEXT_LIB)
	cd ${DBSYNC} && mkdir -p build && cd build && cmake ${CMAKE_OPTS} ${DBSYNC_TEST} ${SHARED_MODULES_RELEASE_TYPE} .. && ${MAKE}
	cd ${RSYNC} && mkdir -p build && cd build && cmake ${CMAKE_OPTS} ${RSYNC_TEST} ${SOLARIS_CMAKE_OPTS} ${SHARED_MODULES_RELEASE_TYPE} .. && ${MAKE}
ifneq (,$(filter ${TEST},YES yes y Y 1))
ifneq (,$(filter ${DEBUG},YES yes y Y 1))
	cd ${SHARED_UTILS_TEST} &&  mkdir -p build && cd build && cmake ${CMAKE_OPTS} ${SHARED_MODULES_RELEASE_TYPE} .. && ${MAKE}
endif
endif

#### Sysinfo ##
build_sysinfo: $(WAZUHEXT_LIB)
	cd ${SYSINFO} && mkdir -p build && cd build && cmake ${CMAKE_OPTS} ${SYSINFO_OS} ${SYSINFO_TEST} ${SYSINFO_RELEASE_TYPE} .. && ${MAKE}

#### Syscollector ##
ifeq (,$(filter ${DISABLE_SYSC}, YES yes y Y 1))
build_syscollector: build_shared_modules build_sysinfo
	cd ${SYSCOLLECTOR} && mkdir -p build && cd build && cmake ${CMAKE_OPTS} ${SOLARIS_CMAKE_OPTS} ${SYSCOLLECTOR_TEST} ${SYSCOLLECTOR_RELEASE_TYPE} .. && ${MAKE}
endif

#### Wazuh modules ##
wmodules_c := $(wildcard wazuh_modules/wm*.c) $(wildcard wazuh_modules/agent_upgrade/*.c)

ifeq (${TARGET},agent)
	wmodules_c := ${wmodules_c} $(wildcard wazuh_modules/agent_upgrade/agent/*.c)
else ifeq (${TARGET},winagent)
	wmodules_c := ${wmodules_c} $(wildcard wazuh_modules/agent_upgrade/agent/*.c)
else
	wmodules_c := ${wmodules_c} $(wildcard wazuh_modules/vulnerability_detector/*.c)
	wmodules_c := ${wmodules_c} $(wildcard wazuh_modules/task_manager/*.c)
	wmodules_c := ${wmodules_c} $(wildcard wazuh_modules/agent_upgrade/manager/*.c)
endif

wmodules_o := $(wmodules_c:.c=.o)

wazuh_modules/%.o: wazuh_modules/%.c
	${OSSEC_CC} ${OSSEC_CFLAGS} -c $^ -o $@

wmodules_dep := ${wmodules_o} ${wdblib_o}

ifeq (${uname_S},HP-UX)
	wmodules_dep := ${wmodules_dep} ${config_o}
endif

#### crypto ##########

crypto_blowfish_c := os_crypto/blowfish/bf_op.c
crypto_blowfish_o := $(crypto_blowfish_c:.c=.o)

os_crypto/blowfish/%.o: os_crypto/blowfish/%.c
	${OSSEC_CC} ${OSSEC_CFLAGS} -c $^ -o $@

crypto_md5_c := os_crypto/md5/md5_op.c
crypto_md5_o := $(crypto_md5_c:.c=.o)

os_crypto/md5/%.o: os_crypto/md5/%.c
	${OSSEC_CC} ${OSSEC_CFLAGS} -c $^ -o $@

crypto_sha1_c := os_crypto/sha1/sha1_op.c
crypto_sha1_o := $(crypto_sha1_c:.c=.o)

os_crypto/sha1/%.o: os_crypto/sha1/%.c
	${OSSEC_CC} ${OSSEC_CFLAGS} -c $^ -o $@

crypto_sha256_c := os_crypto/sha256/sha256_op.c
crypto_sha256_o := $(crypto_sha256_c:.c=.o)

os_crypto/sha256/%.o: os_crypto/sha256/%.c
	${OSSEC_CC} ${OSSEC_CFLAGS} -c $^ -o $@

crypto_sha512_c := os_crypto/sha512/sha512_op.c
crypto_sha512_o := $(crypto_sha512_c:.c=.o)

os_crypto/sha512/%.o: os_crypto/sha512/%.c
	${OSSEC_CC} ${OSSEC_CFLAGS} -c $^ -o $@

crypto_aes_c := os_crypto/aes/aes_op.c
crypto_aes_o := $(crypto_aes_c:.c=.o)

os_crypto/aes/%.o: os_crypto/aes/%.c
	${OSSEC_CC} ${OSSEC_CFLAGS} -c $^ -o $@

crypto_md5_sha1_c := os_crypto/md5_sha1/md5_sha1_op.c
crypto_md5_sha1_o := $(crypto_md5_sha1_c:.c=.o)

os_crypto/md5_sha1/%.o: os_crypto/md5_sha1/%.c
	${OSSEC_CC} ${OSSEC_CFLAGS} -c $^ -o $@

crypto_md5_sha1_sha256_c := os_crypto/md5_sha1_sha256/md5_sha1_sha256_op.c
crypto_md5_sha1_sha256_o := $(crypto_md5_sha1_sha256_c:.c=.o)

os_crypto/md5_sha1_sha256/%.o: os_crypto/md5_sha1_sha256/%.c
	${OSSEC_CC} ${OSSEC_CFLAGS} -c $^ -o $@

crypto_hmac_c := os_crypto/hmac/hmac.c
crypto_hmac_o := $(crypto_hmac_c:.c=.o)

os_crypto/hmac/%.o: os_crypto/hmac/%.c
	${OSSEC_CC} ${OSSEC_CFLAGS} -c $^ -o $@

crypto_shared_c := $(wildcard os_crypto/shared/*.c)
crypto_shared_o := $(crypto_shared_c:.c=.o)

os_crypto/shared/%.o: os_crypto/shared/%.c
	${OSSEC_CC} ${OSSEC_CFLAGS} -c $< -o $@

crypto_signature_c := $(wildcard os_crypto/signature/*.c)
crypto_signature_o := $(crypto_signature_c:.c=.o)

os_crypto/signature/%.o: os_crypto/signature/%.c
	${OSSEC_CC} ${OSSEC_CFLAGS} -c $< -o $@

analysisd/logmsg.o: analysisd/logmsg.c
	${OSSEC_CC} ${OSSEC_CFLAGS} -c $< -o $@


crypto_o := ${crypto_blowfish_o} \
					 ${crypto_md5_o} \
					 ${crypto_sha1_o} \
					 ${crypto_shared_o} \
					 ${crypto_md5_sha1_o} \
					 ${crypto_md5_sha1_sha256_o} \
					 ${crypto_sha256_o} \
					 ${crypto_sha512_o} \
					 ${crypto_aes_o} \
					 ${crypto_hmac_o} \
					 ${crypto_signature_o}

#### libwazuh #########

libwazuh.a: ${config_o} ${wmodules_dep} ${crypto_o} ${shared_o} ${os_net_o} ${os_regex_o} ${os_xml_o} ${os_zlib_o} ${UNIT_TEST_WRAPPERS} os_auth/ssl.o os_auth/check_cert.o addagent/validate.o ${manage_agents} analysisd/logmsg.o
	${OSSEC_LINK} $@ $^
	${OSSEC_RANLIB} $@

### libwazuhext #########

ifeq (${uname_S},Darwin)
WAZUH_SHFLAGS=-install_name @rpath/libwazuhext.$(SHARED)

$(WAZUHEXT_LIB): $(EXTERNAL_LIBS)
	$(OSSEC_SHARED) $(OSSEC_CFLAGS) $(WAZUH_SHFLAGS) -o $@ -Wl,-all_load $^ -Wl,-noall_load $(OSSEC_LIBS)
else
ifeq (${TARGET}, winagent)
$(WAZUHEXT_LIB): $(WAZUHEXT_DLL) $(WAZUHEXT_LIB_DEF)
	$(DLLTOOL) -D $(WAZUHEXT_DLL) --def $(WAZUHEXT_LIB_DEF) --output-delaylib $@

$(WAZUHEXT_DLL) $(WAZUHEXT_LIB_DEF): $(EXTERNAL_LIBS) win32/version-dll.o
	$(OSSEC_SHARED) $(OSSEC_CFLAGS) -o $(WAZUHEXT_DLL) -static-libgcc -Wl,--export-all-symbols -Wl,--add-stdcall-alias -Wl,--whole-archive $^ -Wl,--no-whole-archive -Wl,--output-def,$(WAZUHEXT_LIB_DEF) ${OSSEC_LIBS}


else
ifeq (${uname_S},SunOS)
ifneq ($(uname_R),5.10)
LIBGCC_FLAGS := -static-libgcc
else
LIBGCC_FLAGS := -Wl,-rpath,\$$ORIGIN
endif
ifeq (${uname_P},sparc)
$(WAZUHEXT_LIB): $(EXTERNAL_LIBS)
	$(OSSEC_SHARED) $(OSSEC_CFLAGS) -mimpure-text -o $@ $(LIBGCC_FLAGS) -Wl,--whole-archive $^ -Wl,--no-whole-archive ${OSSEC_LIBS}
else
$(WAZUHEXT_LIB): $(EXTERNAL_LIBS)
	$(OSSEC_SHARED) $(OSSEC_CFLAGS) -o $@ $(LIBGCC_FLAGS) -Wl,--whole-archive $^ -Wl,--no-whole-archive ${OSSEC_LIBS}
endif
else
ifneq (,$(filter ${uname_S},AIX HP-UX))
$(WAZUHEXT_LIB): $(EXTERNAL_LIBS)
	mkdir -p libwazuhext;
	find external/ -name \*.a -exec cp {} libwazuhext/ \;
	for lib in libcjson.a libz.a libmsgpack.a libssl.a libcrypto.a libsqlite3.a libyaml.a libpcre2-8.a ; do \
		ar -x libwazuhext/$$lib; \
		mv *.o libwazuhext/; \
	done
	$(OSSEC_SHARED) $(OSSEC_CFLAGS) libwazuhext/*.o -o $@ -static-libgcc

else
$(WAZUHEXT_LIB): $(EXTERNAL_LIBS)
	$(OSSEC_SHARED) $(OSSEC_CFLAGS) -o $@ -Wl,--whole-archive $^ -Wl,--no-whole-archive ${OSSEC_LIBS}
endif
endif
endif
endif

#### os_mail #########

os_maild_c := $(wildcard os_maild/*.c)
os_maild_o := $(os_maild_c:.c=.o)

os_maild/%.o: os_maild/%.c
	${OSSEC_CC} ${OSSEC_CFLAGS} -DARGV0=\"wazuh-maild\" -c $^ -o $@

wazuh-maild: ${os_maild_o}
	${OSSEC_CCBIN} ${OSSEC_LDFLAGS} $^ ${OSSEC_LIBS} -o $@

#### os_dbd ##########

os_dbd_c := $(wildcard os_dbd/*.c)
os_dbd_o := $(os_dbd_c:.c=.o)

os_dbd/%.o: os_dbd/%.c
	${OSSEC_CC} ${OSSEC_CFLAGS} ${MI} ${PI} -DARGV0=\"wazuh-dbd\" -c $^ -o $@

wazuh-dbd: ${os_dbd_o}
	${OSSEC_CCBIN} ${OSSEC_LDFLAGS} ${MI} ${PI} $^  ${OSSEC_LIBS} -o $@


#### os_csyslogd #####

os_csyslogd_c := $(wildcard os_csyslogd/*.c)
os_csyslogd_o := $(os_csyslogd_c:.c=.o)

os_csyslogd/%.o: os_csyslogd/%.c
	${OSSEC_CC} ${OSSEC_CFLAGS} -DARGV0=\"wazuh-csyslogd\" -c $^ -o $@

wazuh-csyslogd: ${os_csyslogd_o}
	${OSSEC_CCBIN} ${OSSEC_LDFLAGS} $^ ${OSSEC_LIBS} -o $@


#### agentlessd ####

os_agentlessd_c := $(wildcard agentlessd/*.c)
os_agentlessd_o := $(os_agentlessd_c:.c=.o)

agentlessd/%.o: agentlessd/%.c
	${OSSEC_CC} ${OSSEC_CFLAGS} -DARGV0=\"wazuh-agentlessd\" -c $^ -o $@

wazuh-agentlessd: ${os_agentlessd_o}
	${OSSEC_CCBIN} ${OSSEC_LDFLAGS} $^ ${OSSEC_LIBS} -o $@

#### os_execd #####

os_execd_c := $(wildcard os_execd/*.c)
os_execd_o := $(os_execd_c:.c=.o)

os_execd/%.o: os_execd/%.c
	${OSSEC_CC} ${OSSEC_CFLAGS} -DARGV0=\"wazuh-execd\" -c $^ -o $@

wazuh-execd: ${os_execd_o} active-response/active_responses.o
	${OSSEC_CCBIN} ${OSSEC_LDFLAGS} $^ ${OSSEC_LIBS} -o $@


#### logcollectord ####

os_logcollector_c := $(wildcard logcollector/*.c)
os_logcollector_o := $(os_logcollector_c:.c=.o)
os_logcollector_eventchannel_o := $(os_logcollector_c:.c=-event.o)

logcollector/%.o: logcollector/%.c
	${OSSEC_CC} ${OSSEC_CFLAGS} -DARGV0=\"wazuh-logcollector\" -c $^ -o $@

logcollector/%-event.o: logcollector/%.c
	${OSSEC_CC} ${OSSEC_CFLAGS} -DEVENTCHANNEL_SUPPORT -DARGV0=\"wazuh-logcollector\" -c $^ -o $@

wazuh-logcollector: ${os_logcollector_o}
	${OSSEC_CCBIN} ${OSSEC_LDFLAGS} $^ ${OSSEC_LIBS} -o $@

#### remoted #########

remoted_c := $(wildcard remoted/*.c)
remoted_o := $(remoted_c:.c=.o)

remoted/%.o: remoted/%.c
	${OSSEC_CC} ${OSSEC_CFLAGS} -I./remoted -DARGV0=\"wazuh-remoted\" -c $^ -o $@

wazuh-remoted: ${remoted_o}
	${OSSEC_CCBIN} ${OSSEC_LDFLAGS} $^ ${OSSEC_LIBS} -o $@

#### wazuh-agentd ####

client_agent_c := $(wildcard client-agent/*.c)
client_agent_o := $(client_agent_c:.c=.o)

client-agent/%.o: client-agent/%.c
	${OSSEC_CC} ${OSSEC_CFLAGS} -I./client-agent -DARGV0=\"wazuh-agentd\" -c $^ -o $@

wazuh-agentd: ${client_agent_o} monitord/rotate_log.o monitord/compress_log.o
	${OSSEC_CCBIN} ${OSSEC_LDFLAGS} $^ ${OSSEC_LIBS} -o $@

#### addagent ######

addagent_c := $(wildcard addagent/*.c)
addagent_o := $(addagent_c:.c=.o)

addagent/%.o: addagent/%.c
	${OSSEC_CC} ${OSSEC_CFLAGS} -I./addagent -DARGV0=\"manage_agents\" -c $^ -o $@


manage_agents: ${addagent_o}
	${OSSEC_CCBIN} ${OSSEC_LDFLAGS} $^ ${OSSEC_LIBS} -o $@

#### Active Response ####

active_response_programs = default-firewall-drop pf npf ipfw firewalld-drop disable-account host-deny ip-customblock restart-wazuh route-null kaspersky wazuh-slack

$(active_response_programs): ${WAZUH_LIB} ${WAZUHEXT_LIB}

# Minimal dependencies for building active responses programs
AR_PROGRAMS_DEPS = os_regex/os_regex.o os_regex/os_regex_compile.o os_regex/os_match_free_pattern.o os_regex/os_regex_maps.o os_regex/os_regex_execute.o os_regex/os_regex_free_pattern.o os_regex/os_match_execute.o os_regex/os_match_compile.o shared/expression.o shared/randombytes.o shared/validate_op.o shared/regex_op.o shared/string_op.o shared/exec_op.o shared/file_op_proc.o shared/debug_op_proc.o shared/time_op.o shared/privsep_op.o shared/version_op.o shared/binaries_op.o os_xml/os_xml.o os_xml/os_xml_access.o os_regex/os_regex_strbreak.o os_net/os_net.o

ifneq (,$(filter ${TEST},YES yes y Y 1))
AR_PROGRAMS_DEPS += unit_tests/wrappers/externals/pcre2/pcre2_wrappers.o
endif

ifeq (${TARGET}, winagent)
ifneq (,$(filter ${TEST},YES yes y Y 1))
AR_PROGRAMS_DEPS += unit_tests/wrappers/common.o unit_tests/wrappers/windows/handleapi_wrappers.o unit_tests/wrappers/windows/fileapi_wrappers.o unit_tests/wrappers/windows/libc/stdio_wrappers.o unit_tests/wrappers/windows/system_calls_wrappers.o
endif
endif

.PHONY: active-responses
active-responses: ${active_response_programs}

active_response_c := $(wildcard active-response/*.c)
active_response_c += $(wildcard active-response/firewalls/*.c)
active_response_o := $(active_response_c:.c=.o)

active-response/%.o: active-response/%.c
	${OSSEC_CC} ${OSSEC_CFLAGS} -I./active-response -DARGV0=\"active-responses\" -c $^ -o $@

default-firewall-drop: active-response/firewalls/default-firewall-drop.o active-response/active_responses.o
	${OSSEC_CCBIN} ${AR_LDFLAGS} $^ ${OSSEC_LIBS} -o $@

pf: active-response/firewalls/pf.o  active-response/active_responses.o
	${OSSEC_CCBIN} ${AR_LDFLAGS} $^ ${OSSEC_LIBS} -o $@

npf: active-response/firewalls/npf.o  active-response/active_responses.o
	${OSSEC_CCBIN} ${AR_LDFLAGS} $^ ${OSSEC_LIBS} -o $@

ipfw: active-response/firewalls/ipfw.o active-response/active_responses.o
	${OSSEC_CCBIN} ${AR_LDFLAGS} $^ ${OSSEC_LIBS} -o $@

firewalld-drop: active-response/firewalld-drop.o active-response/active_responses.o
	${OSSEC_CCBIN} ${AR_LDFLAGS} $^ ${OSSEC_LIBS} -o $@

disable-account: active-response/disable-account.o active-response/active_responses.o
	${OSSEC_CCBIN} ${AR_LDFLAGS} $^ ${OSSEC_LIBS} -o $@

host-deny: active-response/host-deny.o active-response/active_responses.o
	${OSSEC_CCBIN} ${AR_LDFLAGS} $^ ${OSSEC_LIBS} -o $@

ip-customblock: active-response/ip-customblock.o active-response/active_responses.o
	${OSSEC_CCBIN} ${AR_LDFLAGS} $^ ${OSSEC_LIBS} -o $@

restart-wazuh: active-response/restart-wazuh.o active-response/active_responses.o
	${OSSEC_CCBIN} ${AR_LDFLAGS} $^ ${OSSEC_LIBS} -o $@

route-null: active-response/route-null.o active-response/active_responses.o
	${OSSEC_CCBIN} ${AR_LDFLAGS} $^ ${OSSEC_LIBS} -o $@

kaspersky: active-response/kaspersky.o active-response/active_responses.o
	${OSSEC_CCBIN} ${AR_LDFLAGS} $^ ${OSSEC_LIBS} -o $@

wazuh-slack: active-response/wazuh-slack.o active-response/active_responses.o
	${OSSEC_CCBIN} ${AR_LDFLAGS} $^ ${OSSEC_LIBS} -o $@


### libwazuhshared.so #########

ifeq (${uname_S},Darwin)
WAZUH_SHARED_SHFLAGS=-install_name @rpath/libwazuhshared.$(SHARED)

$(WAZUH_LIB): $(WAZUHEXT_LIB) $(AR_PROGRAMS_DEPS)
	$(OSSEC_SHARED) $(OSSEC_CFLAGS) $(WAZUH_SHARED_SHFLAGS) -o $@ -Wl,-all_load $^ -Wl,-noall_load $(OSSEC_LIBS)
else
ifeq (${TARGET}, winagent)
$(WAZUH_DLL) $(WAZUH_DEF) : $(WAZUHEXT_DLL) $(AR_PROGRAMS_DEPS) win32/version-dll.o
	$(OSSEC_SHARED) $(OSSEC_CFLAGS) -UOSSECHIDS -o $(WAZUH_DLL) -static-libgcc -Wl,--export-all-symbols -Wl,--add-stdcall-alias -Wl,--whole-archive $^ -Wl,--no-whole-archive -Wl,--output-def,$(WAZUH_DEF) ${OSSEC_LIBS}

$(WAZUH_LIB): $(WAZUH_DLL) $(WAZUH_DEF)
	$(DLLTOOL)  -D $(WAZUH_DLL) --def $(WAZUH_DEF) --output-delaylib $@


else
ifeq (${uname_S},SunOS)
ifneq ($(uname_R),5.10)
LIBGCC_FLAGS := -static-libgcc
else
LIBGCC_FLAGS := -Wl,-rpath,\$$ORIGIN
endif
ifeq (${uname_P},sparc)
$(WAZUH_LIB): $(WAZUHEXT_LIB) $(AR_PROGRAMS_DEPS)
	$(OSSEC_SHARED) $(OSSEC_CFLAGS) -mimpure-text -o $@ $(LIBGCC_FLAGS) -Wl,--whole-archive $^ -Wl,--no-whole-archive ${OSSEC_LIBS}
else
$(WAZUH_LIB): $(WAZUHEXT_LIB) $(AR_PROGRAMS_DEPS)
	$(OSSEC_SHARED) $(OSSEC_CFLAGS) -o $@ $(LIBGCC_FLAGS) -Wl,--whole-archive $^ -Wl,--no-whole-archive ${OSSEC_LIBS}
endif
else
ifneq (,$(filter ${uname_S},AIX HP-UX))
$(WAZUH_LIB): $(WAZUHEXT_LIB) $(AR_PROGRAMS_DEPS)
	$(OSSEC_SHARED) $(OSSEC_CFLAGS) $^ ${OSSEC_LIBS} -o $@ -static-libgcc
else
$(WAZUH_LIB): $(WAZUHEXT_LIB) $(AR_PROGRAMS_DEPS)
	$(OSSEC_SHARED) $(OSSEC_CFLAGS) -o $@ -Wl,--whole-archive $^ -Wl,--no-whole-archive ${OSSEC_LIBS}
endif
endif
endif
endif


#### Util ##########

util_programs = clear_stats agent_control verify-agent-conf wazuh-regex parallel-regex

$(util_programs): $(BUILD_LIBS)

.PHONY: utils
utils: ${util_programs}

util_c := $(wildcard util/*.c)
util_o := $(util_c:.c=.o)

util/%.o: util/%.c
	${OSSEC_CC} ${OSSEC_CFLAGS} -I./util -DARGV0=\"utils\" -c $^ -o $@

clear_stats: util/clear_stats.o
	${OSSEC_CCBIN} ${OSSEC_LDFLAGS} $^ ${OSSEC_LIBS} -o $@

verify-agent-conf: util/verify-agent-conf.o
	${OSSEC_CCBIN} ${OSSEC_LDFLAGS} $^ ${OSSEC_LIBS} -o $@

agent_control: util/agent_control.o addagent/validate.o
	${OSSEC_CCBIN} ${OSSEC_LDFLAGS} $^ ${OSSEC_LIBS} -o $@

wazuh-regex: util/wazuh-regex.o
	${OSSEC_CCBIN} ${OSSEC_LDFLAGS} $^ ${OSSEC_LIBS} -o $@

parallel-regex: util/parallel-regex.o
	${OSSEC_CCBIN} ${OSSEC_LDFLAGS} $^ ${OSSEC_LIBS} -o $@

#### rootcheck #####

rootcheck_c := $(wildcard rootcheck/*.c)
rootcheck_o := $(rootcheck_c:.c=.o)
rootcheck_o_lib := $(filter-out rootcheck/rootcheck-config.o, ${rootcheck_o})
rootcheck_o_cmd := $(filter-out rootcheck/config.o, ${rootcheck_o})


rootcheck/%.o: rootcheck/%.c
	${OSSEC_CC} ${OSSEC_CFLAGS} -DARGV0=\"rootcheck\" -c $^ -o $@

librootcheck.a: ${rootcheck_o_lib}
	${OSSEC_LINK} $@ $^
	${OSSEC_RANLIB} $@


#### FIM ######

wazuh-syscheckd: librootcheck.a libwazuh.a ${WAZUHEXT_LIB} build_shared_modules
	cd syscheckd && mkdir -p build && cd build && cmake ${CMAKE_OPTS} -DCMAKE_C_FLAGS="${DEFINES} -pipe -Wall -Wextra -std=gnu99" ${SYSCHECK_TEST} ${SYSCHECK_RELEASE_TYPE} .. && ${MAKE}

#### Monitor #######

monitor_c := $(wildcard monitord/*.c)
monitor_o := $(monitor_c:.c=.o)

monitord/%.o: monitord/%.c
	${OSSEC_CC} ${OSSEC_CFLAGS} -DARGV0=\"wazuh-monitord\" -c $< -o $@

wazuh-monitord: ${monitor_o} os_maild/sendcustomemail.o
	${OSSEC_CCBIN} ${OSSEC_LDFLAGS} $^ ${OSSEC_LIBS} -o $@


#### reportd #######

report_c := reportd/report.c
report_o := $(report_c:.c=.o)

reportd/%.o: reportd/%.c
	${OSSEC_CC} ${OSSEC_CFLAGS} -DARGV0=\"wazuh-reportd\" -c $^ -o $@

wazuh-reportd: ${report_o}
	${OSSEC_CCBIN} ${OSSEC_LDFLAGS} $^ ${OSSEC_LIBS} -o $@


#### os_auth #######

os_auth_c := ${wildcard os_auth/*.c}
os_auth_o := $(os_auth_c:.c=.o)

os_auth/%.o: os_auth/%.c
	${OSSEC_CC} ${OSSEC_CFLAGS} -I./os_auth -DARGV0=\"wazuh-authd\" -c $^ -o $@

agent-auth: addagent/validate.o os_auth/main-client.o os_auth/ssl.o os_auth/check_cert.o
	${OSSEC_CCBIN} ${OSSEC_LDFLAGS} $^ ${OSSEC_LIBS} -o $@

wazuh-authd: addagent/validate.o os_auth/main-server.o os_auth/local-server.o os_auth/ssl.o os_auth/check_cert.o os_auth/config.o os_auth/authcom.o os_auth/auth.o os_auth/key_request.o os_auth/generate_cert.o
	${OSSEC_CCBIN} ${OSSEC_LDFLAGS} $^ ${OSSEC_LIBS} -o $@

#### integratord #####

integrator_c := ${wildcard os_integrator/*.c}
integrator_o := $(integrator_c:.c=.o)

os_integrator/%.o: os_integrator/%.c
	${OSSEC_CC} ${OSSEC_CFLAGS}  -I./os_integrator -DARGV0=\"wazuh-integratord\" -c $^ -o $@

wazuh-integratord: ${integrator_o}
	${OSSEC_CCBIN} ${OSSEC_LDFLAGS} $^ ${OSSEC_LIBS} -o $@

#### analysisd #####

cdb_c := ${wildcard analysisd/cdb/*.c}
cdb_o := $(cdb_c:.c=.o)
all_analysisd_o += ${cdb_o}
all_analysisd_libs += cdb.a

analysisd/cdb/%.o: analysisd/cdb/%.c
	${OSSEC_CC} ${OSSEC_CFLAGS} -DARGV0=\"wazuh-analysisd\" -I./analysisd -I./analysisd/cdb -c $^ -o $@

cdb.a: ${cdb_o}
	${OSSEC_LINK} $@ $^
	${OSSEC_RANLIB} $@


alerts_c := ${wildcard analysisd/alerts/*.c}
alerts_o := $(alerts_c:.c=.o)
all_analysisd_o += ${alerts_o}
all_analysisd_libs += alerts.a

analysisd/alerts/%.o: analysisd/alerts/%.c
	${OSSEC_CC} ${OSSEC_CFLAGS} -DARGV0=\"wazuh-analysisd\" -I./analysisd -I./analysisd/alerts -c $^ -o $@

alerts.a: ${alerts_o}
	${OSSEC_LINK} $@ $^

decoders_c := ${wildcard analysisd/decoders/*.c} ${wildcard analysisd/decoders/plugins/*.c} ${wildcard analysisd/compiled_rules/*.c}
decoders_o := $(decoders_c:.c=.o)
## XXX Nasty hack
decoders_test_o := $(decoders_c:.c=-test.o)
decoders_live_o := $(decoders_c:.c=-live.o)

all_analysisd_o += ${decoders_o} ${decoders_test_o} ${decoders_live_o}
all_analysisd_libs += decoders.a decoders-test.a decoders-live.a


analysisd/decoders/%-test.o: analysisd/decoders/%.c
	${OSSEC_CC} ${OSSEC_CFLAGS} -DTESTRULE -DARGV0=\"wazuh-analysisd\" -I./analysisd -I./analysisd/decoders -c $^ -o $@

analysisd/decoders/%-live.o: analysisd/decoders/%.c
	${OSSEC_CC} ${OSSEC_CFLAGS} -DARGV0=\"wazuh-analysisd\" -I./analysisd -I./analysisd/decoders -c $^ -o $@

analysisd/decoders/plugins/%-test.o: analysisd/decoders/plugins/%.c
	${OSSEC_CC} ${OSSEC_CFLAGS} -DTESTRULE -DARGV0=\"wazuh-analysisd\" -I./analysisd -I./analysisd/decoders -c $^ -o $@


analysisd/decoders/plugins/%-live.o: analysisd/decoders/plugins/%.c
	${OSSEC_CC} ${OSSEC_CFLAGS} -DARGV0=\"wazuh-analysisd\" -I./analysisd -I./analysisd/decoders -c $^ -o $@

analysisd/compiled_rules/compiled_rules.h: analysisd/compiled_rules/.function_list analysisd/compiled_rules/register_rule.sh
	./analysisd/compiled_rules/register_rule.sh build

analysisd/compiled_rules/%-test.o: analysisd/compiled_rules/%.c
	${OSSEC_CC} ${OSSEC_CFLAGS} -DTESTRULE -DARGV0=\"wazuh-analysisd\" -I./analysisd -I./analysisd/decoders -c $^ -o $@

analysisd/compiled_rules/%-live.o: analysisd/compiled_rules/%.c
	${OSSEC_CC} ${OSSEC_CFLAGS} -DARGV0=\"wazuh-analysisd\" -I./analysisd -I./analysisd/decoders -c $^ -o $@

decoders-live.a: ${decoders_live_o}
	${OSSEC_LINK} $@ $^

decoders-test.a: ${decoders_test_o}
	${OSSEC_LINK} $@ $^

format_c := ${wildcard analysisd/format/*.c}
format_o := ${format_c:.c=.o}
all_analysisd_o += ${format_o}

analysisd/format/%.o: analysisd/format/%.c
	${OSSEC_CC} ${OSSEC_CFLAGS} -DARGV0=\"wazuh-analysisd\" -I./analysisd -I./analysisd/decoders -c $^ -o $@

output_c := ${wildcard analysisd/output/*c}
output_o := ${output_c:.c=.o}
all_analysisd_o += ${output_o}

analysisd/output/%.o: analysisd/output/%.c
	${OSSEC_CC} ${OSSEC_CFLAGS} -DARGV0=\"wazuh-analysisd\" -I./analysisd -I./analysisd/decoders -c $^ -o $@

analysisd_c := ${filter-out analysisd/logmsg.c, ${filter-out analysisd/analysisd.c, ${filter-out analysisd/testrule.c, ${filter-out analysisd/makelists.c, ${wildcard analysisd/*.c}}}}}
analysisd_o := ${analysisd_c:.c=.o}
all_analysisd_o += ${analysisd_o}

analysisd_test_o := $(analysisd_o:.o=-test.o)
analysisd_live_o := $(analysisd_o:.o=-live.o)
all_analysisd_o += ${analysisd_test_o} ${analysisd_live_o} analysisd/testrule-test.o analysisd/analysisd-live.o analysisd/analysisd-test.o analysisd/makelists-live.o

analysisd/%-live.o: analysisd/%.c analysisd/compiled_rules/compiled_rules.h
	${OSSEC_CC} ${OSSEC_CFLAGS} -DARGV0=\"wazuh-analysisd\" -I./analysisd -c $< -o $@

analysisd/%-test.o: analysisd/%.c analysisd/compiled_rules/compiled_rules.h
	${OSSEC_CC} ${OSSEC_CFLAGS} -DTESTRULE -DARGV0=\"wazuh-analysisd\" -I./analysisd -c $< -o $@

wazuh-logtest-legacy: ${analysisd_test_o} ${output_o} ${format_o} analysisd/testrule-test.o analysisd/analysisd-test.o alerts.a cdb.a decoders-test.a
	${OSSEC_CCBIN} ${OSSEC_LDFLAGS} $^ ${OSSEC_LIBS} -o $@

wazuh-analysisd: ${analysisd_live_o} analysisd/analysisd-live.o ${output_o} ${format_o} alerts.a cdb.a decoders-live.a analysisd/logmsg.o
	${OSSEC_CCBIN} ${OSSEC_LDFLAGS} $^ ${OSSEC_LIBS} -o $@

### wazuh-modulesd ##

wmodulesd_c := wazuh_modules/main.c
wmodulesd_o := $(wmodulesd_c:.c=.o)

ifeq (${TARGET},server)
ifeq (,$(filter ${DISABLE_JEMALLOC},YES yes y Y 1))
	MODULESD_LDFLAGS=-L${EXTERNAL_JEMALLOC}lib -ljemalloc
endif
endif

wazuh-modulesd: ${wmodulesd_o}
	${OSSEC_CCBIN} ${OSSEC_LDFLAGS} $^ ${OSSEC_LIBS} ${MODULESD_LDFLAGS} -o $@

### wazuh-gtest-gmock ###

build_gtest:
	cd $(EXTERNAL_GOOGLE_TEST) && mkdir -p build && cd build && cmake .. ${CMAKE_OPTS} ${GTEST_RELEASE_TYPE}  -DBUILD_GMOCK=ON -DBUILD_SHARED_LIBS=0 && ${MAKE} && cp -r lib ..

### wazuh-python ###

WPYTHON_DIR := ${INSTALLDIR}/framework/python
OPTIMIZE_CPYTHON?=no
WPYTHON_TAR=cpython.tar.gz
WLIBPYTHON=libpython3.10.so.1.0

ifneq (,$(filter ${OPTIMIZE_CPYTHON},YES yes y Y 1))
CPYTHON_FLAGS=--enable-optimizations
endif

wpython: install_dependencies install_framework install_api install_mitre

build_python:
ifeq (,${INSTALLDIR})
	$(error INSTALLDIR undefined. Run "${MAKE} TARGET=server INSTALLDIR=/path" to build python from sources)
endif

ifeq (,$(wildcard ${EXTERNAL_CPYTHON}/python))
	export WPATH_LIB="'\$$\$$ORIGIN/../../../lib'" && export SOURCE_PATH=${ROUTE_PATH} && export WAZUH_FFI_PATH=${EXTERNAL_LIBFFI} && export LD_LIBRARY_PATH=${ROUTE_PATH} && cd ${EXTERNAL_CPYTHON} && ./configure --prefix="${WPYTHON_DIR}" --libdir="${WPYTHON_DIR}/lib" --enable-shared --with-openssl="${ROUTE_PATH}/${EXTERNAL_OPENSSL}" LDFLAGS="${ARCH_FLAGS} -L${ROUTE_PATH} -lwazuhext -Wl,-rpath,'\$$\$$ORIGIN/../../../lib',--disable-new-dtags" CPPFLAGS="-I${ROUTE_PATH}/${EXTERNAL_OPENSSL}" $(CPYTHON_FLAGS) && ${MAKE}
endif

build_python: $(WAZUHEXT_LIB)

install_python:
ifneq (,$(wildcard ${EXTERNAL_CPYTHON}))
	cd ${EXTERNAL_CPYTHON} && export WPATH_LIB=${INSTALLDIR}/lib && export SOURCE_PATH=${ROUTE_PATH} && export WAZUH_FFI_PATH=${EXTERNAL_LIBFFI} && ${MAKE} install
else
	mkdir -p ${WPYTHON_DIR}
	cp external/${WPYTHON_TAR} ${WPYTHON_DIR}/${WPYTHON_TAR} && ${TAR} ${WPYTHON_DIR}/${WPYTHON_TAR} -C ${WPYTHON_DIR} && rm -rf ${WPYTHON_DIR}/${WPYTHON_TAR}
endif
	find ${WPYTHON_DIR} -name "*${WLIBPYTHON}" -exec ln -f {} ${INSTALLDIR}/lib/${WLIBPYTHON} \;

python_dependencies := requirements.txt

install_dependencies: install_python
ifneq (,$(wildcard ${EXTERNAL_CPYTHON}))
	${WPYTHON_DIR}/bin/python3 -m pip install --upgrade pip --index-url=file://${ROUTE_PATH}/${EXTERNAL_CPYTHON}/Dependencies/simple
	LD_LIBRARY_PATH="${INSTALLDIR}/lib" LDFLAGS="-L${INSTALLDIR}/lib" ${WPYTHON_DIR}/bin/pip3 install -r ../framework/${python_dependencies}  --index-url=file://${ROUTE_PATH}/${EXTERNAL_CPYTHON}/Dependencies/simple
endif

install_framework: install_python
	cd ../framework && ${WPYTHON_DIR}/bin/python3 -m pip install . --use-pep517 --prefix=${WPYTHON_DIR} && rm -rf build/
	chown -R root:${WAZUH_GROUP} ${WPYTHON_DIR}
	chmod -R o=- ${WPYTHON_DIR}

install_api: install_python
	cd ../api && ${WPYTHON_DIR}/bin/python3 -m pip install . --use-pep517 --prefix=${WPYTHON_DIR} && rm -rf build/

install_mitre: install_python
	cd ../tools/mitre && ${WPYTHON_DIR}/bin/python3 mitredb.py -d ${INSTALLDIR}/var/db/mitre.db

####################
#### test ##########
####################
CFLAGS_TEST=-g -O0 --coverage -DWAZUH_UNIT_TESTING
# Use sanitizers only on linux
ifneq (${TARGET},winagent)
ifeq (${uname_S},Linux)
CFLAGS_TEST+= -fsanitize=address -fsanitize=undefined
endif
endif

LIBS_TEST=-lcmocka

unit_tests/wrappers/%.o: unit_tests/wrappers/%.c
	${OSSEC_CC} ${OSSEC_CFLAGS} ${DEFINES_EVENTCHANNEL} -c $^ -o $@

unit_tests/wrappers/externals/%.o: unit_tests/wrappers/externals/%.c
	${OSSEC_CC} ${OSSEC_CFLAGS} ${DEFINES_EVENTCHANNEL} -c $^ -o $@

unit_tests/wrappers/externals/audit/%.o: unit_tests/wrappers/externals/audit/%.c
	${OSSEC_CC} ${OSSEC_CFLAGS} ${DEFINES_EVENTCHANNEL} -c $^ -o $@

unit_tests/wrappers/externals/bzip2/%.o: unit_tests/wrappers/externals/bzip2/%.c
	${OSSEC_CC} ${OSSEC_CFLAGS} ${DEFINES_EVENTCHANNEL} -c $^ -o $@

unit_tests/wrappers/externals/cJSON/%.o: unit_tests/wrappers/externals/cJSON/%.c
	${OSSEC_CC} ${OSSEC_CFLAGS} ${DEFINES_EVENTCHANNEL} -c $^ -o $@

unit_tests/wrappers/externals/openssl/%.o: unit_tests/wrappers/externals/openssl/%.c
	${OSSEC_CC} ${OSSEC_CFLAGS} ${DEFINES_EVENTCHANNEL} -c $^ -o $@

unit_tests/wrappers/externals/procpc/%.o: unit_tests/wrappers/externals/procpc/%.c
	${OSSEC_CC} ${OSSEC_CFLAGS} ${DEFINES_EVENTCHANNEL} -c $^ -o $@

unit_tests/wrappers/externals/sqlite/%.o: unit_tests/wrappers/externals/sqlite/%.c
	${OSSEC_CC} ${OSSEC_CFLAGS} ${DEFINES_EVENTCHANNEL} -c $^ -o $@

unit_tests/wrappers/libc/%.o: unit_tests/wrappers/libc/%.c
	${OSSEC_CC} ${OSSEC_CFLAGS} ${DEFINES_EVENTCHANNEL} -c $^ -o $@

unit_tests/wrappers/linux/%.o: unit_tests/wrappers/linux/%.c
	${OSSEC_CC} ${OSSEC_CFLAGS} ${DEFINES_EVENTCHANNEL} -c $^ -o $@

unit_tests/wrappers/macos/%.o: unit_tests/wrappers/macos/%.c
	${OSSEC_CC} ${OSSEC_CFLAGS} ${DEFINES_EVENTCHANNEL} -c $^ -o $@

unit_tests/wrappers/macos/libc/%.o: unit_tests/wrappers/macos/libc/%.c
	${OSSEC_CC} ${OSSEC_CFLAGS} ${DEFINES_EVENTCHANNEL} -c $^ -o $@

unit_tests/wrappers/posix/%.o: unit_tests/wrappers/posix/%.c
	${OSSEC_CC} ${OSSEC_CFLAGS} ${DEFINES_EVENTCHANNEL} -c $^ -o $@

unit_tests/wrappers/wazuh/%.o: unit_tests/wrappers/wazuh/%.c
	${OSSEC_CC} ${OSSEC_CFLAGS} ${DEFINES_EVENTCHANNEL} -c $^ -o $@

unit_tests/wrappers/wazuh/os_crypto/%.o: unit_tests/wrappers/wazuh/os_crypto/%.c
	${OSSEC_CC} ${OSSEC_CFLAGS} ${DEFINES_EVENTCHANNEL} -c $^ -o $@

unit_tests/wrappers/wazuh/os_execd/%.o: unit_tests/wrappers/wazuh/os_execd/%.c
	${OSSEC_CC} ${OSSEC_CFLAGS} ${DEFINES_EVENTCHANNEL} -c $^ -o $@

unit_tests/wrappers/wazuh/os_net/%.o: unit_tests/wrappers/wazuh/os_net/%.c
	${OSSEC_CC} ${OSSEC_CFLAGS} ${DEFINES_EVENTCHANNEL} -c $^ -o $@

unit_tests/wrappers/wazuh/os_regex/%.o: unit_tests/wrappers/wazuh/os_regex/%.c
	${OSSEC_CC} ${OSSEC_CFLAGS} ${DEFINES_EVENTCHANNEL} -c $^ -o $@

unit_tests/wrappers/wazuh/shared/%.o: unit_tests/wrappers/wazuh/shared/%.c
	${OSSEC_CC} ${OSSEC_CFLAGS} ${DEFINES_EVENTCHANNEL} -c $^ -o $@

unit_tests/wrappers/wazuh/syscheckd/%.o: unit_tests/wrappers/wazuh/syscheckd/%.c
	${OSSEC_CC} ${OSSEC_CFLAGS} ${DEFINES_EVENTCHANNEL} -c $^ -o $@

unit_tests/wrappers/wazuh/wazuh_db/%.o: unit_tests/wrappers/wazuh/wazuh_db/%.c
	${OSSEC_CC} ${OSSEC_CFLAGS} ${DEFINES_EVENTCHANNEL} -c $^ -o $@

unit_tests/wrappers/wazuh/wazuh_modules/%.o: unit_tests/wrappers/wazuh/wazuh_modules/%.c
	${OSSEC_CC} ${OSSEC_CFLAGS} ${DEFINES_EVENTCHANNEL} -c $^ -o $@

unit_tests/wrappers/wazuh/monitord/%.o: unit_tests/wrappers/wazuh/monitord/%.c
	${OSSEC_CC} ${OSSEC_CFLAGS} ${DEFINES_EVENTCHANNEL} -c $^ -o $@

unit_tests/wrappers/wazuh/os_auth/%.o: unit_tests/wrappers/wazuh/os_auth/%.c
	${OSSEC_CC} ${OSSEC_CFLAGS} ${DEFINES_EVENTCHANNEL} -c $^ -o $@

unit_tests/wrappers/wazuh/addagent/%.o: unit_tests/wrappers/wazuh/addagent/%.c
	${OSSEC_CC} ${OSSEC_CFLAGS} ${DEFINES_EVENTCHANNEL} -c $^ -o $@

unit_tests/wrappers/wazuh/config/%.o: unit_tests/wrappers/wazuh/config/%.c
	${OSSEC_CC} ${OSSEC_CFLAGS} ${DEFINES_EVENTCHANNEL} -c $^ -o $@

unit_tests/wrappers/windows/%.o: unit_tests/wrappers/windows/%.c
	${OSSEC_CC} ${OSSEC_CFLAGS} ${DEFINES_EVENTCHANNEL} -c $^ -o $@

unit_tests/wrappers/windows/libc/%.o: unit_tests/wrappers/windows/libc/%.c
	${OSSEC_CC} ${OSSEC_CFLAGS} ${DEFINES_EVENTCHANNEL} -c $^ -o $@

unit_tests/wrappers/wazuh/remoted/%.o: unit_tests/wrappers/wazuh/remoted/%.c
	${OSSEC_CC} ${OSSEC_CFLAGS} ${DEFINES_EVENTCHANNEL} -c $^ -o $@

unit_tests/wrappers/wazuh/analysisd/%.o: unit_tests/wrappers/wazuh/analysisd/%.c
	${OSSEC_CC} ${OSSEC_CFLAGS} ${DEFINES_EVENTCHANNEL} -c $^ -o $@

.PHONY: test

###################
#### Rule Tests ###
###################

test-rules:
	( cd ../ruleset/testing && sudo python runtests.py)

####################
#### windows #######
####################

win32/version-dll.o: win32/version.rc
	${OSSEC_WINDRES} ${WIN_BUILD_VERSION} ${WIN_BUILD_TYPE} -DVER_TYPE=VFT_DLL -i $< -o $@

win32/version-app.o: win32/version.rc
	${OSSEC_WINDRES} ${WIN_BUILD_VERSION} ${WIN_BUILD_TYPE} -DVER_TYPE=VFT_APP -i $< -o $@

# For security reasons, all executables must have a manifest
# except those .exe files that aren't distributed in the final signed .msi

win32/ui_resource.o: win32/ui/win32ui.rc
	${OSSEC_WINDRES} -i $< -o $@

win32/auth_resource.o: win32/agent-auth.rc
	${OSSEC_WINDRES} -i $< -o $@

win32/wazuh_agent_resource.o: win32/wazuh-agent.rc
	${OSSEC_WINDRES} -i $< -o $@

win32/manage_agents_resource.o: win32/manage_agents.rc
	${OSSEC_WINDRES} -i $< -o $@

win32/restart_wazuh_resource.o: win32/restart-wazuh.rc
	${OSSEC_WINDRES} -i $< -o $@

win32/route_null_resource.o: win32/route-null.rc
	${OSSEC_WINDRES} -i $< -o $@

win32/netsh_resource.o: win32/netsh.rc
	${OSSEC_WINDRES} -i $< -o $@

win32/wazuh_agent_eventchannel_resource.o: win32/wazuh-agent-eventchannel.rc
	${OSSEC_WINDRES} -i $< -o $@

win32/icon.o: win32/icofile.rc
	${OSSEC_WINDRES} -i $< -o $@

win32_c := $(wildcard win32/*.c)
win32_o := $(win32_c:.c=.o)

win32/%.o: win32/%.c
	${OSSEC_CC} ${OSSEC_CFLAGS} -DARGV0=\"wazuh-agent\" -c $^ -o $@

win32/%_rk.o: win32/%.c
	${OSSEC_CC} ${OSSEC_CFLAGS} -UOSSECHIDS -DARGV0=\"wazuh-agent\" -c $^ -o $@

win32_ui_c := $(wildcard win32/ui/*.c)
win32_ui_o := $(win32_ui_c:.c=.o)

win32/ui/%.o: win32/ui/%.c
	${OSSEC_CC} ${OSSEC_CFLAGS} -UOSSECHIDS -DARGV0=\"wazuh-win32ui\" -c $^ -o $@

win32/wazuh-agent.exe: win32/wazuh_agent_resource.o win32/version-app.o win32/icon.o win32/win_agent.o win32/win_service.o win32/win_utils.o os_crypto/md5_sha1_sha256/md5_sha1_sha256_op.o ${rootcheck_o} $(filter-out wazuh_modules/main.o, ${wmodulesd_o}) $(filter-out client-agent/main.o, $(filter-out client-agent/agentd.o, $(filter-out client-agent/event-forward.o, ${client_agent_o}))) $(filter-out logcollector/main.o, ${os_logcollector_o}) $(filter-out os_execd/main.o, ${os_execd_o}) active-response/active_responses.o monitord/rotate_log.o monitord/compress_log.o
	${OSSEC_CCBIN} -DARGV0=\"wazuh-agent\" -DOSSECHIDS ${OSSEC_LDFLAGS} $^ ${OSSEC_LIBS} ${DBSYNC_LIB} ${RSYNC_LIB} -lwazuh-syscheckd -l:libfimdb.lib libwazuh.a -o $@

win32/wazuh-agent-eventchannel.exe: win32/wazuh_agent_eventchannel_resource.o win32/version-app.o win32/icon.o win32/win_agent.o win32/win_service.o win32/win_utils.o os_crypto/md5_sha1_sha256/md5_sha1_sha256_op.o ${rootcheck_o} $(filter-out wazuh_modules/main.o, ${wmodulesd_o}) $(filter-out client-agent/main.o, $(filter-out client-agent/agentd.o, $(filter-out client-agent/event-forward.o, ${client_agent_o}))) $(filter-out logcollector/main-event.o, ${os_logcollector_eventchannel_o}) $(filter-out os_execd/main.o, ${os_execd_o}) active-response/active_responses.o monitord/rotate_log.o monitord/compress_log.o
	${OSSEC_CCBIN} -DARGV0=\"wazuh-agent\" -DOSSECHIDS -DEVENTCHANNEL_SUPPORT ${OSSEC_LDFLAGS} $^ ${OSSEC_LIBS} ${DBSYNC_LIB} ${RSYNC_LIB} -lwazuh-syscheckd-event -l:libfimdb.lib libwazuh.a -lwevtapi -o $@

win32/manage_agents.exe: win32/manage_agents_resource.o win32/version-app.o win32/win_service_rk.o ${addagent_o}
	${OSSEC_CCBIN} -DARGV0=\"manage-agents\" -DMA ${OSSEC_LDFLAGS} $^ ${OSSEC_LIBS} -o $@

win32/setup-windows.exe: win32/win_service_rk.o win32/setup-win.o win32/setup-shared.o
	${OSSEC_CCBIN} -DARGV0=\"setup-windows\" ${OSSEC_LDFLAGS} $^ ${OSSEC_LIBS} -o $@

win32/setup-syscheck.exe: win32/setup-syscheck.o win32/setup-shared.o
	${OSSEC_CCBIN} -DARGV0=\"setup-syscheck\" ${OSSEC_LDFLAGS} $^ ${OSSEC_LIBS} -o $@

win32/setup-iis.exe: win32/setup-iis.o
	${OSSEC_CCBIN} -DARGV0=\"setup-iis\" ${OSSEC_LDFLAGS} $^ ${OSSEC_LIBS} -o $@

win32/ui_resource.o: win32/ui/win32ui.rc
	${OSSEC_WINDRES} -i $< -o $@

win32/auth_resource.o: win32/agent-auth.rc
	${OSSEC_WINDRES} -i $< -o $@

win32/os_win32ui.exe: win32/ui_resource.o win32/version-app.o win32/win_service_rk.o ${win32_ui_o}
	${OSSEC_CCBIN} -DARGV0=\"wazuh-win32ui\" ${OSSEC_LDFLAGS} $^ ${OSSEC_LIBS} -I./syscheckd/include -mwindows -o $@

win32/agent-auth.exe: win32/auth_resource.o win32/version-app.o win32/win_service_rk.o os_auth/main-client.o os_auth/ssl.o os_auth/check_cert.o addagent/validate.o
	${OSSEC_CCBIN} -DARGV0=\"agent-auth\" -DOSSECHIDS ${OSSEC_LDFLAGS} $^ ${OSSEC_LIBS} -lshlwapi -lwsock32 -lsecur32 -lws2_32 -flto -o $@

win32/restart-wazuh.exe: win32/restart_wazuh_resource.o win32/version-app.o active-response/active_responses.o active-response/restart-wazuh.o shared/cryptography.o shared/dll_load_notify.o shared/debug_op_proc.o shared/time_op.o shared/file_op_proc.o ${WAZUH_LIB} ${WAZUHEXT_LIB}
	${OSSEC_CCBIN} -DARGV0=\"restart-wazuh\" ${AR_LDFLAGS} $^ -lwintrust -lpsapi -lcrypt32 -lshlwapi -o $@

win32/route-null.exe: win32/route_null_resource.o win32/version-app.o active-response/active_responses.o active-response/route-null.o shared/cryptography.o shared/dll_load_notify.o shared/debug_op_proc.o shared/time_op.o shared/file_op_proc.o ${WAZUH_LIB} ${WAZUHEXT_LIB}
	${OSSEC_CCBIN} -DARGV0=\"route-null\" ${AR_LDFLAGS} $^ -lwintrust -lpsapi -lcrypt32 -lshlwapi -o $@

win32/netsh.exe: win32/netsh_resource.o win32/version-app.o active-response/active_responses.o active-response/netsh.o shared/cryptography.o shared/dll_load_notify.o shared/debug_op_proc.o shared/time_op.o shared/file_op_proc.o ${WAZUH_LIB} ${WAZUHEXT_LIB}
	${OSSEC_CCBIN} -DARGV0=\"netsh\" ${AR_LDFLAGS} $^ -lwintrust -lpsapi -lcrypt32 -lshlwapi -o $@


####################
#### Clean #########
####################

clean: clean-test clean-internals clean-external clean-windows clean-framework clean-config

clean-test:
	rm -Rf coverage-report/
	find . -name "*.gcno" -exec rm {} \;
	find . -name "*.gcda" -exec rm {} \;

clean-external: clean-wpython
ifneq ($(wildcard external/*/*),)
	rm -f ${cjson_o} $(EXTERNAL_JSON)libcjson.*
	-cd ${EXTERNAL_ZLIB} && ${MAKE} -f Makefile.in distclean
	-cd ${EXTERNAL_ZLIB} && ${MAKE} -f win32/Makefile.gcc clean
	rm -f ${EXTERNAL_ZLIB}/Makefile ${EXTERNAL_ZLIB}/zconf.h
	-cd ${EXTERNAL_OPENSSL} && ${MAKE} distclean
	-cd ${EXTERNAL_LIBYAML} && ${MAKE} distclean
	-cd ${EXTERNAL_CURL} && ${MAKE} distclean
	rm -f ${procps_o} $(PROCPS_LIB)
	rm -f $(sqlite_o) $(EXTERNAL_SQLITE)/libsqlite3.*
	-cd ${EXTERNAL_AUDIT} && ${MAKE} distclean
	-cd ${EXTERNAL_LIBFFI} && ${MAKE} clean
	rm -f $(msgpack_o) $(EXTERNAL_MSGPACK)libmsgpack.a
	-${MAKE} -C $(EXTERNAL_BZIP2) clean
	rm -rf $(EXTERNAL_GOOGLE_TEST)lib
	rm -rf $(EXTERNAL_GOOGLE_TEST)build
	-cd ${EXTERNAL_LIBPLIST} && ${MAKE} clean && rm -rf bin/*
	-cd ${EXTERNAL_LIBPCRE2} && ${MAKE} distclean && rm include/*
	rm -rf ${POPT_BUILD_DIR}
	rm -rf ${RPM_BUILD_DIR}

ifneq ($(wildcard external/libdb/build_unix/*),)
	cd ${EXTERNAL_LIBDB} && ${MAKE} realclean
endif

ifneq ($(wildcard external/libarchive/Makefile),)
	cd ${EXTERNAL_LIBARCHIVE} && ${MAKE} clean
endif

ifneq ($(wildcard external/jemalloc/Makefile),)
	cd ${EXTERNAL_JEMALLOC} && ${MAKE} clean
endif

ifneq ($(wildcard external/pacman/lib/libalpm/*),)
	rm -f $(EXTERNAL_PACMAN)lib/libalpm/libalpm.a
	rm -f $(EXTERNAL_PACMAN)lib/libalpm/*.o
endif
endif

clean-wpython:
ifneq ($(wildcard external/cpython/*),)
	-cd ${EXTERNAL_CPYTHON} && ${MAKE} clean && ${MAKE} distclean
endif

clean-deps:
	rm -rf $(EXTERNAL_DIR) $(EXTERNAL_CPYTHON) external/$(WPYTHON_TAR)

clean-internals: clean-unit-tests
	rm -f $(BUILD_SERVER)
	rm -f $(BUILD_AGENT)
	rm -f $(BUILD_LIBS)
	rm -f ${os_zlib_o}
	rm -f ${os_xml_o}
	rm -f ${os_regex_o}
	rm -f ${os_net_o}
	rm -f ${shared_o} shared/debug_op_proc.o shared/file_op_proc.o
	rm -f ${config_o}
	rm -f ${os_maild_o}
	rm -f ${crypto_o}
	rm -f ${os_csyslogd_o}
	rm -f ${os_dbd_o}
	rm -f ${os_agentlessd_o}
	rm -f ${os_execd_o}
	rm -f ${os_logcollector_o} ${os_logcollector_eventchannel_o}
	rm -f ${remoted_o}
	rm -f ${report_o}
	rm -f ${client_agent_o}
	rm -f ${addagent_o}
	rm -f ${active_response_o} ${active_response_programs} firewall-drop
	rm -f ${util_o} ${util_programs}
	rm -f ${rootcheck_o} librootcheck.a
	rm -f ${monitor_o}
	rm -f ${os_auth_o}
	rm -f ${all_analysisd_o} ${all_analysisd_libs} analysisd/compiled_rules/compiled_rules.h analysisd/logmsg.o
	rm -f ${integrator_o}
	rm -f ${wmodulesd_o} ${wmodules_o} $(wildcard wazuh_modules/agent_upgrade/agent/*.o)
	rm -f ${wdb_o}
	rm -f ${SELINUX_MODULE}
	rm -f ${SELINUX_POLICY}
	rm -f $(WAZUH_LIB)
	rm -rf $(DBSYNC)build
	rm -rf $(RSYNC)build
	rm -rf $(SHARED_UTILS_TEST)build
	rm -rf $(SYSCOLLECTOR)build
	rm -rf $(SYSINFO)build
	rm -rf $(SYSCHECK)build
	rm -rf ${SHARED_MODULES}http-request/build
	rm -rf libwazuhext
	rm -rf libstdc++.so.6
	rm -rf libgcc_s.so.1
	rm -f libwazuh.a
	rm -f shared/*.o


clean-unit-tests:
	rm -f ${wrappers_syscheck_o}
	rm -f ${wrappers_shared_o}
	rm -f ${wrappers_common_o}
	rm -f ${wrappers_externals_o}
	rm -f ${wrappers_externals_audit_o}
	rm -f ${wrappers_externals_bzip2_o}
	rm -f ${wrappers_externals_zlib_o}
	rm -f ${wrappers_externals_cJSON_o}
	rm -f ${wrappers_externals_openssl_o}
	rm -f ${wrappers_externals_procpc_o}
	rm -f ${wrappers_externals_sqlite_o}
	rm -f ${wrappers_externals_pcre2_o}
	rm -f ${wrappers_libc_o}
	rm -f ${wrappers_linux_o}
	rm -f ${wrappers_macos_o}
	rm -f ${wrappers_macos_libc_o}
	rm -f ${wrappers_macos_posix_o}
	rm -f ${wrappers_posix_o}
	rm -f ${wrappers_wazuh_o}
	rm -f ${wrappers_wazuh_os_crypto_o}
	rm -f ${wrappers_wazuh_os_execd_o}
	rm -f ${wrappers_wazuh_os_net_o}
	rm -f ${wrappers_wazuh_os_regex_o}
	rm -f ${wrappers_wazuh_os_xml_o}
	rm -f ${wrappers_wazuh_shared_o}
	rm -f ${wrappers_wazuh_syscheckd_o}
	rm -f ${wrappers_wazuh_wazuh_db_o}
	rm -f ${wrappers_wazuh_wazuh_modules_o}
	rm -f ${wrappers_wazuh_monitord_o}
	rm -f ${wrappers_wazuh_os_auth_o}
	rm -f ${wrappers_wazuh_addagent_o}
	rm -f ${wrappers_wazuh_config_o}
	rm -f ${wrappers_windows_o}
	rm -f ${wrappers_windows_lib_o}
	rm -f ${wrappers_windows_posix_o}
	rm -f ${wrappers_client_agent_o}
	rm -f ${wrappers_wazuh_remoted_o}
	rm -f ${wrappers_wazuh_analysisd_o}
	rm -f ${wrappers_logcollector_o}
	rm -f ${wrappers_macos_o}
	rm -f ${wrappers_data_provider_o}

clean-framework:
	${MAKE} -C ../framework clean

clean-windows:
	rm -f libwazuh.a
	rm -f libwazuhshared.*
	rm -f libwazuhext.*
	rm -f wazuh_modules/syscollector/*.o wazuh_modules/syscollector/*.obj
	rm -f win32/LICENSE.txt
	rm -f win32/help_win.txt
	rm -f win32/internal_options.conf
	rm -f win32/default-local_internal_options.conf
	rm -f win32/default-ossec.conf
	rm -f win32/restart-ossec.cmd
	rm -f win32/route-null.cmd
	rm -f win32/route-null-2012.cmd
	rm -f win32/netsh.cmd
	rm -f win32/netsh-win-2016.cmd
	rm -f win32/default-ossec-pre6.conf
	rm -f win32/restart-wazuh.exe
	rm -f win32/route-null.exe
	rm -f win32/netsh.exe
	rm -f ${win32_o} ${win32_ui_o} win32/win_service_rk.o
	rm -f win32/icon.o win32/resource.o
	rm -f ${WINDOWS_BINS}
	rm -f win32/wazuh-agent-*.exe
	rm -f win32/libwinpthread-1.dll
	rm -f win32/*.o
	rm -f win32/version-*.o
	rm -f win32/VERSION
	rm -f win32/REVISION
	rm -f win32/libstdc++-6.dll
	rm -f win32/libgcc_s_dw2-1.dll
	rm -f win32/libgcc_s_sjlj-1.dll

clean-config:
	rm -f ../etc/ossec.mc
	rm -f Config.OS<|MERGE_RESOLUTION|>--- conflicted
+++ resolved
@@ -1247,11 +1247,7 @@
 GUNZIP := gunzip
 GZIP := gzip
 CURL := curl -so
-<<<<<<< HEAD
-DEPS_VERSION = 25
-=======
 DEPS_VERSION = 26
->>>>>>> d83ad88a
 RESOURCES_URL_BASE := https://packages.wazuh.com/deps/
 RESOURCES_URL := $(RESOURCES_URL_BASE)$(DEPS_VERSION)
 CPYTHON := cpython
