# Copyright (C) 2015, Wazuh Inc.
# TODO: mysql and postgresql?
#
# Copyright (C) 2015, Wazuh Inc.
#
# This program is free software; you can redistribute it and/or modify
# it under the terms of the GNU General Public License as published by
# the Free Software Foundation; either version 2 of the License, or
# (at your option) any later version.
#

uname_S := $(shell sh -c 'uname -s 2>/dev/null || echo not')
uname_P := $(shell sh -c 'uname -p 2>/dev/null || echo not')
uname_R := $(shell sh -c 'uname -r 2>/dev/null || echo not')
uname_V := $(shell sh -c 'uname -v 2>/dev/null || echo not')
uname_M := $(shell sh -c 'uname -m 2>/dev/null || echo not')


ifeq (${TARGET}, winagent)
WAZUH_LIB_OUTPUT_PATH := win32/
STRIP_TOOL := i686-w64-mingw32-strip
DLLTOOL := i686-w64-mingw32-dlltool
libstdc++_path := $(shell sh -c 'i686-w64-mingw32-g++-posix --print-file-name=libstdc++-6.dll 2>/dev/null || echo not')
LIBSTDCPP_NAME := libstdc++-6.dll
libgcc_s_path := $(shell sh -c 'i686-w64-mingw32-g++-posix --print-file-name=libgcc_s_dw2-1.dll 2>/dev/null || echo not')
LIBGCC_S_NAME := libgcc_s_dw2-1.dll
else
ifeq (${uname_S},AIX)
libstdc++_path_temp := $(shell sh -c 'g++ --print-file-name=libstdc++.a 2>/dev/null || echo not')
libgcc_s_path_temp := $(shell sh -c 'g++ --print-file-name=libgcc_s.a 2>/dev/null || echo not')
libstdc++_path=$(subst libstdc++.a,pthread/libstdc++.a,$(libstdc++_path_temp))
libgcc_s_path=$(subst libgcc_s.a,pthread/libgcc_s.a,$(libgcc_s_path_temp))
LIBSTDCPP_NAME := libstdc++.a
LIBGCC_S_NAME := libgcc_s.a
else
libstdc++_path := $(shell sh -c 'g++ --print-file-name=libstdc++.so.6 2>/dev/null || echo not')
libgcc_s_path := $(shell sh -c 'g++ --print-file-name=libgcc_s.so.1 2>/dev/null || echo not')
LIBSTDCPP_NAME := libstdc++.so.6
LIBGCC_S_NAME := libgcc_s.so.1
endif
STRIP_TOOL := strip
endif

ifeq (, $(filter ${libstdc++_path}, not ${LIBSTDCPP_NAME}))
ifeq (, $(filter ${libgcc_s_path}, not ${LIBGCC_S_NAME}))
CPPLIBDEPS := ${LIBSTDCPP_NAME} ${LIBGCC_S_NAME}
endif
endif

HAS_CHECKMODULE = $(shell command -v checkmodule > /dev/null && echo YES)
HAS_SEMODULE_PACKAGE = $(shell command -v semodule_package > /dev/null && echo YES)
CHECK_ARCHLINUX := $(shell sh -c 'grep "Arch Linux" /etc/os-release > /dev/null && echo YES || echo not')
CHECK_CENTOS5 := $(shell sh -c 'grep "CentOS release 5." /etc/redhat-release 2>&1 > /dev/null && echo YES || echo not')
CHECK_ALPINE := $(shell sh -c 'grep "Alpine Linux" /etc/os-release 2>&1 > /dev/null && echo YES || echo not')

ARCH_FLAGS =

ROUTE_PATH := $(shell pwd)
EXTERNAL_JSON=external/cJSON/
EXTERNAL_ZLIB=external/zlib/
EXTERNAL_SQLITE=external/sqlite/
EXTERNAL_OPENSSL=external/openssl/
EXTERNAL_LIBYAML=external/libyaml/
EXTERNAL_CURL=external/curl/
EXTERNAL_AUDIT=external/audit-userspace/
EXTERNAL_LIBFFI=external/libffi/
EXTERNAL_LIBPLIST=external/libplist/
EXTERNAL_CPYTHON=external/cpython/
EXTERNAL_MSGPACK=external/msgpack/
EXTERNAL_BZIP2=external/bzip2/
EXTERNAL_GOOGLE_TEST=external/googletest/
EXTERNAL_GOOGLE_BENCHMARK=external/benchmark/
EXTERNAL_ROCKSDB=external/rocksdb/
EXTERNAL_FLATBUFFERS=external/flatbuffers/
EXTERNAL_LZMA=external/lzma/
EXTERNAL_LUA=external/lua/
EXTERNAL_LIBPCRE2=external/libpcre2/
ifneq (${TARGET},winagent)
EXTERNAL_PROCPS=external/procps/
EXTERNAL_LIBDB=external/libdb/build_unix/
EXTERNAL_PACMAN=external/pacman/
EXTERNAL_LIBARCHIVE=external/libarchive/
endif
EXTERNAL_JEMALLOC=external/jemalloc/
ifeq (${uname_S},Linux)
EXTERNAL_RPM=external/rpm/
EXTERNAL_POPT=external/popt/
endif
# XXX Becareful NO EXTRA Spaces here
PG_CONFIG?=pg_config
MY_CONFIG?=mysql_config
PRELUDE_CONFIG?=libprelude-config
WAZUH_GROUP?=wazuh
WAZUH_USER?=wazuh
SHARED=so
SELINUX_MODULE=selinux/wazuh.mod
SELINUX_ENFORCEMENT=selinux/wazuh.te
SELINUX_POLICY=selinux/wazuh.pp
SHARED_MODULES=shared_modules/
WAZUH_MODULES=wazuh_modules/
DBSYNC=${SHARED_MODULES}dbsync/
RSYNC=${SHARED_MODULES}rsync/
SYSCOLLECTOR=wazuh_modules/syscollector/
ROUTER=shared_modules/router/
CONTENT_MANAGER=shared_modules/content_manager/
VULNERABILITY_SCANNER=wazuh_modules/vulnerability_scanner/
SYSINFO=data_provider/
SYSCHECK=syscheckd/
USE_PRELUDE?=no
USE_ZEROMQ?=no
USE_GEOIP?=no
USE_INOTIFY=no
USE_BIG_ENDIAN=no
USE_AUDIT=no
MINGW_HOST=unknown
USE_MSGPACK_OPT=yes
DISABLE_JEMALLOC?=no
DISABLE_SYSC?=no
DISABLE_CISCAT?=no
IMAGE_TRUST_CHECKS?=1
CA_NAME?=DigiCert Assured ID Root CA
HTTP_REQUEST_BRANCH?=dev-14153-vulndet-refactor

ifeq (${TARGET},winagent)
CMAKE_OPTS=-DCMAKE_SYSTEM_NAME=Windows -DCMAKE_C_COMPILER=${MING_BASE}${CC} -DCMAKE_CXX_COMPILER=${MING_BASE}${CXX}
WIN_CMAKE_RULES+=win32/sysinfo
WIN_CMAKE_RULES+=win32/shared_modules
WIN_RESOURCE_OBJ=-DRESOURCE_OBJ=win32/version-dll.o
ifeq (,$(filter ${DISABLE_SYSC},YES yes y Y 1))
WIN_CMAKE_RULES+=win32/syscollector
endif
endif

ifeq (${uname_S},Darwin)
SYSINFO_OS=-DCMAKE_SYSTEM_NAME=Darwin
endif

ifneq (,$(filter ${TEST},YES yes y Y 1))
SYSCHECK_TEST=-DUNIT_TEST=ON #--coverage
DBSYNC_TEST=-DUNIT_TEST=ON #--coverage
RSYNC_TEST=-DUNIT_TEST=ON #--coverage
SYSCOLLECTOR_TEST=-DUNIT_TEST=ON #--coverage
SYSINFO_TEST=-DUNIT_TEST=ON #--coverage
WAZUH_TEST=-DUNIT_TEST=ON #--coverage
endif
ifneq (,$(filter ${DEBUG},YES yes y Y 1))
SHARED_MODULES_RELEASE_TYPE=-DCMAKE_BUILD_TYPE=Debug
GTEST_RELEASE_TYPE=-DCMAKE_BUILD_TYPE=Debug
SYSCOLLECTOR_RELEASE_TYPE=-DCMAKE_BUILD_TYPE=Debug
SYSINFO_RELEASE_TYPE=-DCMAKE_BUILD_TYPE=Debug
SYSCHECK_RELEASE_TYPE=-DCMAKE_BUILD_TYPE=Debug
WAZUH_RELEASE_TYPE=-DCMAKE_BUILD_TYPE=Debug
endif

ifeq (${COVERITY}, YES)
	SHARED_MODULES_RELEASE_TYPE+=-DCOVERITY=1
	export COVERITY_UNSUPPORTED_COMPILER_INVOCATION=1
endif

ifneq ($(HAS_CHECKMODULE),)
ifneq ($(HAS_SEMODULE_PACKAGE),)
USE_SELINUX=yes
else
USE_SELINUX=no
endif
else
USE_SELINUX=no
endif

ONEWAY?=no
CLEANFULL?=no

DEFINES=-DOSSECHIDS
DEFINES+=-DUSER=\"${WAZUH_USER}\"
DEFINES+=-DGROUPGLOBAL=\"${WAZUH_GROUP}\"

ifneq (${TARGET},winagent)
		DEFINES+=-D${uname_S}
ifeq (${uname_S},Linux)
		PRECOMPILED_OS:=linux
		DEFINES+=-DINOTIFY_ENABLED -D_XOPEN_SOURCE=600 -D_GNU_SOURCE
ifeq (${CHECK_CENTOS5},YES)
		OSSEC_CFLAGS+=-pthread -I${EXTERNAL_LIBDB}
else
		OSSEC_CFLAGS+=-pthread -I${EXTERNAL_LIBDB} -I${EXTERNAL_PACMAN}lib/libalpm/ -I${EXTERNAL_LIBARCHIVE}libarchive
endif
		OSSEC_LDFLAGS+='-Wl,-rpath,$$ORIGIN/../lib'
		AR_LDFLAGS+='-Wl,-rpath,$$ORIGIN/../../lib'
ifeq (${CHECK_ALPINE},YES)
		OSSEC_LIBS+=-lintl
		DEFINES+=-DALPINE
endif
		OSSEC_LIBS+=-lrt -ldl -lm
		OSSEC_LDFLAGS+=-pthread -lrt -ldl
		AR_LDFLAGS+=-pthread -lrt -ldl
		OSSEC_CFLAGS+=-Wl,--start-group
		USE_AUDIT=yes
		CC=gcc
ifneq (,$(filter ${USE_AUDIT},YES yes y Y 1))
		OSSEC_CFLAGS+=-I$(EXTERNAL_AUDIT)lib
endif
ifeq (${CHECK_ARCHLINUX},YES)
		ARCH_FLAGS+=-lnghttp2 -lbrotlidec -lpsl
		OSSEC_LDFLAGS+=-lnghttp2 -lbrotlidec -lpsl
		AR_LDFLAGS+=-lnghttp2 -lbrotlidec -lpsl
endif
else
ifeq (${uname_S},AIX)
		DEFINES+=-DAIX -D__unix
		DEFINES+=-DHIGHFIRST
		OSSEC_CFLAGS+=-pthread
		OSSEC_LDFLAGS+=-pthread -L./lib
ifeq ($(INSTALLDIR),)
	INSTALLDIR = /var/ossec
endif
		CMAKE_OPTS+=-DINSTALL_PREFIX=${INSTALLDIR}
		OSSEC_LDFLAGS+='-Wl,-blibpath:${INSTALLDIR}/lib:/usr/lib:/lib'
		AR_LDFLAGS+=-pthread
		AR_LDFLAGS+='-Wl,-blibpath:${INSTALLDIR}/lib:/usr/lib:/lib'
		PATH:=${PATH}:/usr/vac/bin
		CC=gcc
		PRECOMPILED_OS:=aix
else
ifeq (${uname_S},SunOS)
SOLARIS_CMAKE_OPTS=-DSOLARIS=ON
PRECOMPILED_OS:=solaris
ifneq ($(uname_R),5.10)
		DEFINES+=-DSUN_MAJOR_VERSION=$(word 1, $(subst ., ,$(uname_V)))
		DEFINES+=-DSUN_MINOR_VERSION=$(word 2, $(subst ., ,$(uname_V)))
else
		DEFINES+=-DSUN_MAJOR_VERSION=10
		DEFINES+=-DSUN_MINOR_VERSION=0
endif
		DEFINES+=-DSOLARIS
		DEFINES+=-DHIGHFIRST
		DEFINES+=-D_REENTRANT
ifneq ($(uname_R),5.10)
		OSSEC_LDFLAGS+=-z relax=secadj
		AR_LDFLAGS+=-z relax=secadj
else
		OSSEC_CFLAGS+=-DMSGPACK_ZONE_ALIGN=8
endif
		OSSEC_LDFLAGS+='-Wl,-rpath,$$ORIGIN/../lib'
		AR_LDFLAGS+='-Wl,-rpath,$$ORIGIN/../../lib'
		OSSEC_LIBS+=-lsocket -lnsl -lresolv -lrt -lpthread -lm
		PATH:=${PATH}:/usr/ccs/bin:/usr/xpg4/bin:/opt/csw/gcc3/bin:/opt/csw/bin:/usr/sfw/bin
		CC=gcc
#		This is necessary in order to compile libcurl
		NM=gnm
		uname_M := $(shell sh -c 'uname -m 2>/dev/null || echo not')
else
ifeq (${uname_S},Darwin)
	DEFINES+=-DDarwin
	DEFINES+=-DHIGHFIRST
	OSSEC_CFLAGS+=-pthread
	OSSEC_LDFLAGS+=-pthread
	OSSEC_LDFLAGS+=-Xlinker -rpath -Xlinker "@executable_path/../lib"
	AR_LDFLAGS+=-pthread
	AR_LDFLAGS+=-Xlinker -rpath -Xlinker "@executable_path/../../lib"
	SHARED=dylib
	OSSEC_LIBS+=-framework Security -framework CoreFoundation -framework SystemConfiguration
	PRECOMPILED_OS:=darwin
else
ifeq (${uname_S},FreeBSD)
		DEFINES+=-DFreeBSD
		OSSEC_CFLAGS+=-pthread -I/usr/local/include
		OSSEC_LDFLAGS+=-pthread
		OSSEC_LDFLAGS+=-L/usr/local/lib
		OSSEC_LDFLAGS+='-Wl,-rpath,$$ORIGIN/../lib'
		AR_LDFLAGS+=-pthread
		AR_LDFLAGS+=-L/usr/local/lib
		AR_LDFLAGS+='-Wl,-rpath,$$ORIGIN/../../lib'
		PRECOMPILED_OS:=freebsd
else
ifeq (${uname_S},NetBSD)
		DEFINES+=-DNetBSD
		OSSEC_CFLAGS+=-pthread
		OSSEC_LDFLAGS+=-pthread
		OSSEC_LDFLAGS+='-Wl,-rpath,$$ORIGIN/../lib'
		AR_LDFLAGS+=-pthread
		AR_LDFLAGS+='-Wl,-rpath,$$ORIGIN/../../lib'
		PRECOMPILED_OS:=netbsd
else
ifeq (${uname_S},OpenBSD)
		DEFINES+=-DOpenBSD
		OSSEC_CFLAGS+=-pthread
		OSSEC_LDFLAGS+=-pthread
		OSSEC_LDFLAGS+=-L/usr/local/lib
		OSSEC_LDFLAGS+=-Wl,-zorigin '-Wl,-rpath,$$ORIGIN/../lib'
		AR_LDFLAGS+=-pthread
		AR_LDFLAGS+=-L/usr/local/lib
		AR_LDFLAGS+=-Wl,-zorigin '-Wl,-rpath,$$ORIGIN/../../lib'
		PRECOMPILED_OS:=openbsd
else
ifeq (${uname_S},HP-UX)
		DEFINES+=-DHPUX
		DEFINES+=-D_XOPEN_SOURCE_EXTENDED
		DEFINES+=-DHIGHFIRST
		DEFINES+=-DOS_BIG_ENDIAN
		OSSEC_CFLAGS+=-pthread
		OSSEC_LDFLAGS+=-lrt -pthread -L. -lwazuhext
		AR_LDFLAGS+=-lrt -pthread -L. -lwazuhext -lwazuhshared
ifeq ($(INSTALLDIR),)
	INSTALLDIR = /var/ossec
endif
		CMAKE_OPTS+=-DINSTALL_PREFIX=${INSTALLDIR}
		OSSEC_LDFLAGS+='-Wl,+b,${INSTALLDIR}/lib'
		AR_LDFLAGS+='-Wl,+b,${INSTALLDIR}/lib'
		OSSEC_CFLAGS+=-pthread
		PATH:=${PATH}:/usr/local/bin
		CC=gcc
		INSTALL=/usr/local/coreutils/bin/install
		PRECOMPILED_OS:=hpux
else
	    # Unknow platform
endif # HPUX
endif # OpenBSD
endif # NetBSD
endif # FreeBSD
endif # Darwin
endif # SunOS
endif # AIX
endif # Linux
else
	    # There is a bug in the delay load mechanism for MinGW 32-bits executables (https://www.sourceware.org/bugzilla/show_bug.cgi?id=22676)
		# The workaround is to remove the __declspec(dllimport) from the function declaration in the executables (https://www.sourceware.org/bugzilla/show_bug.cgi?id=14339)
		SHARED=dll
		DEFINES_EVENTCHANNEL=-D_WIN32_WINNT=0x600
		# We link against a patched libwinpthread.a library that no contains version.o (version.rc) to avoid including the resource in the executables due to the "--whole-archive" flag
		OSSEC_CFLAGS+=-Wl,-L,win32/ -Wl,-Bstatic,--whole-archive -lwinpthreadpatched -Wl,--no-whole-archive -Wl,-Bdynamic -ldelayimp -pthread -DBUILDING_LIBCURL="" -DPCRE2_EXP_DECL=""
		OSSEC_LDFLAGS+=-Wl,-L,win32/ -Wl,-Bstatic,--whole-archive -lwinpthreadpatched -Wl,--no-whole-archive -Wl,-Bdynamic -ldelayimp -pthread -DBUILDING_LIBCURL="" -DPCRE2_EXP_DECL=""
		AR_LDFLAGS+=-Wl,-L,win32/ -Wl,-Bstatic,--whole-archive -lwinpthreadpatched -Wl,--no-whole-archive -Wl,-Bdynamic -ldelayimp -pthread -DBUILDING_LIBCURL="" -DPCRE2_EXP_DECL=""
		PRECOMPILED_OS:=windows
endif # winagent

ifeq (${IMAGE_TRUST_CHECKS}, 0)
	DEFINES+=-DIMAGE_TRUST_CHECKS=0
else ifeq (${IMAGE_TRUST_CHECKS}, 1)
	DEFINES+=-DIMAGE_TRUST_CHECKS=1
else ifeq (${IMAGE_TRUST_CHECKS}, 2)
	DEFINES+=-DIMAGE_TRUST_CHECKS=2
endif

ifeq (${TARGET}, winagent)
	DEFINES+=-DCA_NAME='"${CA_NAME}"'
else
	DEFINES+=-DCA_NAME='${CA_NAME}'
endif

ifeq (,$(filter ${DISABLE_SYSC},YES yes y Y 1))
	DEFINES+=-DENABLE_SYSC
endif

ifeq (,$(filter ${DISABLE_CISCAT},YES yes y Y 1))
	DEFINES+=-DENABLE_CISCAT
endif

ifneq (,$(filter ${DEBUGAD},YES yes y Y 1))
	DEFINES+=-DDEBUGAD
endif

ifneq (,$(filter ${DEBUG},YES yes y Y 1))
	OSSEC_CFLAGS+=-g
	AR_LDFLAGS+=-g
else
	OSSEC_CFLAGS+=-DNDEBUG
	OFLAGS+=-O2
	AR_LDFLAGS+=-s
endif #DEBUG

OSSEC_CFLAGS+=${OFLAGS}
OSSEC_LDFLAGS+=${OFLAGS}
AR_LDFLAGS+=${OFLAGS}

DBSYNC_LIB+=-ldbsync
RSYNC_LIB+=-lrsync

ifeq (${TARGET}, winagent)
	OSSEC_LDFLAGS+=-L${DBSYNC}build/bin
	OSSEC_LDFLAGS+=-L${RSYNC}build/bin
else
	OSSEC_LDFLAGS+=-L${DBSYNC}build/lib
	OSSEC_LDFLAGS+=-L${RSYNC}build/lib
endif

ifeq (${TARGET},server)
	WAZUH_LIBS+=-lrouter
	WAZUH_LDFLAGS+=-Lbuild/shared_modules/router
endif

ifneq (,$(filter ${CLEANFULL},YES yes y Y 1))
	DEFINES+=-DCLEANFULL
endif

ifneq (,$(filter ${ONEWAY},YES yes y Y 1))
	DEFINES+=-DONEWAY_ENABLED
endif

ifneq (,$(filter ${USE_AUDIT},YES yes y Y 1))
        DEFINES+=-DENABLE_AUDIT
endif

ifeq (${COVERITY}, YES)
	DEFINES+=-D__coverity__
endif

OSSEC_CFLAGS+=${DEFINES}
OSSEC_CFLAGS+=-pipe -Wall -Wextra -std=gnu99
OSSEC_CFLAGS+=-I./ -I./headers/ -I${EXTERNAL_OPENSSL}include -I$(EXTERNAL_JSON) -I${EXTERNAL_LIBYAML}include -I${EXTERNAL_CURL}include -I${EXTERNAL_MSGPACK}include -I${EXTERNAL_BZIP2} -I${SHARED_MODULES}common -I${DBSYNC}include -I${RSYNC}include -I${SYSCOLLECTOR}include  -I${SYSINFO}include  -I${EXTERNAL_LIBPCRE2}include -I${EXTERNAL_RPM}/builddir/output/include -I${SYSCHECK}include -I${ROUTER}include -I${CONTENT_MANAGER}include -I${VULNERABILITY_SCANNER}include -I./shared_modules/

OSSEC_CFLAGS += ${CFLAGS}
OSSEC_LDFLAGS += ${LDFLAGS}
AR_LDFLAGS += ${LDFLAGS}
OSSEC_LIBS += $(LIBS)

CCCOLOR="\033[34m"
LINKCOLOR="\033[34;1m"
SRCCOLOR="\033[33m"
BINCOLOR="\033[37;1m"
MAKECOLOR="\033[32;1m"
ENDCOLOR="\033[0m"

ifeq (,$(filter ${V},YES yes y Y 1))
	QUIET_CC      = @printf '    %b %b\n' ${CCCOLOR}CC${ENDCOLOR} ${SRCCOLOR}$@${ENDCOLOR} 1>&2;
	QUIET_LINK    = @printf '    %b %b\n' ${LINKCOLOR}LINK${ENDCOLOR} ${BINCOLOR}$@${ENDCOLOR} 1>&2;
	QUIET_CCBIN   = @printf '    %b %b\n' ${LINKCOLOR}CC${ENDCOLOR} ${BINCOLOR}$@${ENDCOLOR} 1>&2;
	QUIET_INSTALL = @printf '    %b %b\n' ${LINKCOLOR}INSTALL${ENDCOLOR} ${BINCOLOR}$@${ENDCOLOR} 1>&2;
	QUIET_RANLIB  = @printf '    %b %b\n' ${LINKCOLOR}RANLIB${ENDCOLOR} ${BINCOLOR}$@${ENDCOLOR} 1>&2;
	QUIET_NOTICE  = @printf '%b' ${MAKECOLOR} 1>&2;
	QUIET_ENDCOLOR= @printf '%b' ${ENDCOLOR} 1>&2;
endif

MING_BASE:=
ifeq (${TARGET}, winagent)
# Avoid passing environment variables such CFLAGS to external Makefiles
ifeq (${CC}, gcc)
	MAKEOVERRIDES=
endif

CC=gcc
ifeq (${TARGET}, winagent)
CXX=g++-posix
else
CXX=g++
endif

ifneq (,$(shell which amd64-mingw32msvc-gcc))
	ifeq (${CC}, gcc)
		MING_BASE:=amd64-mingw32msvc-
	else
		MING_BASE:=
	endif
	MINGW_HOST="amd64-mingw32msvc"
else
ifneq (,$(shell which i686-pc-mingw32-gcc))
	ifeq (${CC}, gcc)
		MING_BASE:=i686-pc-mingw32-
	else
		MING_BASE:=
	endif
	MINGW_HOST="i686-pc-mingw32"
else
ifneq (,$(shell which i686-w64-mingw32-gcc))
	ifeq (${CC}, gcc)
		MING_BASE:=i686-w64-mingw32-
	else
		MING_BASE:=
	endif
	MINGW_HOST="i686-w64-mingw32"
else
$(error No windows cross-compiler found!) #MING_BASE:=unknown-
endif
endif
endif

ifneq (,$(wildcard /usr/i686-w64-mingw32/lib/libwinpthread-1.dll))
	WIN_PTHREAD_LIB:=/usr/i686-w64-mingw32/lib/libwinpthread-1.dll
else
ifneq (,$(wildcard /usr/i686-w64-mingw32/sys-root/mingw/bin/libwinpthread-1.dll))
	WIN_PTHREAD_LIB:=/usr/i686-w64-mingw32/sys-root/mingw/bin/libwinpthread-1.dll
endif
endif

ifneq (,$(wildcard /usr/i686-w64-mingw32/lib/libwinpthread.a))
	WIN_PTHREAD_STATIC_LIB:=/usr/i686-w64-mingw32/lib/libwinpthread.a
else
ifneq (,$(wildcard /usr/i686-w64-mingw32/sys-root/mingw/bin/libwinpthread.a))
	WIN_PTHREAD_STATIC_LIB:=/usr/i686-w64-mingw32/sys-root/mingw/bin/libwinpthread.a
endif
endif

endif #winagent

OSSEC_CC      		=${QUIET_CC}${MING_BASE}${CC}
OSSEC_CCBIN   		=${QUIET_CCBIN}${MING_BASE}${CC}
OSSEC_CXXBIN  		=${QUIET_CCBIN}${MING_BASE}${CXX}
OSSEC_SHARED  		=${QUIET_CCBIN}${MING_BASE}${CC} -shared
OSSEC_LINK    		=${QUIET_LINK}${MING_BASE}ar -crus
OSSEC_REMOVE_OBJECT =${QUIET_LINK}${MING_BASE}ar -d
OSSEC_RANLIB  		=${QUIET_RANLIB}${MING_BASE}ranlib
OSSEC_WINDRES 		=${QUIET_CCBIN}${MING_BASE}windres

ifneq (,$(filter ${USE_INOTIFY},YES auto yes y Y 1))
	DEFINES+=-DINOTIFY_ENABLED
	ifeq (${uname_S},FreeBSD)
		OSSEC_LDFLAGS+=-L/usr/local/lib -I/usr/local/include
		OSSEC_LIBS+=-linotify
		OSSEC_CFLAGS+=-I/usr/local/include
	endif
endif

ifneq (,$(filter ${USE_BIG_ENDIAN},YES yes y Y 1))
	DEFINES+=-DOS_BIG_ENDIAN
endif

ifneq (,$(filter ${USE_PRELUDE},YES auto yes y Y 1))
	DEFINES+=-DPRELUDE_OUTPUT_ENABLED
	OSSEC_LIBS+=-lprelude
	OSSEC_LDFLAGS+=$(shell sh -c '${PRELUDE_CONFIG} --pthread-cflags')
	OSSEC_LIBS+=$(shell sh -c '${PRELUDE_CONFIG} --libs')
endif # USE_PRELUDE

ifneq (,$(filter ${USE_ZEROMQ},YES auto yes y Y 1))
	DEFINES+=-DZEROMQ_OUTPUT_ENABLED
	OSSEC_LIBS+=-lzmq -lczmq
endif # USE_ZEROMQ

ifneq (,$(filter ${USE_GEOIP},YES auto yes y Y 1))
	DEFINES+=-DLIBGEOIP_ENABLED
	OSSEC_LIBS+=-lGeoIP
endif # USE_GEOIP

SYSINFO_LIB+=-lsysinfo

ifeq (${TARGET}, winagent)
	OSSEC_LDFLAGS+=-L${SYSCOLLECTOR}build/bin
	OSSEC_LDFLAGS+=-L${SYSINFO}build/bin
	OSSEC_LDFLAGS+=-L${SYSCHECK}build/lib
	OSSEC_LDFLAGS+=-L${SYSCHECK}build/bin
else
	OSSEC_LDFLAGS+=-L${SYSCOLLECTOR}build/lib
	OSSEC_LDFLAGS+=-L${SYSINFO}build/lib
	OSSEC_LDFLAGS+=-L${SYSCHECK}build/lib
endif

ifeq (,$(filter ${DISABLE_SYSC}, YES yes y Y 1))
	SYSCOLLECTOR_LIB+=-lsyscollector
endif

MI :=
PI :=
ifdef DATABASE

	ifeq (${DATABASE},mysql)
		DEFINES+=-DMYSQL_DATABASE_ENABLED

		ifdef MYSQL_CFLAGS
			MI = ${MYSQL_CFLAGS}
		else
			MI := $(shell sh -c '${MY_CONFIG} --include 2>/dev/null || echo ')

			ifeq (${MI},) # BEGIN MI manual detection
				ifneq (,$(wildcard /usr/include/mysql/mysql.h))
					MI="-I/usr/include/mysql/"
				else
					ifneq (,$(wildcard /usr/local/include/mysql/mysql.h))
						MI="-I/usr/local/include/mysql/"
					endif  #
				endif  #MI

			endif
		endif # MYSQL_CFLAGS

		ifdef MYSQL_LIBS
			ML = ${MYSQL_LIBS}
		else
			ML := $(shell sh -c '${MY_CONFIG} --libs 2>/dev/null || echo ')

			ifeq (${ML},)
				ifneq (,$(wildcard /usr/lib/mysql/*))
					ML="-L/usr/lib/mysql"
				else
					ifneq (,$(wildcard /usr/lib64/mysql/*))
						ML="-L/usr/lib64/mysql"
					else
						ifneq (,$(wildcard /usr/local/lib/mysql/*))
							ML="-L/usr/local/lib/mysql"
						else
							ifneq (,$(wildcard /usr/local/lib64/mysql/*))
								ML="-L/usr/local/lib64/mysql"
							endif # local/lib64
						endif # local/lib
					endif # lib54
				endif # lib
			endif
		endif # MYSQL_LIBS

		OSSEC_LIBS+=${ML} -lmysqlclient

	else # DATABASE

		ifeq (${DATABASE}, pgsql)
			DEFINES+=-DPGSQL_DATABASE_ENABLED

			ifneq (${PGSQL_LIBS},)
				PL:=${PGSQL_LIBS}
			else
				PL:=$(shell sh -c '(${PG_CONFIG} --libdir --pkglibdir 2>/dev/null | sed "s/^/-L/g" | xargs ) || echo ')
			endif

			ifneq (${PGSQL_CFLAGS},)
				PI:=${PGSQL_CFLAGS}
			else
				PI:=$(shell sh -c '(${PG_CONFIG} --includedir --pkgincludedir 2>/dev/null | sed "s/^/-I/g" | xargs ) || echo ')
			endif

			# XXX need some basic autodetech stuff here.

			OSSEC_LIBS+=${PL} -lpq

		endif # pgsql
	endif # mysql
endif # DATABASE

####################
#### Target ########
####################

ifndef TARGET
	TARGET=failtarget
endif # TARGET

ifeq (${TARGET},agent)
	DEFINES+=-DCLIENT
endif

ifeq (${TARGET},local)
	DEFINES+=-DLOCAL
endif


.PHONY: build
build: ${TARGET}
ifneq (${TARGET},failtarget)
	${MAKE} settings
	@echo
	${QUIET_NOTICE}
	@echo "Done building ${TARGET}"
	${QUIET_ENDCOLOR}
endif
	@echo


.PHONY: failtarget
failtarget:
	@echo "TARGET is required: "
	@echo "   make TARGET=server   to build the server"
	@echo "   make TARGET=local      - local version of server"
	@echo "   make TARGET=hybrid     - hybrid version of server"
	@echo "   make TARGET=agent    to build the unix agent"
	@echo "   make TARGET=winagent to build the windows agent"

.PHONY: help
help: failtarget
	@echo
	@echo "General options: "
	@echo "   make V=yes                   						Display full compiler messages. Allowed values are 1, yes, YES, y and Y, otherwise, the flag is ignored"
	@echo "   make DEBUG=yes               						Build with symbols and without optimization. Allowed values are 1, yes, YES, y and Y, otherwise, the flag is ignored"
	@echo "   make DEBUGAD=yes             						Enables extra debugging logging in wazuh-analysisd. Allowed values are 1, yes, YES, y and Y, otherwise, the flag is ignored"
	@echo "   make INSTALLDIR=/path        						Wazuh's installation path. Mandatory when compiling the python interpreter from sources using PYTHON_SOURCE."
	@echo "   make ONEWAY=yes              						Disables manager's ACK towards agent. It allows connecting agents without backward connection from manager. Allowed values are 1, yes, YES, y and Y, otherwise, the flag is ignored"
	@echo "   make CLEANFULL=yes           						Makes the alert mailing subject clear in the format: '<location> - <level> - <description>'. Allowed values are 1, yes, YES, y and Y, otherwise, the flag is ignored"
	@echo "   make RESOURCES_URL           						Set the Wazuh resources URL"
	@echo "   make EXTERNAL_SRC_ONLY=yes   						Combined with 'deps', it downloads only the external source code to be compiled as part of Wazuh building."
	@echo "   make USE_ZEROMQ=yes          						Build with zeromq support. Allowed values are auto, 1, yes, YES, y and Y, otherwise, the flag is ignored"
	@echo "   make USE_PRELUDE=yes         						Build with prelude support. Allowed values are auto, 1, yes, YES, y and Y, otherwise, the flag is ignored"
	@echo "   make USE_INOTIFY=yes         						Build with inotify support. Allowed values are auto, 1, yes, YES, y and Y, otherwise, the flag is ignored"
	@echo "   make USE_BIG_ENDIAN=yes      						Build with big endian support. Allowed values are 1, yes, YES, y and Y, otherwise, the flag is ignored"
	@echo "   make USE_SELINUX=yes         						Build with SELinux policies. Allowed values are 1, yes, YES, y and Y, otherwise, the flag is ignored"
	@echo "   make USE_AUDIT=yes           						Build with audit service support. Allowed values are 1, yes, YES, y and Y, otherwise, the flag is ignored"
	@echo "   make USE_MSGPACK_OPT=yes     						Use default architecture for building msgpack library. Allowed values are 1, yes, YES, y and Y, otherwise, the flag is ignored"
	@echo "   make DISABLE_JEMALLOC=yes    						Not to build the JEMalloc library. Allowed values are 1, yes, YES, y, and Y, otherwise, the flag is ignored"
	@echo "   make OFLAGS=-Ox              						Overrides optimization level"
	@echo "   make DISABLE_SYSC=yes        						Not to build the Syscollector module (for unsupported systems). Allowed values are 1, yes, YES, y and Y, otherwise, the flag is ignored"
	@echo "   make DISABLE_CISCAT=yes      						Not to build the CIS-CAT module (for unsupported systems). Allowed values are 1, yes, YES, y and Y, otherwise, the flag is ignored"
	@echo "   make OPTIMIZE_CPYTHON=yes    						Enable this flag to optimize the python interpreter build, which is performed when used PYTHON_SOURCE. Allowed values are 1, yes, YES, y and Y, otherwise, the flag is ignored"
	@echo "   make PYTHON_SOURCE=yes       						Used along the deps target. Downloads the sources needed to build the python interpreter. Allowed values are 1, yes, YES, y and Y, otherwise, the flag is ignored"
	@echo "   make IMAGE_TRUST_CHECKS=1     					This flag controls the dll and exe files signature verification mechanism. Allowed values are 0 (disabled), 1 (warning only) and 2 (full enforce). The default value is 1."
	@echo "   make CA_NAME="DigiCert Assured ID Root CA" 		This flag controls the CA name used to verify the dll and exe files signature. The default value is DigiCert Assured ID Root CA."
	@echo "   make deps HTTP_REQUEST_BRANCH=main 				Build dependencies for http-request tool from selected branch only if submodule isn't checked out, valid at make deps stage, Allowed values are any existing branch.
	@echo
	@echo "Database options: "
	@echo "   make DATABASE=mysql          Build with MYSQL Support"
	@echo "                                Use MYSQL_CFLAGS adn MYSQL_LIBS to override defaults"
	@echo "   make DATABASE=pgsql          Build with PostgreSQL Support "
	@echo "                                Use PGSQL_CFLAGS adn PGSQL_LIBS to override defaults"
	@echo
	@echo "Geoip support: "
	@echo "   make USE_GEOIP=yes           Build with GeoIP support. Allowed values are auto 1, yes, YES, y and Y, otherwise, the flag is ignored"
	@echo
	@echo "User options: "
	@echo "   make WAZUH_GROUP=wazuh       Set wazuh group"
	@echo "   make WAZUH_USER=wazuh        Set wazuh user"
	@echo
	@echo "Examples: Client with debugging enabled"
	@echo "   make TARGET=agent DEBUG=yes"

.PHONY: settings
settings:
	@echo
	@echo "General settings:"
	@echo "    TARGET:             ${TARGET}"
	@echo "    V:                  ${V}"
	@echo "    DEBUG:              ${DEBUG}"
	@echo "    DEBUGAD             ${DEBUGAD}"
	@echo "    INSTALLDIR:         ${INSTALLDIR}"
	@echo "    DATABASE:           ${DATABASE}"
	@echo "    ONEWAY:             ${ONEWAY}"
	@echo "    CLEANFULL:          ${CLEANFULL}"
	@echo "    RESOURCES_URL:      ${RESOURCES_URL}"
	@echo "    EXTERNAL_SRC_ONLY:  ${EXTERNAL_SRC_ONLY}"
	@echo "    HTTP_REQUEST_BRANCH:${HTTP_REQUEST_BRANCH}"
	@echo "User settings:"
	@echo "    WAZUH_GROUP:        ${WAZUH_GROUP}"
	@echo "    WAZUH_USER:         ${WAZUH_USER}"
	@echo "USE settings:"
	@echo "    USE_ZEROMQ:         ${USE_ZEROMQ}"
	@echo "    USE_GEOIP:          ${USE_GEOIP}"
	@echo "    USE_PRELUDE:        ${USE_PRELUDE}"
	@echo "    USE_INOTIFY:        ${USE_INOTIFY}"
	@echo "    USE_BIG_ENDIAN:     ${USE_BIG_ENDIAN}"
	@echo "    USE_SELINUX:        ${USE_SELINUX}"
	@echo "    USE_AUDIT:          ${USE_AUDIT}"
	@echo "    DISABLE_SYSC:       ${DISABLE_SYSC}"
	@echo "    DISABLE_CISCAT:     ${DISABLE_CISCAT}"
	@echo "    IMAGE_TRUST_CHECKS: ${IMAGE_TRUST_CHECKS}"
	@echo "    CA_NAME:            ${CA_NAME}"
	@echo "Mysql settings:"
	@echo "    includes:           ${MI}"
	@echo "    libs:               ${ML}"
	@echo "Pgsql settings:"
	@echo "    includes:           ${PI}"
	@echo "    libs:               ${PL}"
	@echo "Defines:"
	@echo "    ${DEFINES}"
	@echo "Compiler:"
	@echo "    CFLAGS            ${OSSEC_CFLAGS}"
	@echo "    LDFLAGS           ${OSSEC_LDFLAGS}"
	@echo "    LIBS              ${OSSEC_LIBS}"
	@echo "    CC                ${CC}"
	@echo "    MAKE              ${MAKE}"

BUILD_SERVER+=wazuh-maild -
BUILD_SERVER+=wazuh-csyslogd -
BUILD_SERVER+=wazuh-agentlessd -
BUILD_SERVER+=wazuh-execd -
BUILD_SERVER+=wazuh-logcollector -
BUILD_SERVER+=wazuh-remoted
BUILD_SERVER+=wazuh-agentd
BUILD_SERVER+=manage_agents
BUILD_SERVER+=utils
BUILD_SERVER+=active-responses
BUILD_SERVER+=wazuh-syscheckd
BUILD_SERVER+=wazuh-monitord
BUILD_SERVER+=wazuh-reportd
BUILD_SERVER+=wazuh-authd
BUILD_SERVER+=wazuh-analysisd
BUILD_SERVER+=wazuh-logtest-legacy
BUILD_SERVER+=wazuh-dbd -
BUILD_SERVER+=wazuh-integratord
BUILD_SERVER+=wazuh-modulesd
BUILD_SERVER+=wazuh-db
BUILD_SERVER+=wazuh-keystore

BUILD_AGENT+=wazuh-agentd
BUILD_AGENT+=agent-auth
BUILD_AGENT+=wazuh-logcollector
BUILD_AGENT+=wazuh-syscheckd
BUILD_AGENT+=wazuh-execd
BUILD_AGENT+=manage_agents
BUILD_AGENT+=active-responses
BUILD_AGENT+=wazuh-modulesd

BUILD_CMAKE_PROJECTS+=build_sysinfo
BUILD_CMAKE_PROJECTS+=build_shared_modules
ifeq (${TARGET},server)
BUILD_CMAKE_PROJECTS+=build_wazuh_cmake
endif
ifeq (,$(filter ${DISABLE_SYSC},YES yes y Y 1))
ifneq (${uname_S},HP-UX)
BUILD_CMAKE_PROJECTS+=build_syscollector
endif
endif

${WAZUH_LIB_OUTPUT_PATH}${LIBSTDCPP_NAME}: ${libstdc++_path}
	cp $< $@
ifneq (${uname_S},AIX)
	${STRIP_TOOL} -x $@
endif

${WAZUH_LIB_OUTPUT_PATH}${LIBGCC_S_NAME}: ${libgcc_s_path}
	cp $< $@
ifneq (${uname_S},AIX)
	${STRIP_TOOL} -x $@
endif

.PHONY: server local hybrid agent selinux

ifeq (${MAKECMDGOALS},server)
$(error Do not use 'server' directly, use 'TARGET=server')
endif
server: external ${CPPLIBDEPS}
	${MAKE} ${BUILD_CMAKE_PROJECTS}
	${MAKE} ${BUILD_SERVER}

ifeq (${MAKECMDGOALS},local)
$(error Do not use 'local' directly, use 'TARGET=local')
endif
local: external ${CPPLIBDEPS}
	${MAKE} ${BUILD_CMAKE_PROJECTS}
	${MAKE} ${BUILD_SERVER}

ifeq (${MAKECMDGOALS},hybrid)
$(error Do not use 'hybrid' directly, use 'TARGET=hybrid')
endif
hybrid: external ${CPPLIBDEPS}
	${MAKE} ${BUILD_CMAKE_PROJECTS}
	${MAKE} ${BUILD_SERVER}

ifeq (${MAKECMDGOALS},agent)
$(error Do not use 'agent' directly, use 'TARGET=agent')
endif

agent: external ${CPPLIBDEPS}
	${MAKE} ${BUILD_CMAKE_PROJECTS}
	${MAKE} ${BUILD_AGENT}

ifneq (,$(filter ${USE_SELINUX},YES yes y Y 1))
server local hybrid agent: selinux
endif

selinux: $(SELINUX_POLICY)

$(SELINUX_POLICY): $(SELINUX_MODULE)
	semodule_package -o $@ -m $?

$(SELINUX_MODULE): $(SELINUX_ENFORCEMENT)
	checkmodule -M -m -o $@ $?

WINDOWS_LIBS:=win32/syscollector win32/syscheck
WINDOWS_BINS:=win32/wazuh-agent.exe win32/wazuh-agent-eventchannel.exe win32/manage_agents.exe win32/setup-windows.exe win32/setup-syscheck.exe win32/setup-iis.exe win32/os_win32ui.exe win32/agent-auth.exe
WINDOWS_ACTIVE_RESPONSES:=win32/restart-wazuh.exe win32/route-null.exe win32/netsh.exe

ifeq (${MAKECMDGOALS},winagent)
$(error Do not use 'winagent' directly, use 'TARGET=winagent')
endif
.PHONY: winagent
winagent: external win32/libwinpthread-1.dll win32/libwinpthreadpatched.a ${WAZUH_LIB_OUTPUT_PATH}${LIBGCC_S_NAME} ${WAZUH_LIB_OUTPUT_PATH}${LIBSTDCPP_NAME} win32/version-dll.o win32/version-app.o
	${MAKE} ${WAZUHEXT_LIB} CFLAGS="-DCLIENT -D_POSIX_C_SOURCE -DWIN32 -DPSAPI_VERSION=1" LIBS="-lwsock32 -lws2_32 -lcrypt32"
	${MAKE} ${WINDOWS_LIBS} CFLAGS="-DCLIENT -D_POSIX_C_SOURCE -DWIN32 -DPSAPI_VERSION=1"
	${MAKE} ${WINDOWS_BINS} CFLAGS="-DCLIENT -D_POSIX_C_SOURCE -DWIN32 -DPSAPI_VERSION=1" LIBS="-lwsock32 -lwevtapi -lshlwapi -lcomctl32 -ladvapi32 -lkernel32 -lpsapi -lgdi32 -liphlpapi -lws2_32 -lcrypt32 -lwintrust"
	${MAKE} ${WINDOWS_ACTIVE_RESPONSES} CFLAGS="-DCLIENT -D_POSIX_C_SOURCE -DWIN32 -DPSAPI_VERSION=1" LIBS="-lwsock32 -lwevtapi -lshlwapi -lcomctl32 -ladvapi32 -lkernel32 -lpsapi -lgdi32 -liphlpapi -lws2_32 -lcrypt32 -lwintrust"
	cd win32/ && ./unix2dos.pl ossec.conf > default-ossec.conf
	cd win32/ && ./unix2dos.pl help.txt > help_win.txt
	cd win32/ && ./unix2dos.pl ../../etc/internal_options.conf > internal_options.conf
	cd win32/ && ./unix2dos.pl ../../etc/local_internal_options-win.conf > default-local_internal_options.conf
	cd win32/ && ./unix2dos.pl ../../LICENSE > LICENSE.txt
	cd win32/ && ./unix2dos.pl ../VERSION > VERSION
	cd win32/ && ./unix2dos.pl ../REVISION > REVISION
	cd win32/ && makensis wazuh-installer.nsi

win32/shared_modules: $(WAZUHEXT_LIB)
	cd ${DBSYNC} && mkdir -p build && cd build && cmake ${CMAKE_OPTS} ${DBSYNC_TEST} ${SHARED_MODULES_RELEASE_TYPE} ${WIN_RESOURCE_OBJ} .. && ${MAKE}
	cd ${RSYNC} &&  mkdir -p build && cd build && cmake ${CMAKE_OPTS} ${RSYNC_TEST} ${SHARED_MODULES_RELEASE_TYPE} ${WIN_RESOURCE_OBJ} .. && ${MAKE}

#### Sysinfo ##

win32/sysinfo: $(WAZUHEXT_LIB) win32/version-dll.o
	cd ${SYSINFO} && mkdir -p build && cd build && cmake ${CMAKE_OPTS} ${SYSINFO_OS} ${SYSINFO_TEST} ${SYSINFO_RELEASE_TYPE} ${WIN_RESOURCE_OBJ} .. && ${MAKE}

#### Syscollector ##
win32/syscollector: win32/shared_modules win32/sysinfo win32/version-dll.o
	cd ${SYSCOLLECTOR} && mkdir -p build && cd build && cmake ${CMAKE_OPTS} ${SYSCOLLECTOR_TEST} ${SYSCOLLECTOR_RELEASE_TYPE} ${WIN_RESOURCE_OBJ} .. && ${MAKE}

win32/syscheck: win32/shared_modules $(WAZUHEXT_LIB)
	cd ${SYSCHECK} && mkdir -p build && cd build && cmake ${CMAKE_OPTS} ${SYSCHECK_TEST} ${SYSCHECK_RELEASE_TYPE} ${WIN_RESOURCE_OBJ} .. && ${MAKE}

win32/libwinpthread-1.dll: ${WIN_PTHREAD_LIB}
	cp $< $@

win32/libwinpthreadpatched.a: ${WIN_PTHREAD_STATIC_LIB}
	cp $< $@
	${OSSEC_REMOVE_OBJECT} $@ version.o

####################
#### External ######
####################

ZLIB_LIB    = $(EXTERNAL_ZLIB)/libz.a
MINIZIP_LIB = $(EXTERNAL_ZLIB)/contrib/minizip/libminizip.a
OPENSSL_LIB = $(EXTERNAL_OPENSSL)libssl.a
CRYPTO_LIB 	= $(EXTERNAL_OPENSSL)libcrypto.a
LIBPLIST_LIB = $(EXTERNAL_LIBPLIST)/bin/lib/libplist-2.0.a
SQLITE_LIB  = $(EXTERNAL_SQLITE)libsqlite3.a
JSON_LIB    = $(EXTERNAL_JSON)libcjson.a
PROCPS_LIB  = $(EXTERNAL_PROCPS)/libproc.a
DB_LIB      = $(EXTERNAL_LIBDB).libs/libdb-18.1.a
LIBALPM_LIB  = $(EXTERNAL_PACMAN)lib/libalpm/libalpm.a
LIBARCHIVE_LIB  = $(EXTERNAL_LIBARCHIVE).libs/libarchive.a
LIBYAML_LIB = $(EXTERNAL_LIBYAML)src/.libs/libyaml.a
LIBCURL_LIB = $(EXTERNAL_CURL)lib/.libs/libcurl.a
AUDIT_LIB 	= $(EXTERNAL_AUDIT)lib/.libs/libaudit.a
LIBFFI_LIB 	= $(EXTERNAL_LIBFFI)$(TARGET)/.libs/libffi.a
MSGPACK_LIB = $(EXTERNAL_MSGPACK)libmsgpack.a
BZIP2_LIB   = $(EXTERNAL_BZIP2)libbz2.a
LIBPCRE2_LIB = $(EXTERNAL_LIBPCRE2).libs/libpcre2-8.a
POPT_LIB = $(EXTERNAL_POPT)build/output/src/.libs/libpopt.a
RPM_LIB = $(EXTERNAL_RPM)builddir/librpm.a
JEMALLOC_LIB = $(EXTERNAL_JEMALLOC)lib/libjemalloc.so.2
ROCKSDB_LIB = $(EXTERNAL_ROCKSDB)build/librocksdb.so
FLATBUFFERS_LIB = $(EXTERNAL_FLATBUFFERS)build/libflatbuffers.a
LZMA_LIB = $(EXTERNAL_LZMA)build/liblzma.a
LUA_LIB = ${EXTERNAL_LUA}install/lib/liblua.a

EXTERNAL_LIBS := $(JSON_LIB) $(ZLIB_LIB) $(OPENSSL_LIB) $(CRYPTO_LIB) $(SQLITE_LIB) $(LIBYAML_LIB) $(LIBPCRE2_LIB)

# Adding libcurl only on Windows, Linux and MacOS
ifeq (${TARGET},winagent)
	EXTERNAL_LIBS += $(LIBCURL_LIB)
else ifeq (${uname_S},Linux)
	EXTERNAL_LIBS += $(LIBCURL_LIB)
else ifeq (${uname_S},Darwin)
	EXTERNAL_LIBS += $(LIBCURL_LIB)
endif

# Adding libraries only for server
ifeq (${TARGET},server)
	EXTERNAL_LIBS_NO_WHOLE += $(ROCKSDB_LIB) $(FLATBUFFERS_LIB)
	EXTERNAL_LIBS += $(LZMA_LIB) $(MINIZIP_LIB)
endif

ifneq (${TARGET},winagent)
EXTERNAL_LIBS += $(MSGPACK_LIB)
ifneq (${TARGET},agent)
EXTERNAL_LIBS += $(LIBFFI_LIB) $(BZIP2_LIB)
endif
ifeq (${uname_S},Linux)
ifneq ($(CHECK_CENTOS5),YES)
EXTERNAL_LIBS +=  ${LUA_LIB} ${RPM_LIB} ${POPT_LIB}
endif
ifneq (,$(filter ${USE_AUDIT},YES yes y Y 1))
EXTERNAL_LIBS += ${AUDIT_LIB}
endif

ifeq ($(CHECK_CENTOS5),YES)
EXTERNAL_LIBS += $(PROCPS_LIB) $(DB_LIB)
else
EXTERNAL_LIBS += $(PROCPS_LIB) $(DB_LIB) $(LIBALPM_LIB) $(LIBARCHIVE_LIB)
endif
endif
endif
ifeq (${uname_S},Darwin)
EXTERNAL_LIBS += ${LIBPLIST_LIB}
endif


.PHONY: external test_external
external: test_external $(EXTERNAL_LIBS) $(JEMALLOC_LIB)

ifneq (,$(filter ${TEST},YES yes y Y 1))
external: build_gtest build_benchmark
endif

ifeq (${TARGET},server)
external: $(ROCKSDB_LIB)
endif

ifneq (${TARGET},winagent)
ifneq (${TARGET},agent)
ifneq (,$(wildcard ${EXTERNAL_CPYTHON}))
external: build_python
endif
endif
endif

test_external:
ifeq ($(wildcard external/*/*),)
	$(error No external directory found. Run "${MAKE} deps" before compiling external libraries)
endif

#### OpenSSL ##########

OPENSSL_FLAGS = enable-weak-ssl-ciphers no-shared

ifeq (${uname_M}, i386)
ifeq ($(findstring BSD,${uname_S}), BSD)
	OPENSSL_FLAGS += no-asm
endif
endif


${CRYPTO_LIB}: ${OPENSSL_LIB}

${OPENSSL_LIB}:
ifeq (${TARGET},winagent)
	cd ${EXTERNAL_OPENSSL} && CC=${MING_BASE}${CC} RC=${MING_BASE}windres ./Configure $(OPENSSL_FLAGS) mingw && ${MAKE} build_libs
else
ifeq (${uname_S},Darwin)
ifeq (${uname_M},arm64)
	cd ${EXTERNAL_OPENSSL} && ./Configure $(OPENSSL_FLAGS) darwin64-arm64-cc && ${MAKE} build_libs
else
	cd ${EXTERNAL_OPENSSL} && ./Configure $(OPENSSL_FLAGS) darwin64-x86_64-cc && ${MAKE} build_libs
endif
else
ifeq (${uname_S},HP-UX)
	cd ${EXTERNAL_OPENSSL} && MAKE=gmake ./Configure $(OPENSSL_FLAGS) hpux-ia64-gcc && ${MAKE} build_libs
else
ifeq (${uname_S},AIX)
	cd ${EXTERNAL_OPENSSL} && ./config aix-gcc $(OPENSSL_FLAGS) && ${MAKE} build_libs
else
ifeq (${uname_S},SunOS)
ifeq ($(uname_M),i86pc)
	cd ${EXTERNAL_OPENSSL} && ./Configure $(OPENSSL_FLAGS) solaris-x86-gcc && ${MAKE} build_libs
else
	cd ${EXTERNAL_OPENSSL} && ./Configure $(OPENSSL_FLAGS) solaris-sparcv9-gcc && ${MAKE} build_libs
endif
else
	cd ${EXTERNAL_OPENSSL} && ./config $(OPENSSL_FLAGS) && ${MAKE} build_libs
endif
endif
endif
endif
endif

### rocks db ###

${ROCKSDB_LIB}:
	cd $(EXTERNAL_ROCKSDB) && mkdir -p build && cd build && cmake .. -DCMAKE_BUILD_TYPE=Release -DWITH_GFLAGS=0 -DWITH_TESTS=0 -DWITH_BENCHMARK_TOOLS=0 -DWITH_TOOLS=0 -DUSE_RTTI=1 -DROCKSDB_BUILD_SHARED=1 -DWITH_BZ2=1 -DBZIP2_INCLUDE_DIR=$(realpath $(EXTERNAL_BZIP2)) -DBZIP2_LIBRARIES=$(realpath $(BZIP2_LIB)) -DCMAKE_POSITION_INDEPENDENT_CODE=1 -DWITH_ALL_TESTS=0 -DWITH_RUNTIME_DEBUG=0 -DWITH_TRACE_TOOLS=0 -DPORTABLE=1 && ${MAKE}

### flatbuffers ###
${FLATBUFFERS_LIB}:
	cd $(EXTERNAL_FLATBUFFERS) && mkdir -p build && cd build && cmake .. -DCMAKE_BUILD_TYPE=Release -DFLATBUFFERS_BUILD_TESTS=0 -DFLATBUFFERS_INSTALL=0 -DCMAKE_POSITION_INDEPENDENT_CODE=1 && ${MAKE}

### lzma ###
${LZMA_LIB}:
	cd $(EXTERNAL_LZMA) && mkdir -p build && cd build && cmake .. -DCMAKE_BUILD_TYPE=Release -DBUILD_TESTING=0 -DCMAKE_POSITION_INDEPENDENT_CODE=1 && ${MAKE}

#### libplist ##########

${LIBPLIST_LIB}:
	cd ${EXTERNAL_LIBPLIST} && ./autogen.sh --prefix=${ROUTE_PATH}/${EXTERNAL_LIBPLIST}bin && ${MAKE} && ${MAKE} install

#### libffi ##########

LIBFFI_FLAGS = "CFLAGS=-fPIC"

${LIBFFI_LIB}:
	cd ${EXTERNAL_LIBFFI} && test -e server || (./configure $(LIBFFI_FLAGS) && ${MAKE})
ifneq (${TARGET},server)
	cd ${EXTERNAL_LIBFFI} && test -e server && mv server $(TARGET) || true
endif

#### zlib ##########

$(ZLIB_LIB):
ifeq (${TARGET},winagent)
	cd ${EXTERNAL_ZLIB} && cp zconf.h.in zconf.h && ${MAKE} -f win32/Makefile.gcc PREFIX=${MING_BASE} libz.a
else
	cd ${EXTERNAL_ZLIB} && CFLAGS=-fPIC ./configure && ${MAKE} libz.a
endif

ZLIB_INCLUDE=-I./${EXTERNAL_ZLIB}

os_zlib_c := os_zlib/os_zlib.c
os_zlib_o := $(os_zlib_c:.c=.o)

os_zlib/%.o: os_zlib/%.c
	${OSSEC_CC} ${OSSEC_CFLAGS} -c $< -o $@

#### minizip ##########

$(MINIZIP_LIB): $(ZLIB_LIB)
	cd ${EXTERNAL_ZLIB}/contrib/minizip && ${OSSEC_CC} -fPIC -c unzip.c ioapi.c -I../../ && ar rcs libminizip.a unzip.o ioapi.o

#### bzip2 ##########

$(BZIP2_LIB):
	cd ${EXTERNAL_BZIP2} && ${MAKE} CFLAGS="-fpic -Wall -O2 -D_FILE_OFFSET_BITS=64" libbz2.a

#### SQLite #########

sqlite_c = ${EXTERNAL_SQLITE}sqlite3.c
sqlite_o = ${EXTERNAL_SQLITE}sqlite3.o
SQLITE_CFLAGS = -DSQLITE_ENABLE_DBSTAT_VTAB=1

$(SQLITE_LIB): $(sqlite_o)
	${OSSEC_LINK} $@ $^
	${OSSEC_RANLIB} $@

$(sqlite_o): $(sqlite_c)
	${OSSEC_CC} ${OSSEC_CFLAGS} -w -fPIC ${SQLITE_CFLAGS} -c $^ -o $@ -fPIC

#### cJSON #########

ifeq (${uname_S},Darwin)
JSON_SHFLAGS=-install_name @rpath/libcjson.$(SHARED)
endif

cjson_c := ${EXTERNAL_JSON}cJSON.c
cjson_o := $(cjson_c:.c=.o)

$(JSON_LIB): ${cjson_o}
	${OSSEC_LINK} $@ $^
	${OSSEC_RANLIB} $@

${EXTERNAL_JSON}%.o: ${EXTERNAL_JSON}%.c
	${OSSEC_CC} ${OSSEC_CFLAGS} -fPIC -c $^ -o $@

#### libyaml ##########

${LIBYAML_LIB}: $(EXTERNAL_LIBYAML)Makefile
	$(MAKE) -C $(EXTERNAL_LIBYAML)

$(EXTERNAL_LIBYAML)Makefile:
ifeq (${TARGET},winagent)
	cd $(EXTERNAL_LIBYAML) && CC=${MING_BASE}${CC} && CFLAGS=-fPIC ./configure --host=${MINGW_HOST} --enable-static=yes
else
	cd $(EXTERNAL_LIBYAML) && CFLAGS=-fPIC ./configure --enable-static=yes --enable-shared=no
endif

#### curl ##########

${LIBCURL_LIB}: $(EXTERNAL_CURL)Makefile
	${MAKE} -C $(EXTERNAL_CURL)lib

ifeq (${TARGET},winagent)
$(EXTERNAL_CURL)Makefile:
	cd $(EXTERNAL_CURL) && CFLAGS=-fPIC CC=${MING_BASE}${CC} ./configure --host=${MINGW_HOST} PREFIX=${MING_BASE} --enable-static=yes --disable-shared --with-schannel --disable-ldap --without-libidn2 --without-zstd && ${MAKE}
else
$(EXTERNAL_CURL)Makefile: $(OPENSSL_LIB)
ifeq (${uname_S},Linux)
ifneq (,$(filter ${uname_M},aarch64 ppc64le))
	cd $(EXTERNAL_CURL) && CPPFLAGS="-fPIC -I${ROUTE_PATH}/${EXTERNAL_OPENSSL}include" LDFLAGS="-L${ROUTE_PATH}/${EXTERNAL_OPENSSL}" LIBS="-ldl -lpthread" ./configure --build=${uname_M}-unknown-linux-gnu --with-openssl="${ROUTE_PATH}/${EXTERNAL_OPENSSL}" --disable-ldap --without-libidn2 --without-libpsl --without-brotli --without-nghttp2 --without-zstd
else
	cd $(EXTERNAL_CURL) && CPPFLAGS="-fPIC -I${ROUTE_PATH}/${EXTERNAL_OPENSSL}include" LDFLAGS="-L${ROUTE_PATH}/${EXTERNAL_OPENSSL}" LIBS="-ldl -lpthread" ./configure --with-openssl="${ROUTE_PATH}/${EXTERNAL_OPENSSL}" --disable-ldap --without-libidn2 --without-libpsl --without-brotli --without-nghttp2 --without-zstd
endif
else
	cd $(EXTERNAL_CURL) && CPPFLAGS="-fPIC -I${ROUTE_PATH}/${EXTERNAL_OPENSSL}include" LDFLAGS="-L${ROUTE_PATH}/${EXTERNAL_OPENSSL}" LIBS="-lpthread" ./configure --with-openssl="${ROUTE_PATH}/${EXTERNAL_OPENSSL}" --disable-ldap --without-libidn2 --without-brotli --without-nghttp2 --without-librtmp --without-zstd
endif
endif


#### procps #########

PROCPS_INCLUDE=-I./${EXTERNAL_PROCPS}

procps_c := $(wildcard ${EXTERNAL_PROCPS}*.c)
procps_o := $(procps_c:.c=.o)
ifeq (${CHECK_ALPINE},YES)
ALPINE_DEBUG := "-DPATH_MAX=4096"
endif

${EXTERNAL_PROCPS}%.o: ${EXTERNAL_PROCPS}%.c
	${OSSEC_CC} ${OSSEC_CFLAGS} ${ALPINE_DEBUG} -fPIC -c $^ -o $@

$(PROCPS_LIB): ${procps_o}
	${OSSEC_LINK} $@ $^
	${OSSEC_RANLIB} $@

#### Berkeley DB ######

ifeq (${uname_S},Linux)
${DB_LIB}: $(EXTERNAL_LIBDB)Makefile
	 ${MAKE} -C $(EXTERNAL_LIBDB) libdb.a

$(EXTERNAL_LIBDB)Makefile:
	cd ${EXTERNAL_LIBDB} && CPPFLAGS=-fPIC ../dist/configure --with-cryptography=no --disable-queue --disable-heap --disable-partition --disable-mutexsupport --disable-replication --disable-verify --disable-statistics ac_cv_func_pthread_yield=no
endif

#### libarchive ######

ifneq (${TARGET},winagent)
ifeq (${uname_S},Linux)
${LIBARCHIVE_LIB}: $(EXTERNAL_LIBARCHIVE)Makefile
	 ${MAKE} -C $(EXTERNAL_LIBARCHIVE)

$(EXTERNAL_LIBARCHIVE)Makefile:
	cd ${EXTERNAL_LIBARCHIVE} && CPPFLAGS=-fPIC ./configure --disable-acl --without-expat --without-iconv --without-xml2 --without-lz4 --without-lzma --without-zstd --without-bz2lib --without-openssl --without-libb2
endif
endif

#### libalpm ######

ifeq (${uname_S},Linux)

# we compile libalpm manually because pacman has a lot of dependencies and we only want to compile a few files
LIBALPM_LDCONFIG=`which ldconfig`
LIBALPM_CFLAGS=-DSYSHOOKDIR=\"/usr/share/libalpm/hooks\" \
			    -DLDCONFIG=\"${LIBALPM_LDCONFIG}\" \
			    -DFSSTATSTYPE="struct statvfs" \
			    -DSCRIPTLET_SHELL=\"/bin/sh\" \
			    -DHAVE_SYS_STATVFS_H \
			    -DLIB_VERSION=\"\" \
			    -DPATH_MAX=4096 \
			    -DHAVE_STRNLEN \
			    -DHAVE_LIBSSL \
			    -I${ROUTE_PATH}/${EXTERNAL_LIBARCHIVE}libarchive \
				-I${ROUTE_PATH}/${EXTERNAL_OPENSSL}include \
			    -I. \
			    -fPIC
${LIBALPM_LIB}: $(EXTERNAL_PACMAN)configure
	cd ${EXTERNAL_PACMAN}lib/libalpm && \
	$(CC) -c *.c ${LIBALPM_CFLAGS} && \
	ar rcs libalpm.a *.o
endif

#### Audit lib ####

${AUDIT_LIB}: $(EXTERNAL_AUDIT)Makefile
	${MAKE} -C $(EXTERNAL_AUDIT)lib CC=$(CC)

$(EXTERNAL_AUDIT)Makefile:
	cd $(EXTERNAL_AUDIT) && ./autogen.sh && ./configure CFLAGS=-fPIC --with-libcap-ng=no

#### msgpack #########

ifeq (,$(filter ${USE_MSGPACK_OPT},YES yes y Y 1))
        MSGPACK_ARCH=-march=i486
endif

ifneq (${TARGET},winagent)
msgpack_c := $(wildcard ${EXTERNAL_MSGPACK}src/*.c)
msgpack_o := $(msgpack_c:.c=.o)

${EXTERNAL_MSGPACK}src/%.o: ${EXTERNAL_MSGPACK}src/%.c
	${OSSEC_CC} ${OSSEC_CFLAGS} ${MSGPACK_ARCH} -fPIC -c $^ -o $@

$(MSGPACK_LIB): ${msgpack_o}
	${OSSEC_LINK} $@ $^
	${OSSEC_RANLIB} $@
endif

#### PCRE2 lib #########



$(LIBPCRE2_LIB):
ifeq (${TARGET},winagent)
	cd $(EXTERNAL_LIBPCRE2) && CFLAGS=-fPIC CC=${MING_BASE}${CC} ./configure --enable-jit=no --host=${MINGW_HOST} --disable-shared && mkdir -p include && cp src/pcre2.h include/pcre2.h && ${MAKE}
else
ifeq (${uname_S},SunOS)
ifeq (${uname_R},5.10)
	cd $(EXTERNAL_LIBPCRE2) && CFLAGS=-fPIC ./configure --enable-jit=no --disable-shared && mkdir -p include && cp src/pcre2.h include/pcre2.h && ${MAKE}
else
	cd $(EXTERNAL_LIBPCRE2) && CFLAGS=-fPIC ./configure --enable-jit=auto --disable-shared && mkdir -p include && cp src/pcre2.h include/pcre2.h && ${MAKE}
endif
else
ifeq (${CHECK_CENTOS5},YES)
	cd $(EXTERNAL_LIBPCRE2) && CFLAGS=-fPIC ./configure --enable-jit=no --disable-shared && mkdir -p include && cp src/pcre2.h include/pcre2.h && ${MAKE}
else
	cd $(EXTERNAL_LIBPCRE2) && CFLAGS=-fPIC ./configure --enable-jit=auto --disable-shared && mkdir -p include && cp src/pcre2.h include/pcre2.h && ${MAKE}
endif
endif
endif

### popt lib ###

POPT_BUILD_DIR = $(EXTERNAL_POPT)build/

$(POPT_LIB): $(POPT_BUILD_DIR)Makefile
	 $(MAKE) -C $(POPT_BUILD_DIR)
$(POPT_BUILD_DIR)Makefile:
	mkdir -p $(POPT_BUILD_DIR) && cd $(POPT_BUILD_DIR) && cmake ..

### lua lib ###

$(LUA_LIB):
ifeq (${TARGET},winagent)
	cd ${EXTERNAL_LUA} && make mingw CC=${MING_BASE}${CC} MYCFLAGS='-fPIC' && make local TO_BIN='lua.exe luac.exe'
else
ifeq (${uname_S},Darwin)
	cd ${EXTERNAL_LUA} && make macosx MYCFLAGS='-fPIC' && make local
else
ifeq (${uname_S},SunOS)
	cd ${EXTERNAL_LUA} && gmake solaris MYCFLAGS='-fPIC' && gmake local INSTALL='cp -p' INSTALL_EXEC='cp -p' INSTALL_DATA='cp -p'
else
ifeq ($(findstring BSD,${uname_S}), BSD)
	cd ${EXTERNAL_LUA} && make bsd MYCFLAGS='-fPIC' && make local
else
ifeq (${uname_S},AIX)
	cd ${EXTERNAL_LUA} && make aix MYCFLAGS='-fPIC' && make local
else
	cd ${EXTERNAL_LUA} && make posix MYCFLAGS='-fPIC' && make local
endif
endif
endif
endif
endif

### rpm lib ###

RPM_BUILD_DIR = ${EXTERNAL_RPM}/builddir

RPM_INC_PATHS = -I${ROUTE_PATH}/${EXTERNAL_OPENSSL}include \
				-I${ROUTE_PATH}/${EXTERNAL_ZLIB} \
				-I${ROUTE_PATH}/${EXTERNAL_POPT}/src \
				-I${ROUTE_PATH}/${EXTERNAL_SQLITE} \
				-I${ROUTE_PATH}/${EXTERNAL_LUA} \

RPM_LIB_PATHS = -L${ROUTE_PATH}/${EXTERNAL_OPENSSL} \
				-L${ROUTE_PATH}/${EXTERNAL_ZLIB} \
				-L${ROUTE_PATH}/${EXTERNAL_POPT}/build/output/src/.libs/ \
				-L${ROUTE_PATH}/${EXTERNAL_SQLITE} \
				-L${ROUTE_PATH}/${EXTERNAL_LUA} \

RPM_CFLAGS = -fPIC ${RPM_INC_PATHS} ${RPM_LIB_PATHS}
RPM_CC = gcc

${RPM_LIB}: ${RPM_BUILD_DIR}/Makefile
	cd ${RPM_BUILD_DIR} && ${MAKE}

${RPM_BUILD_DIR}/Makefile: ${OPENSSL_LIB} ${ZLIB_LIB} ${POPT_LIB} ${SQLITE_LIB} $(LUA_LIB)
	mkdir -p ${RPM_BUILD_DIR} && cd ${RPM_BUILD_DIR} && cmake -E env CFLAGS="${RPM_CFLAGS}" CC=${RPM_CC} cmake ..

#### jemalloc ##########

$(JEMALLOC_LIB):
ifeq (${TARGET},server)
ifneq ($(wildcard external/jemalloc/configure),)
	cd ${EXTERNAL_JEMALLOC} && LDFLAGS=-s ./configure --disable-static --disable-cxx && ${MAKE}
else
	cd ${EXTERNAL_JEMALLOC} && LDFLAGS=-s ./autogen.sh --disable-static --disable-cxx && ${MAKE}
endif
endif

################################
#### External dependencies  ####
################################

TAR := tar -xf
GUNZIP := gunzip
GZIP := gzip
CURL := curl -so
<<<<<<< HEAD
DEPS_VERSION = 27
=======
DEPS_VERSION = 25
>>>>>>> 31c1d703
RESOURCES_URL_BASE := https://packages.wazuh.com/deps/
RESOURCES_URL := $(RESOURCES_URL_BASE)$(DEPS_VERSION)
CPYTHON := cpython
PYTHON_SOURCE := no

ifneq (${TARGET}, winagent)
ifneq (,$(filter ${uname_S},Linux Darwin HP-UX))
	cpu_arch := ${uname_M}
ifneq (,$(filter ${cpu_arch},x86_64 amd64))
	PRECOMPILED_ARCH := /amd64
else
ifneq (,$(filter ${cpu_arch},i386 i686))
	PRECOMPILED_ARCH := /i386
else
ifneq (,$(filter ${cpu_arch},aarch64 arm64))
	PRECOMPILED_ARCH := /aarch64
else
ifneq (,$(filter ${cpu_arch},armv8l armv7l arm32 armhf))
	PRECOMPILED_ARCH := /arm32
else
ifeq (${cpu_arch},ppc64le)
	PRECOMPILED_ARCH := /ppc64le
else
ifneq (,$(filter ${cpu_arch},ia64))
	PRECOMPILED_ARCH := /ia64
else
	PRECOMPILED_ARCH := /${uname_P}
endif
endif
endif
endif
endif
endif
else
ifneq (,$(filter ${uname_S},SunOS AIX))
	cpu_arch := ${uname_P}
ifeq (${cpu_arch},powerpc)
	PRECOMPILED_ARCH := /powerpc
else
ifneq (,$(filter ${cpu_arch},sparc sun4u))
	PRECOMPILED_ARCH := /sparc
else
ifneq (,$(filter ${cpu_arch},i386 i86pc))
	PRECOMPILED_ARCH := /i386
else
	PRECOMPILED_ARCH := /${uname_M}
endif
endif
endif
else
    cpu_arch := ${uname_M}
ifneq (,$(filter ${cpu_arch},unknown Unknown not))
	cpu_arch := ${uname_P}
endif
	PRECOMPILED_ARCH := /${cpu_arch}
endif
endif
endif

ifeq ($(CHECK_CENTOS5),YES)
PRECOMPILED_OS := el5
# Avoid the linkage of incompatible libraries in Data Provider for CentOS 5 and Red Hat 5
SYSINFO_OS+=-DCMAKE_CHECK_CENTOS5=1
endif

ifeq (,$(filter ${EXTERNAL_SRC_ONLY},YES yes y Y 1))
# If EXTERNAL_SRC_ONLY=YES is not defined, lets look for the precompiled lib
PRECOMPILED_RES := $(PRECOMPILED_OS)$(PRECOMPILED_ARCH)
endif

# Agent dependencies
EXTERNAL_RES := cJSON curl libdb libffi libyaml openssl procps sqlite zlib audit-userspace msgpack bzip2 nlohmann googletest libpcre2 libplist pacman libarchive popt lua rpm rocksdb lzma cpp-httplib benchmark
ifneq (${TARGET},agent)
ifneq (${TARGET},winagent)
	# Manager extra dependency
	EXTERNAL_RES += $(CPYTHON) jemalloc flatbuffers
endif
endif

EXTERNAL_DIR := $(EXTERNAL_RES:%=external/%)
EXTERNAL_TAR := $(EXTERNAL_RES:%=external/%.tar.gz)

# Shared tools like dependencies
SHARED_RES := http-request
SHARED_TAR := $(SHARED_RES:%=shared_modules/%.tar.gz)

.PHONY: deps
deps: $(EXTERNAL_TAR) $(SHARED_TAR)

external/$(CPYTHON).tar.gz:
# Python interpreter
ifeq (,$(filter ${PYTHON_SOURCE},YES yes y Y 1))
ifneq (,$(PRECOMPILED_RES))
external/$(CPYTHON).tar.gz: external-precompiled/$(CPYTHON).tar.gz
	test -e $(patsubst %.gz,%,$@) ||\
	($(CURL) $@ $(RESOURCES_URL)/libraries/sources/$(patsubst external/%,%,$@) &&\
	cd external && $(GUNZIP) $(patsubst external/%,%,$@) && $(TAR) $(patsubst external/%.gz,%,$@) && rm $(patsubst external/%.gz,%,$@))
	test -d $(patsubst %.tar.gz,%,$@) || (cd external && $(GZIP) $(patsubst external/%.gz,%,$@))

external-precompiled/$(CPYTHON).tar.gz:
	-$(CURL) external/$(patsubst external-precompiled/%,%,$@) $(RESOURCES_URL)/libraries/$(PRECOMPILED_RES)/$(patsubst external-precompiled/%,%,$@) || true
	-cd external && test -e $(patsubst external-precompiled/%,%,$@) && $(GUNZIP) $(patsubst external-precompiled/%,%,$@) || true
else
external/$(CPYTHON).tar.gz:
	$(CURL) $@ $(RESOURCES_URL)/libraries/sources/$(patsubst external/%,%,$@)
	cd external && $(GUNZIP) $(patsubst external/%,%,$@)
	cd external && $(TAR) $(patsubst external/%.gz,%,$@)
	rm $(patsubst %.gz,%,$@)
endif
else
external/$(CPYTHON).tar.gz:
	$(CURL) $@ $(RESOURCES_URL)/libraries/sources/$(patsubst external/%,%,$@)
	cd external && $(GUNZIP) $(patsubst external/%,%,$@)
	cd external && $(TAR) $(patsubst external/%.gz,%,$@)
	rm $(patsubst %.gz,%,$@)
endif

ifeq (${uname_S},HP-UX)
# nlohmann library
RESOURCES_URL_BASE_NLOHMANN=$(subst https://,http://,$(RESOURCES_URL_BASE))
ifeq ($(findstring $(RESOURCES_URL_BASE_NLOHMANN),$(RESOURCES_URL)),$(RESOURCES_URL_BASE_NLOHMANN))
DEPS_VERSION_NLOHMANN_REQUESTED=$(subst $(RESOURCES_URL_BASE_NLOHMANN),,$(RESOURCES_URL))
DEPS_VERSION_NLOHMANN_MAX=21
ifeq ($(shell test $(DEPS_VERSION_NLOHMANN_REQUESTED) -gt $(DEPS_VERSION_NLOHMANN_MAX); echo $$?),0)
DEPS_VERSION_NLOHMANN=$(DEPS_VERSION_NLOHMANN_MAX)
else
DEPS_VERSION_NLOHMANN=$(DEPS_VERSION_NLOHMANN_REQUESTED)
endif
RESOURCES_URL_NLOHMANN=$(RESOURCES_URL_BASE_NLOHMANN)$(DEPS_VERSION_NLOHMANN)
ifneq (,$(PRECOMPILED_RES))
external/nlohmann.tar.gz: external-precompiled/nlohmann.tar.gz
	test -d $(patsubst %.tar.gz,%,$@) ||\
	($(CURL) $@ $(RESOURCES_URL_NLOHMANN)/libraries/sources/$(patsubst external/%,%,$@) &&\
	cd external && $(GUNZIP) $(patsubst external/%,%,$@) && $(TAR) $(patsubst external/%.gz,%,$@) && rm $(patsubst external/%.gz,%,$@))

external-precompiled/nlohmann.tar.gz:
	-$(CURL) external/$(patsubst external-precompiled/%,%,$@) $(RESOURCES_URL_NLOHMANN)/libraries/$(PRECOMPILED_RES)/$(patsubst external-precompiled/%,%,$@) || true
	-cd external && test -e $(patsubst external-precompiled/%,%,$@) && $(GUNZIP) $(patsubst external-precompiled/%,%,$@) || true
	-cd external && test -e $(patsubst external-precompiled/%.gz,%,$@) && $(TAR) $(patsubst external-precompiled/%.gz,%,$@) || true
	-test -e external/$(patsubst external-precompiled/%.gz,%,$@) && rm external/$(patsubst external-precompiled/%.gz,%,$@) || true
else
external/nlohmann.tar.gz:
	$(CURL) $@ $(RESOURCES_URL_NLOHMANN)/libraries/sources/$(patsubst external/%,%,$@)
	cd external && $(GUNZIP) $(patsubst external/%,%,$@)
	cd external && $(TAR) $(patsubst external/%.gz,%,$@)
	rm $(patsubst %.gz,%,$@)
endif
endif
endif

# Remaining dependencies
ifneq (,$(PRECOMPILED_RES))
external/%.tar.gz: external-precompiled/%.tar.gz
	test -d $(patsubst %.tar.gz,%,$@) ||\
	($(CURL) $@ $(RESOURCES_URL)/libraries/sources/$(patsubst external/%,%,$@) &&\
	cd external && $(GUNZIP) $(patsubst external/%,%,$@) && $(TAR) $(patsubst external/%.gz,%,$@) && rm $(patsubst external/%.gz,%,$@))
else
external/%.tar.gz:
	$(CURL) $@ $(RESOURCES_URL)/libraries/sources/$(patsubst external/%,%,$@)
	cd external && $(GUNZIP) $(patsubst external/%,%,$@)
	cd external && $(TAR) $(patsubst external/%.gz,%,$@)
	rm $(patsubst %.gz,%,$@)
endif

ifneq (,$(PRECOMPILED_RES))
external-precompiled/%.tar.gz:
	-$(CURL) external/$(patsubst external-precompiled/%,%,$@) $(RESOURCES_URL)/libraries/$(PRECOMPILED_RES)/$(patsubst external-precompiled/%,%,$@) || true
	-cd external && test -e $(patsubst external-precompiled/%,%,$@) && $(GUNZIP) $(patsubst external-precompiled/%,%,$@) || true
	-cd external && test -e $(patsubst external-precompiled/%.gz,%,$@) && $(TAR) $(patsubst external-precompiled/%.gz,%,$@) || true
	-test -e external/$(patsubst external-precompiled/%.gz,%,$@) && rm external/$(patsubst external-precompiled/%.gz,%,$@) || true
endif

# Shared tools
HTTP_REQUEST_URL := https://github.com/wazuh/wazuh-http-request/tarball/$(HTTP_REQUEST_BRANCH)

shared_modules/http-request.tar.gz:
	find $(patsubst %.tar.gz,%,$@) -type f -exec false {} + &&\
	((test -e $(patsubst %.gz,%,$@) || $(CURL) $@ -L $(HTTP_REQUEST_URL)) &&\
	($(GUNZIP) $@ || (rm -f $@ && echo "Error decompressing $@ maybe wrong branch was supplied!" && false)) &&\
	$(TAR) $(patsubst %.gz,%,$@) --strip-components=1 -C $(patsubst %.tar.gz,%,$@) &&\
	rm $(patsubst %.gz,%,$@)) || true

####################
#### OSSEC Libs ####
####################
ifeq (${TARGET}, winagent)
# libwazuhext
WAZUHEXT_DLL = libwazuhext.$(SHARED)
WAZUHEXT_LIB = libwazuhext.lib
WAZUHEXT_LIB_DEF = libwazuhext.def
# libwazuhshared
WAZUH_DLL = libwazuhshared.$(SHARED)
WAZUH_LIB = libwazuhshared.lib
WAZUH_DEF = libwazuhshared.def
else
WAZUHEXT_LIB = libwazuhext.$(SHARED)
WAZUH_LIB = libwazuhshared.$(SHARED)
endif
BUILD_LIBS = libwazuh.a $(WAZUHEXT_LIB)

$(BUILD_SERVER) $(BUILD_AGENT) $(WINDOWS_BINS) $(WINDOWS_BINS): $(BUILD_LIBS)

#### os_xml ########

os_xml_c := $(wildcard os_xml/*.c)
os_xml_o := $(os_xml_c:.c=.o)

os_xml/%.o: os_xml/%.c
	${OSSEC_CC} ${OSSEC_CFLAGS} -fPIC -c $^ -o $@

#### os_regex ######

os_regex_c := $(wildcard os_regex/*.c)
os_regex_o := $(os_regex_c:.c=.o)

os_regex/%.o: os_regex/%.c
	${OSSEC_CC} ${OSSEC_CFLAGS} -fPIC -c $^ -o $@

#### os_net ##########

os_net_c := $(wildcard os_net/*.c)
os_net_o := $(os_net_c:.c=.o)

os_net/%.o: os_net/%.c
	${OSSEC_CC} ${OSSEC_CFLAGS} -fPIC -c $^ -o $@

#### Shared ##########
# Unit tests wrappers

wrappers_common_c := $(wildcard unit_tests/wrappers/*.c)
wrappers_common_o := $(wrappers_common_c:.c=.o)

wrappers_externals_c := $(wildcard unit_tests/wrappers/externals/*.c)
wrappers_externals_o := $(wrappers_externals_c:.c=.o)

wrappers_externals_audit_c := $(wildcard unit_tests/wrappers/externals/audit/*.c)
wrappers_externals_audit_o := $(wrappers_externals_audit_c:.c=.o)

wrappers_externals_bzip2_c := $(wildcard unit_tests/wrappers/externals/bzip2/*.c)
wrappers_externals_bzip2_o := $(wrappers_externals_bzip2_c:.c=.o)

wrappers_externals_zlib_c := $(wildcard unit_tests/wrappers/externals/zlib/*.c)
wrappers_externals_zlib_o := $(wrappers_externals_zlib_c:.c=.o)

wrappers_externals_cJSON_c := $(wildcard unit_tests/wrappers/externals/cJSON/*.c)
wrappers_externals_cJSON_o := $(wrappers_externals_cJSON_c:.c=.o)

wrappers_externals_openssl_c := $(wildcard unit_tests/wrappers/externals/openssl/*.c)
wrappers_externals_openssl_o := $(wrappers_externals_openssl_c:.c=.o)

wrappers_externals_procpc_c := $(wildcard unit_tests/wrappers/externals/procpc/*.c)
wrappers_externals_procpc_o := $(wrappers_externals_procpc_c:.c=.o)

wrappers_externals_sqlite_c := $(wildcard unit_tests/wrappers/externals/sqlite/*.c)
wrappers_externals_sqlite_o := $(wrappers_externals_sqlite_c:.c=.o)

wrappers_externals_pcre2_c := $(wildcard unit_tests/wrappers/externals/pcre2/*.c)
wrappers_externals_pcre2_o := $(wrappers_externals_pcre2_c:.c=.o)

wrappers_libc_c := $(wildcard unit_tests/wrappers/libc/*.c)
wrappers_libc_o := $(wrappers_libc_c:.c=.o)

wrappers_linux_c := $(wildcard unit_tests/wrappers/linux/*.c)
wrappers_linux_o := $(wrappers_linux_c:.c=.o)

wrappers_macos_c := $(wildcard unit_tests/wrappers/macos/*.c)
wrappers_macos_o := $(wrappers_macos_c:.c=.o)

wrappers_macos_libc_c := $(wildcard unit_tests/wrappers/macos/libc/*.c)
wrappers_macos_libc_o := $(wrappers_macos_libc_c:.c=.o)

wrappers_macos_posix_c := $(wildcard unit_tests/wrappers/macos/posix/*.c)
wrappers_macos_posix_o := $(wrappers_macos_posix_c:.c=.o)

wrappers_posix_c := $(wildcard unit_tests/wrappers/posix/*.c)
wrappers_posix_o := $(wrappers_posix_c:.c=.o)

wrappers_wazuh_c := $(wildcard unit_tests/wrappers/wazuh/*.c)
wrappers_wazuh_o := $(wrappers_wazuh_c:.c=.o)

wrappers_wazuh_os_crypto_c := $(wildcard unit_tests/wrappers/wazuh/os_crypto/*.c)
wrappers_wazuh_os_crypto_o := $(wrappers_wazuh_os_crypto_c:.c=.o)

wrappers_wazuh_os_execd_c := $(wildcard unit_tests/wrappers/wazuh/os_execd/*.c)
wrappers_wazuh_os_execd_o := $(wrappers_wazuh_os_execd_c:.c=.o)

wrappers_wazuh_os_net_c := $(wildcard unit_tests/wrappers/wazuh/os_net/*.c)
wrappers_wazuh_os_net_o := $(wrappers_wazuh_os_net_c:.c=.o)

wrappers_wazuh_os_regex_c := $(wildcard unit_tests/wrappers/wazuh/os_regex/*.c)
wrappers_wazuh_os_regex_o := $(wrappers_wazuh_os_regex_c:.c=.o)

wrappers_wazuh_os_xml_c := $(wildcard unit_tests/wrappers/wazuh/os_xml/*.c)
wrappers_wazuh_os_xml_o := $(wrappers_wazuh_os_xml_c:.c=.o)

wrappers_wazuh_shared_c := $(wildcard unit_tests/wrappers/wazuh/shared/*.c)
wrappers_wazuh_shared_o := $(wrappers_wazuh_shared_c:.c=.o)

wrappers_wazuh_syscheckd_c := $(wildcard unit_tests/wrappers/wazuh/syscheckd/*.c)
wrappers_wazuh_syscheckd_o := $(wrappers_wazuh_syscheckd_c:.c=.o)

wrappers_wazuh_wazuh_db_c := $(wildcard unit_tests/wrappers/wazuh/wazuh_db/*.c)
wrappers_wazuh_wazuh_db_o := $(wrappers_wazuh_wazuh_db_c:.c=.o)

wrappers_wazuh_wazuh_modules_c := $(wildcard unit_tests/wrappers/wazuh/wazuh_modules/*.c)
wrappers_wazuh_wazuh_modules_o := $(wrappers_wazuh_wazuh_modules_c:.c=.o)

wrappers_wazuh_monitord_c := $(wildcard unit_tests/wrappers/wazuh/monitord/*.c)
wrappers_wazuh_monitord_o := $(wrappers_wazuh_monitord_c:.c=.o)

wrappers_wazuh_os_auth_c := $(wildcard unit_tests/wrappers/wazuh/os_auth/*.c)
wrappers_wazuh_os_auth_o := $(wrappers_wazuh_os_auth_c:.c=.o)

wrappers_wazuh_addagent_c := $(wildcard unit_tests/wrappers/wazuh/addagent/*.c)
wrappers_wazuh_addagent_o := $(wrappers_wazuh_addagent_c:.c=.o)

wrappers_client_agent_c := $(wildcard unit_tests/wrappers/wazuh/client-agent/*.c)
wrappers_client_agent_o := $(wrappers_client_agent_c:.c=.o)

wrappers_wazuh_config_c := $(wildcard unit_tests/wrappers/wazuh/config/*.c)
wrappers_wazuh_config_o := $(wrappers_wazuh_config_c:.c=.o)

wrappers_data_provider_c := $(wildcard unit_tests/wrappers/wazuh/data_provider/*.c)
wrappers_data_provider_o := $(wrappers_data_provider_c:.c=.o)

wrappers_logcollector_c := $(wildcard unit_tests/wrappers/wazuh/logcollector/*.c)
wrappers_logcollector_o := $(wrappers_logcollector_c:.c=.o)

wrappers_windows_c := $(wildcard unit_tests/wrappers/windows/*.c)
wrappers_windows_o := $(wrappers_windows_c:.c=.o)

wrappers_windows_lib_c := $(wildcard unit_tests/wrappers/windows/libc/*.c)
wrappers_windows_lib_o := $(wrappers_windows_lib_c:.c=.o)

wrappers_windows_posix_c := $(wildcard unit_tests/wrappers/windows/posix/*.c)
wrappers_windows_posix_o := $(wrappers_windows_posix_c:.c=.o)

wrappers_wazuh_remoted_c := $(wildcard unit_tests/wrappers/wazuh/remoted/*.c)
wrappers_wazuh_remoted_o := $(wrappers_wazuh_remoted_c:.c=.o)

wrappers_wazuh_analysisd_c := $(wildcard unit_tests/wrappers/wazuh/analysisd/*.c)
wrappers_wazuh_analysisd_o := $(wrappers_wazuh_analysisd_c:.c=.o)

wrappers_wazuh_shared_modules_c := $(wildcard unit_tests/wrappers/wazuh/shared_modules/*.c)
wrappers_wazuh_shared_modules_o := $(wrappers_wazuh_shared_modules_c:.c=.o)

ifneq (,$(filter ${TEST},YES yes y Y 1))
	OSSEC_CFLAGS+=${CFLAGS_TEST}
	OSSEC_LDFLAGS+=${CFLAGS_TEST}
	AR_LDFLAGS+=${CFLAGS_TEST}
	OSSEC_LIBS+=${LIBS_TEST}

	UNIT_TEST_WRAPPERS:=${wrappers_common_o}
	UNIT_TEST_WRAPPERS+=${wrappers_externals_o}
	UNIT_TEST_WRAPPERS+=${wrappers_externals_bzip2_o}
	UNIT_TEST_WRAPPERS+=${wrappers_externals_zlib_o}
	UNIT_TEST_WRAPPERS+=${wrappers_externals_cJSON_o}
	UNIT_TEST_WRAPPERS+=${wrappers_externals_openssl_o}
	UNIT_TEST_WRAPPERS+=${wrappers_externals_sqlite_o}
	UNIT_TEST_WRAPPERS+=${wrappers_externals_pcre2_o}
	UNIT_TEST_WRAPPERS+=${wrappers_libc_o}
	UNIT_TEST_WRAPPERS+=${wrappers_posix_o}
	UNIT_TEST_WRAPPERS+=${wrappers_wazuh_o}
	UNIT_TEST_WRAPPERS+=${wrappers_wazuh_os_crypto_o}
	UNIT_TEST_WRAPPERS+=${wrappers_wazuh_os_execd_o}
	UNIT_TEST_WRAPPERS+=${wrappers_wazuh_os_net_o}
	UNIT_TEST_WRAPPERS+=${wrappers_wazuh_os_regex_o}
	UNIT_TEST_WRAPPERS+=${wrappers_wazuh_os_xml_o}
	UNIT_TEST_WRAPPERS+=${wrappers_wazuh_shared_o}
	UNIT_TEST_WRAPPERS+=${wrappers_wazuh_syscheckd_o}
	UNIT_TEST_WRAPPERS+=${wrappers_wazuh_wazuh_db_o}
	UNIT_TEST_WRAPPERS+=${wrappers_wazuh_wazuh_modules_o}
	UNIT_TEST_WRAPPERS+=${wrappers_wazuh_monitord_o}
	UNIT_TEST_WRAPPERS+=${wrappers_wazuh_os_auth_o}
	UNIT_TEST_WRAPPERS+=${wrappers_wazuh_addagent_o}
	UNIT_TEST_WRAPPERS+=${wrappers_wazuh_config_o}
	UNIT_TEST_WRAPPERS+=${wrappers_client_agent_o}
	UNIT_TEST_WRAPPERS+=${wrappers_wazuh_remoted_o}
	UNIT_TEST_WRAPPERS+=${wrappers_wazuh_analysisd_o}
	UNIT_TEST_WRAPPERS+=${wrappers_data_provider_o}
	UNIT_TEST_WRAPPERS+=${wrappers_logcollector_o}

	ifeq (${TARGET},winagent)
		UNIT_TEST_WRAPPERS+=${wrappers_windows_o}
		UNIT_TEST_WRAPPERS+=${wrappers_windows_lib_o}
		UNIT_TEST_WRAPPERS+=${wrappers_windows_posix_o}
	else ifeq (${uname_S},Darwin)
	    UNIT_TEST_WRAPPERS+=${wrappers_macos_o}
		UNIT_TEST_WRAPPERS+=${wrappers_macos_libc_o}
		UNIT_TEST_WRAPPERS+=${wrappers_macos_posix_o}
	else
		UNIT_TEST_WRAPPERS+=${wrappers_externals_audit_o}
		UNIT_TEST_WRAPPERS+=${wrappers_externals_procpc_o}
		UNIT_TEST_WRAPPERS+=${wrappers_linux_o}
	endif

	ifeq (${TARGET},server)
		UNIT_TEST_WRAPPERS+=${wrappers_wazuh_shared_modules_o}
	endif
endif #TEST

shared_c := $(wildcard shared/*.c)
shared_o := $(shared_c:.c=.o)

shared/%.o: shared/%.c
	${OSSEC_CC} ${OSSEC_CFLAGS} -fPIC -DARGV0=\"wazuh-remoted\" -c $^ -o $@

shared/debug_op_proc.o: shared/debug_op.c
	${OSSEC_CC} ${OSSEC_CFLAGS} -fPIC -DMA -DARGV0=\"wazuh-remoted\" -c $^ -o $@

shared/file_op_proc.o: shared/file_op.c
	${OSSEC_CC} ${OSSEC_CFLAGS} -fPIC -DCLIENT -DARGV0=\"wazuh-remoted\" -c $^ -o $@

#### Wazuh DB ####

wdb_sql := $(wildcard wazuh_db/*.sql)
wdblib_c := $(wildcard wazuh_db/wdb*.c)
wdbhelpers_c := $(wildcard wazuh_db/helpers/*.c)
wdbshared_c := wazuh_db/wdb_shared.c
wdblib_o := $(wdblib_c:.c=.o) $(wdb_sql:.sql=.o)
wdb_o := wazuh_db/main.o $(wdblib_o:.c=.o) $(wdb_c:.c=.o) $(wdb_sql:.sql=.o) $(wdbshared_c:.c=.o)

wazuh_db/schema_%.o: wazuh_db/schema_%.sql
	${QUIET_CC}echo 'const char *'$(word 2, $(subst /, ,$(subst .,_,$<))) '= "'"`cat $< | tr -d \"\n\"`"'";' | ${MING_BASE}${CC} ${OSSEC_CFLAGS} -xc -c -o $@ -

wazuh_db/%.o: wazuh_db/%.c
	${OSSEC_CC} ${OSSEC_CFLAGS} -DARGV0=\"wazuh-db\" -c $^ -o $@

wazuh-db: ${wdb_o}
	${OSSEC_CCBIN} ${OSSEC_LDFLAGS} ${WAZUH_LDFLAGS} $^ ${OSSEC_LIBS} ${WAZUH_LIBS} -o $@

#### Config ##########

config_c := $(wildcard config/*.c)
config_o := $(config_c:.c=.o)

config/%.o: config/%.c
	${OSSEC_CC} ${OSSEC_CFLAGS} -c $^ -o $@

build_shared_modules: $(WAZUHEXT_LIB)
	cd ${DBSYNC} && mkdir -p build && cd build && cmake ${CMAKE_OPTS} ${DBSYNC_TEST} ${SHARED_MODULES_RELEASE_TYPE} .. && ${MAKE}
	cd ${RSYNC} && mkdir -p build && cd build && cmake ${CMAKE_OPTS} ${RSYNC_TEST} ${SOLARIS_CMAKE_OPTS} ${SHARED_MODULES_RELEASE_TYPE} .. && ${MAKE}

#### Sysinfo ##
build_sysinfo: $(WAZUHEXT_LIB)
	cd ${SYSINFO} && mkdir -p build && cd build && cmake ${CMAKE_OPTS} ${SYSINFO_OS} ${SYSINFO_TEST} ${SYSINFO_RELEASE_TYPE} .. && ${MAKE}

#### Syscollector ##
ifeq (,$(filter ${DISABLE_SYSC}, YES yes y Y 1))
build_syscollector: build_shared_modules build_sysinfo
	cd ${SYSCOLLECTOR} && mkdir -p build && cd build && cmake -DTARGET=${TARGET} ${CMAKE_OPTS} ${SOLARIS_CMAKE_OPTS} ${SYSCOLLECTOR_TEST} ${SYSCOLLECTOR_RELEASE_TYPE} .. && ${MAKE}
endif

#### Wazuh cmake ###
build_wazuh_cmake: $(WAZUHEXT_LIB) $(EXTERNAL_LIBS_NO_WHOLE) build_syscollector
	mkdir -p build && cd build && cmake .. -DTARGET=${TARGET} ${CMAKE_OPTS} ${WAZUH_RELEASE_TYPE} ${WAZUH_TEST} && ${MAKE}

#### Wazuh modules ##
wmodules_c := $(wildcard wazuh_modules/wm*.c) $(wildcard wazuh_modules/agent_upgrade/*.c)

ifeq (${TARGET},agent)
	wmodules_c := ${wmodules_c} $(wildcard wazuh_modules/agent_upgrade/agent/*.c)
else ifeq (${TARGET},winagent)
	wmodules_c := ${wmodules_c} $(wildcard wazuh_modules/agent_upgrade/agent/*.c)
else
	wmodules_c := ${wmodules_c} $(wildcard wazuh_modules/task_manager/*.c)
	wmodules_c := ${wmodules_c} $(wildcard wazuh_modules/agent_upgrade/manager/*.c)
endif

wmodules_o := $(wmodules_c:.c=.o)

wazuh_modules/%.o: wazuh_modules/%.c
	${OSSEC_CC} ${OSSEC_CFLAGS} -c $^ -o $@

wmodules_dep := ${wmodules_o} ${wdbhelpers_c:.c=.o} wazuh_db/wdb_shared.o

ifeq (${uname_S},HP-UX)
	wmodules_dep := ${wmodules_dep} ${config_o}
endif

#### crypto ##########

crypto_blowfish_c := os_crypto/blowfish/bf_op.c
crypto_blowfish_o := $(crypto_blowfish_c:.c=.o)

os_crypto/blowfish/%.o: os_crypto/blowfish/%.c
	${OSSEC_CC} ${OSSEC_CFLAGS} -c $^ -o $@

crypto_md5_c := os_crypto/md5/md5_op.c
crypto_md5_o := $(crypto_md5_c:.c=.o)

os_crypto/md5/%.o: os_crypto/md5/%.c
	${OSSEC_CC} ${OSSEC_CFLAGS} -c $^ -o $@

crypto_sha1_c := os_crypto/sha1/sha1_op.c
crypto_sha1_o := $(crypto_sha1_c:.c=.o)

os_crypto/sha1/%.o: os_crypto/sha1/%.c
	${OSSEC_CC} ${OSSEC_CFLAGS} -c $^ -o $@

crypto_sha256_c := os_crypto/sha256/sha256_op.c
crypto_sha256_o := $(crypto_sha256_c:.c=.o)

os_crypto/sha256/%.o: os_crypto/sha256/%.c
	${OSSEC_CC} ${OSSEC_CFLAGS} -c $^ -o $@

crypto_sha512_c := os_crypto/sha512/sha512_op.c
crypto_sha512_o := $(crypto_sha512_c:.c=.o)

os_crypto/sha512/%.o: os_crypto/sha512/%.c
	${OSSEC_CC} ${OSSEC_CFLAGS} -c $^ -o $@

crypto_aes_c := os_crypto/aes/aes_op.c
crypto_aes_o := $(crypto_aes_c:.c=.o)

os_crypto/aes/%.o: os_crypto/aes/%.c
	${OSSEC_CC} ${OSSEC_CFLAGS} -c $^ -o $@

crypto_md5_sha1_c := os_crypto/md5_sha1/md5_sha1_op.c
crypto_md5_sha1_o := $(crypto_md5_sha1_c:.c=.o)

os_crypto/md5_sha1/%.o: os_crypto/md5_sha1/%.c
	${OSSEC_CC} ${OSSEC_CFLAGS} -c $^ -o $@

crypto_md5_sha1_sha256_c := os_crypto/md5_sha1_sha256/md5_sha1_sha256_op.c
crypto_md5_sha1_sha256_o := $(crypto_md5_sha1_sha256_c:.c=.o)

os_crypto/md5_sha1_sha256/%.o: os_crypto/md5_sha1_sha256/%.c
	${OSSEC_CC} ${OSSEC_CFLAGS} -c $^ -o $@

crypto_hmac_c := os_crypto/hmac/hmac.c
crypto_hmac_o := $(crypto_hmac_c:.c=.o)

os_crypto/hmac/%.o: os_crypto/hmac/%.c
	${OSSEC_CC} ${OSSEC_CFLAGS} -c $^ -o $@

crypto_shared_c := $(wildcard os_crypto/shared/*.c)
crypto_shared_o := $(crypto_shared_c:.c=.o)

os_crypto/shared/%.o: os_crypto/shared/%.c
	${OSSEC_CC} ${OSSEC_CFLAGS} -c $< -o $@

crypto_signature_c := $(wildcard os_crypto/signature/*.c)
crypto_signature_o := $(crypto_signature_c:.c=.o)

os_crypto/signature/%.o: os_crypto/signature/%.c
	${OSSEC_CC} ${OSSEC_CFLAGS} -c $< -o $@

analysisd/logmsg.o: analysisd/logmsg.c
	${OSSEC_CC} ${OSSEC_CFLAGS} -c $< -o $@


crypto_o := ${crypto_blowfish_o} \
					 ${crypto_md5_o} \
					 ${crypto_sha1_o} \
					 ${crypto_shared_o} \
					 ${crypto_md5_sha1_o} \
					 ${crypto_md5_sha1_sha256_o} \
					 ${crypto_sha256_o} \
					 ${crypto_sha512_o} \
					 ${crypto_aes_o} \
					 ${crypto_hmac_o} \
					 ${crypto_signature_o}

#### libwazuh #########

libwazuh.a: ${config_o} ${wmodules_dep} ${crypto_o} ${shared_o} ${os_net_o} ${os_regex_o} ${os_xml_o} ${os_zlib_o} ${UNIT_TEST_WRAPPERS} os_auth/ssl.o os_auth/check_cert.o addagent/validate.o ${manage_agents} analysisd/logmsg.o
	${OSSEC_LINK} $@ $^
	${OSSEC_RANLIB} $@

### libwazuhext #########

ifeq (${uname_S},Darwin)
WAZUH_SHFLAGS=-install_name @rpath/libwazuhext.$(SHARED)

$(WAZUHEXT_LIB): $(EXTERNAL_LIBS)
	$(OSSEC_SHARED) $(OSSEC_CFLAGS) $(WAZUH_SHFLAGS) -o $@ -Wl,-all_load $^ $(OSSEC_LIBS)
else
ifeq (${TARGET}, winagent)
$(WAZUHEXT_LIB): $(WAZUHEXT_DLL) $(WAZUHEXT_LIB_DEF)
	$(DLLTOOL) -D $(WAZUHEXT_DLL) --def $(WAZUHEXT_LIB_DEF) --output-delaylib $@

$(WAZUHEXT_DLL) $(WAZUHEXT_LIB_DEF): $(EXTERNAL_LIBS) win32/version-dll.o
	$(OSSEC_SHARED) $(OSSEC_CFLAGS) -o $(WAZUHEXT_DLL) -static-libgcc -Wl,--export-all-symbols -Wl,--add-stdcall-alias -Wl,--whole-archive $^ -Wl,--no-whole-archive -Wl,--output-def,$(WAZUHEXT_LIB_DEF) ${OSSEC_LIBS}


else
ifeq (${uname_S},SunOS)
ifneq ($(uname_R),5.10)
LIBGCC_FLAGS := -static-libgcc
else
LIBGCC_FLAGS := -Wl,-rpath,\$$ORIGIN
endif
ifeq (${uname_P},sparc)
$(WAZUHEXT_LIB): $(EXTERNAL_LIBS)
	$(OSSEC_SHARED) $(OSSEC_CFLAGS) -mimpure-text -o $@ $(LIBGCC_FLAGS) -Wl,--whole-archive $^ -Wl,--no-whole-archive ${OSSEC_LIBS}
else
$(WAZUHEXT_LIB): $(EXTERNAL_LIBS)
	$(OSSEC_SHARED) $(OSSEC_CFLAGS) -o $@ $(LIBGCC_FLAGS) -Wl,--whole-archive $^ -Wl,--no-whole-archive ${OSSEC_LIBS}
endif
else
ifeq (${uname_S},AIX)
$(WAZUHEXT_LIB): $(EXTERNAL_LIBS)
	mkdir -p libwazuhext;
	find external/ -name \*.a -exec cp {} libwazuhext/ \;
	for lib in libcjson.a libz.a libmsgpack.a libssl.a libcrypto.a libsqlite3.a libyaml.a libpcre2-8.a ; do \
		ar -x libwazuhext/$$lib; \
		mv *.o libwazuhext/; \
	done
	$(OSSEC_SHARED) $(OSSEC_CFLAGS) libwazuhext/*.o -o $@ -static-libgcc -latomic
else
ifeq (${uname_S},HP-UX)
$(WAZUHEXT_LIB): $(EXTERNAL_LIBS)
	mkdir -p libwazuhext;
	find external/ -name \*.a -exec cp {} libwazuhext/ \;
	for lib in libcjson.a libz.a libmsgpack.a libssl.a libcrypto.a libsqlite3.a libyaml.a libpcre2-8.a ; do \
		ar -x libwazuhext/$$lib; \
		mv *.o libwazuhext/; \
	done
	$(OSSEC_SHARED) $(OSSEC_CFLAGS) libwazuhext/*.o -o $@ -static-libgcc
else
$(WAZUHEXT_LIB): $(EXTERNAL_LIBS)
	$(OSSEC_SHARED) $(OSSEC_CFLAGS) -o $@ -Wl,--whole-archive $^ -Wl,--no-whole-archive ${OSSEC_LIBS}
endif
endif
endif
endif
endif

#### os_mail #########

os_maild_c := $(wildcard os_maild/*.c)
os_maild_o := $(os_maild_c:.c=.o)

os_maild/%.o: os_maild/%.c
	${OSSEC_CC} ${OSSEC_CFLAGS} -DARGV0=\"wazuh-maild\" -c $^ -o $@

wazuh-maild: ${os_maild_o}
	${OSSEC_CCBIN} ${OSSEC_LDFLAGS} $^ ${OSSEC_LIBS} -o $@

#### os_dbd ##########

os_dbd_c := $(wildcard os_dbd/*.c)
os_dbd_o := $(os_dbd_c:.c=.o)

os_dbd/%.o: os_dbd/%.c
	${OSSEC_CC} ${OSSEC_CFLAGS} ${MI} ${PI} -DARGV0=\"wazuh-dbd\" -c $^ -o $@

wazuh-dbd: ${os_dbd_o}
	${OSSEC_CCBIN} ${OSSEC_LDFLAGS} ${MI} ${PI} $^  ${OSSEC_LIBS} -o $@


#### os_csyslogd #####

os_csyslogd_c := $(wildcard os_csyslogd/*.c)
os_csyslogd_o := $(os_csyslogd_c:.c=.o)

os_csyslogd/%.o: os_csyslogd/%.c
	${OSSEC_CC} ${OSSEC_CFLAGS} -DARGV0=\"wazuh-csyslogd\" -c $^ -o $@

wazuh-csyslogd: ${os_csyslogd_o}
	${OSSEC_CCBIN} ${OSSEC_LDFLAGS} $^ ${OSSEC_LIBS} -o $@


#### agentlessd ####

os_agentlessd_c := $(wildcard agentlessd/*.c)
os_agentlessd_o := $(os_agentlessd_c:.c=.o)

agentlessd/%.o: agentlessd/%.c
	${OSSEC_CC} ${OSSEC_CFLAGS} -DARGV0=\"wazuh-agentlessd\" -c $^ -o $@

wazuh-agentlessd: ${os_agentlessd_o}
	${OSSEC_CCBIN} ${OSSEC_LDFLAGS} $^ ${OSSEC_LIBS} -o $@

#### os_execd #####

os_execd_c := $(wildcard os_execd/*.c)
os_execd_o := $(os_execd_c:.c=.o)

os_execd/%.o: os_execd/%.c
	${OSSEC_CC} ${OSSEC_CFLAGS} -DARGV0=\"wazuh-execd\" -c $^ -o $@

wazuh-execd: ${os_execd_o} active-response/active_responses.o
	${OSSEC_CCBIN} ${OSSEC_LDFLAGS} $^ ${OSSEC_LIBS} -o $@


#### logcollectord ####

os_logcollector_c := $(wildcard logcollector/*.c)
os_logcollector_o := $(os_logcollector_c:.c=.o)
os_logcollector_eventchannel_o := $(os_logcollector_c:.c=-event.o)

logcollector/%.o: logcollector/%.c
	${OSSEC_CC} ${OSSEC_CFLAGS} -DARGV0=\"wazuh-logcollector\" -c $^ -o $@

logcollector/%-event.o: logcollector/%.c
	${OSSEC_CC} ${OSSEC_CFLAGS} -DEVENTCHANNEL_SUPPORT -DARGV0=\"wazuh-logcollector\" -c $^ -o $@

wazuh-logcollector: ${os_logcollector_o}
	${OSSEC_CCBIN} ${OSSEC_LDFLAGS} $^ ${OSSEC_LIBS} -o $@

#### remoted #########

remoted_c := $(wildcard remoted/*.c)
remoted_o := $(remoted_c:.c=.o)

remoted/%.o: remoted/%.c
	${OSSEC_CC} ${OSSEC_CFLAGS}  -DPORTABLE_UNALIGNED_ACCESS=0 -I./remoted -DARGV0=\"wazuh-remoted\" -c $^ -o $@

wazuh-remoted: ${remoted_o}
	${OSSEC_CCBIN} ${OSSEC_LDFLAGS} ${WAZUH_LDFLAGS} $^ ${OSSEC_LIBS} ${WAZUH_LIBS} -o $@

#### wazuh-agentd ####

client_agent_c := $(wildcard client-agent/*.c)
client_agent_o := $(client_agent_c:.c=.o)

client-agent/%.o: client-agent/%.c
	${OSSEC_CC} ${OSSEC_CFLAGS} -I./client-agent -DARGV0=\"wazuh-agentd\" -c $^ -o $@

wazuh-agentd: ${client_agent_o} monitord/rotate_log.o monitord/compress_log.o
	${OSSEC_CCBIN} ${OSSEC_LDFLAGS} $^ ${OSSEC_LIBS} -o $@

#### addagent ######

addagent_c := $(wildcard addagent/*.c)
addagent_o := $(addagent_c:.c=.o)

addagent/%.o: addagent/%.c
	${OSSEC_CC} ${OSSEC_CFLAGS} -I./addagent -DARGV0=\"manage_agents\" -c $^ -o $@


manage_agents: ${addagent_o}
	${OSSEC_CCBIN} ${OSSEC_LDFLAGS} $^ ${OSSEC_LIBS} -o $@

#### Active Response ####

active_response_programs = default-firewall-drop pf npf ipfw firewalld-drop disable-account host-deny ip-customblock restart-wazuh route-null kaspersky wazuh-slack

$(active_response_programs): ${WAZUH_LIB} ${WAZUHEXT_LIB}

# Minimal dependencies for building active responses programs
AR_PROGRAMS_DEPS = os_regex/os_regex.o os_regex/os_regex_compile.o os_regex/os_match_free_pattern.o os_regex/os_regex_maps.o os_regex/os_regex_execute.o os_regex/os_regex_free_pattern.o os_regex/os_match_execute.o os_regex/os_match_compile.o shared/expression.o shared/randombytes.o shared/validate_op.o shared/regex_op.o shared/string_op.o shared/exec_op.o shared/file_op_proc.o shared/debug_op_proc.o shared/time_op.o shared/privsep_op.o shared/version_op.o shared/binaries_op.o os_xml/os_xml.o os_xml/os_xml_access.o os_regex/os_regex_strbreak.o os_net/os_net.o

ifneq (,$(filter ${TEST},YES yes y Y 1))
AR_PROGRAMS_DEPS += unit_tests/wrappers/externals/pcre2/pcre2_wrappers.o
endif

ifeq (${TARGET}, winagent)
ifneq (,$(filter ${TEST},YES yes y Y 1))
AR_PROGRAMS_DEPS += unit_tests/wrappers/common.o unit_tests/wrappers/windows/handleapi_wrappers.o unit_tests/wrappers/windows/fileapi_wrappers.o unit_tests/wrappers/windows/libc/stdio_wrappers.o unit_tests/wrappers/windows/system_calls_wrappers.o
endif
endif

.PHONY: active-responses
active-responses: ${active_response_programs}

active_response_c := $(wildcard active-response/*.c)
active_response_c += $(wildcard active-response/firewalls/*.c)
active_response_o := $(active_response_c:.c=.o)

active-response/%.o: active-response/%.c
	${OSSEC_CC} ${OSSEC_CFLAGS} -I./active-response -DARGV0=\"active-responses\" -c $^ -o $@

default-firewall-drop: active-response/firewalls/default-firewall-drop.o active-response/active_responses.o
	${OSSEC_CCBIN} ${AR_LDFLAGS} $^ ${OSSEC_LIBS} -o $@

pf: active-response/firewalls/pf.o  active-response/active_responses.o
	${OSSEC_CCBIN} ${AR_LDFLAGS} $^ ${OSSEC_LIBS} -o $@

npf: active-response/firewalls/npf.o  active-response/active_responses.o
	${OSSEC_CCBIN} ${AR_LDFLAGS} $^ ${OSSEC_LIBS} -o $@

ipfw: active-response/firewalls/ipfw.o active-response/active_responses.o
	${OSSEC_CCBIN} ${AR_LDFLAGS} $^ ${OSSEC_LIBS} -o $@

firewalld-drop: active-response/firewalld-drop.o active-response/active_responses.o
	${OSSEC_CCBIN} ${AR_LDFLAGS} $^ ${OSSEC_LIBS} -o $@

disable-account: active-response/disable-account.o active-response/active_responses.o
	${OSSEC_CCBIN} ${AR_LDFLAGS} $^ ${OSSEC_LIBS} -o $@

host-deny: active-response/host-deny.o active-response/active_responses.o
	${OSSEC_CCBIN} ${AR_LDFLAGS} $^ ${OSSEC_LIBS} -o $@

ip-customblock: active-response/ip-customblock.o active-response/active_responses.o
	${OSSEC_CCBIN} ${AR_LDFLAGS} $^ ${OSSEC_LIBS} -o $@

restart-wazuh: active-response/restart-wazuh.o active-response/active_responses.o
	${OSSEC_CCBIN} ${AR_LDFLAGS} $^ ${OSSEC_LIBS} -o $@

route-null: active-response/route-null.o active-response/active_responses.o
	${OSSEC_CCBIN} ${AR_LDFLAGS} $^ ${OSSEC_LIBS} -o $@

kaspersky: active-response/kaspersky.o active-response/active_responses.o
	${OSSEC_CCBIN} ${AR_LDFLAGS} $^ ${OSSEC_LIBS} -o $@

wazuh-slack: active-response/wazuh-slack.o active-response/active_responses.o
	${OSSEC_CCBIN} ${AR_LDFLAGS} $^ ${OSSEC_LIBS} -o $@


### libwazuhshared.so #########

ifeq (${uname_S},Darwin)
WAZUH_SHARED_SHFLAGS=-install_name @rpath/libwazuhshared.$(SHARED)

$(WAZUH_LIB): $(WAZUHEXT_LIB) $(AR_PROGRAMS_DEPS)
	$(OSSEC_SHARED) $(OSSEC_CFLAGS) $(WAZUH_SHARED_SHFLAGS) -o $@ -Wl,-all_load $^ $(OSSEC_LIBS)
else
ifeq (${TARGET}, winagent)
$(WAZUH_DLL) $(WAZUH_DEF) : $(WAZUHEXT_DLL) $(AR_PROGRAMS_DEPS) win32/version-dll.o
	$(OSSEC_SHARED) $(OSSEC_CFLAGS) -UOSSECHIDS -o $(WAZUH_DLL) -static-libgcc -Wl,--export-all-symbols -Wl,--add-stdcall-alias -Wl,--whole-archive $^ -Wl,--no-whole-archive -Wl,--output-def,$(WAZUH_DEF) ${OSSEC_LIBS}

$(WAZUH_LIB): $(WAZUH_DLL) $(WAZUH_DEF)
	$(DLLTOOL)  -D $(WAZUH_DLL) --def $(WAZUH_DEF) --output-delaylib $@


else
ifeq (${uname_S},SunOS)
ifneq ($(uname_R),5.10)
LIBGCC_FLAGS := -static-libgcc
else
LIBGCC_FLAGS := -Wl,-rpath,\$$ORIGIN
endif
ifeq (${uname_P},sparc)
$(WAZUH_LIB): $(WAZUHEXT_LIB) $(AR_PROGRAMS_DEPS)
	$(OSSEC_SHARED) $(OSSEC_CFLAGS) -mimpure-text -o $@ $(LIBGCC_FLAGS) -Wl,--whole-archive $^ -Wl,--no-whole-archive ${OSSEC_LIBS}
else
$(WAZUH_LIB): $(WAZUHEXT_LIB) $(AR_PROGRAMS_DEPS)
	$(OSSEC_SHARED) $(OSSEC_CFLAGS) -o $@ $(LIBGCC_FLAGS) -Wl,--whole-archive $^ -Wl,--no-whole-archive ${OSSEC_LIBS}
endif
else
ifneq (,$(filter ${uname_S},AIX HP-UX))
$(WAZUH_LIB): $(WAZUHEXT_LIB) $(AR_PROGRAMS_DEPS)
	$(OSSEC_SHARED) $(OSSEC_CFLAGS) $^ ${OSSEC_LIBS} -o $@ -static-libgcc
else
$(WAZUH_LIB): $(WAZUHEXT_LIB) $(AR_PROGRAMS_DEPS)
	$(OSSEC_SHARED) $(OSSEC_CFLAGS) -o $@ -Wl,--whole-archive $^ -Wl,--no-whole-archive ${OSSEC_LIBS}
endif
endif
endif
endif


#### Util ##########

util_programs = clear_stats agent_control verify-agent-conf wazuh-regex parallel-regex

$(util_programs): $(BUILD_LIBS)

.PHONY: utils
utils: ${util_programs}

util_c := $(wildcard util/*.c)
util_o := $(util_c:.c=.o)

util/%.o: util/%.c
	${OSSEC_CC} ${OSSEC_CFLAGS} -I./util -DARGV0=\"utils\" -c $^ -o $@

clear_stats: util/clear_stats.o
	${OSSEC_CCBIN} ${OSSEC_LDFLAGS} $^ ${OSSEC_LIBS} -o $@

verify-agent-conf: util/verify-agent-conf.o
	${OSSEC_CCBIN} ${OSSEC_LDFLAGS} $^ ${OSSEC_LIBS} -o $@

agent_control: util/agent_control.o addagent/validate.o
	${OSSEC_CCBIN} ${OSSEC_LDFLAGS} $^ ${OSSEC_LIBS} -o $@

wazuh-regex: util/wazuh-regex.o
	${OSSEC_CCBIN} ${OSSEC_LDFLAGS} $^ ${OSSEC_LIBS} -o $@

parallel-regex: util/parallel-regex.o
	${OSSEC_CCBIN} ${OSSEC_LDFLAGS} $^ ${OSSEC_LIBS} -o $@

#### rootcheck #####

rootcheck_c := $(wildcard rootcheck/*.c)
rootcheck_o := $(rootcheck_c:.c=.o)
rootcheck_o_lib := $(filter-out rootcheck/rootcheck-config.o, ${rootcheck_o})
rootcheck_o_cmd := $(filter-out rootcheck/config.o, ${rootcheck_o})


rootcheck/%.o: rootcheck/%.c
	${OSSEC_CC} ${OSSEC_CFLAGS} -DARGV0=\"rootcheck\" -c $^ -o $@

librootcheck.a: ${rootcheck_o_lib}
	${OSSEC_LINK} $@ $^
	${OSSEC_RANLIB} $@


#### FIM ######

wazuh-syscheckd: librootcheck.a libwazuh.a ${WAZUHEXT_LIB} build_shared_modules
	cd syscheckd && mkdir -p build && cd build && cmake ${CMAKE_OPTS} -DCMAKE_C_FLAGS="${DEFINES} -pipe -Wall -Wextra -std=gnu99" ${SYSCHECK_TEST} ${SYSCHECK_RELEASE_TYPE} .. && ${MAKE}

#### Monitor #######

monitor_c := $(wildcard monitord/*.c)
monitor_o := $(monitor_c:.c=.o)

monitord/%.o: monitord/%.c
	${OSSEC_CC} ${OSSEC_CFLAGS} -DARGV0=\"wazuh-monitord\" -c $< -o $@

wazuh-monitord: ${monitor_o} os_maild/sendcustomemail.o
	${OSSEC_CCBIN} ${OSSEC_LDFLAGS} $^ ${OSSEC_LIBS} -o $@


#### reportd #######

report_c := reportd/report.c
report_o := $(report_c:.c=.o)

reportd/%.o: reportd/%.c
	${OSSEC_CC} ${OSSEC_CFLAGS} -DARGV0=\"wazuh-reportd\" -c $^ -o $@

wazuh-reportd: ${report_o}
	${OSSEC_CCBIN} ${OSSEC_LDFLAGS} $^ ${OSSEC_LIBS} -o $@


#### os_auth #######

os_auth_c := ${wildcard os_auth/*.c}
os_auth_o := $(os_auth_c:.c=.o)

os_auth/%.o: os_auth/%.c
	${OSSEC_CC} ${OSSEC_CFLAGS} -I./os_auth -DARGV0=\"wazuh-authd\" -c $^ -o $@

agent-auth: addagent/validate.o os_auth/main-client.o os_auth/ssl.o os_auth/check_cert.o
	${OSSEC_CCBIN} ${OSSEC_LDFLAGS} $^ ${OSSEC_LIBS} -o $@

wazuh-authd: addagent/validate.o os_auth/main-server.o os_auth/local-server.o os_auth/ssl.o os_auth/check_cert.o os_auth/config.o os_auth/authcom.o os_auth/auth.o os_auth/key_request.o os_auth/generate_cert.o
	${OSSEC_CCBIN} ${OSSEC_LDFLAGS} $^ ${OSSEC_LIBS} -o $@

#### integratord #####

integrator_c := ${wildcard os_integrator/*.c}
integrator_o := $(integrator_c:.c=.o)

os_integrator/%.o: os_integrator/%.c
	${OSSEC_CC} ${OSSEC_CFLAGS}  -I./os_integrator -DARGV0=\"wazuh-integratord\" -c $^ -o $@

wazuh-integratord: ${integrator_o}
	${OSSEC_CCBIN} ${OSSEC_LDFLAGS} $^ ${OSSEC_LIBS} -o $@

#### analysisd #####

cdb_c := ${wildcard analysisd/cdb/*.c}
cdb_o := $(cdb_c:.c=.o)
all_analysisd_o += ${cdb_o}
all_analysisd_libs += cdb.a

analysisd/cdb/%.o: analysisd/cdb/%.c
	${OSSEC_CC} ${OSSEC_CFLAGS} -DARGV0=\"wazuh-analysisd\" -I./analysisd -I./analysisd/cdb -c $^ -o $@

cdb.a: ${cdb_o}
	${OSSEC_LINK} $@ $^
	${OSSEC_RANLIB} $@


alerts_c := ${wildcard analysisd/alerts/*.c}
alerts_o := $(alerts_c:.c=.o)
all_analysisd_o += ${alerts_o}
all_analysisd_libs += alerts.a

analysisd/alerts/%.o: analysisd/alerts/%.c
	${OSSEC_CC} ${OSSEC_CFLAGS} -DARGV0=\"wazuh-analysisd\" -I./analysisd -I./analysisd/alerts -c $^ -o $@

alerts.a: ${alerts_o}
	${OSSEC_LINK} $@ $^

decoders_c := ${wildcard analysisd/decoders/*.c} ${wildcard analysisd/decoders/plugins/*.c} ${wildcard analysisd/compiled_rules/*.c}
decoders_o := $(decoders_c:.c=.o)
## XXX Nasty hack
decoders_test_o := $(decoders_c:.c=-test.o)
decoders_live_o := $(decoders_c:.c=-live.o)

all_analysisd_o += ${decoders_o} ${decoders_test_o} ${decoders_live_o}
all_analysisd_libs += decoders.a decoders-test.a decoders-live.a


analysisd/decoders/%-test.o: analysisd/decoders/%.c
	${OSSEC_CC} ${OSSEC_CFLAGS} -DTESTRULE -DARGV0=\"wazuh-analysisd\" -I./analysisd -I./analysisd/decoders -c $^ -o $@

analysisd/decoders/%-live.o: analysisd/decoders/%.c
	${OSSEC_CC} ${OSSEC_CFLAGS} -DARGV0=\"wazuh-analysisd\" -I./analysisd -I./analysisd/decoders -c $^ -o $@

analysisd/decoders/plugins/%-test.o: analysisd/decoders/plugins/%.c
	${OSSEC_CC} ${OSSEC_CFLAGS} -DTESTRULE -DARGV0=\"wazuh-analysisd\" -I./analysisd -I./analysisd/decoders -c $^ -o $@


analysisd/decoders/plugins/%-live.o: analysisd/decoders/plugins/%.c
	${OSSEC_CC} ${OSSEC_CFLAGS} -DARGV0=\"wazuh-analysisd\" -I./analysisd -I./analysisd/decoders -c $^ -o $@

analysisd/compiled_rules/compiled_rules.h: analysisd/compiled_rules/.function_list analysisd/compiled_rules/register_rule.sh
	./analysisd/compiled_rules/register_rule.sh build

analysisd/compiled_rules/%-test.o: analysisd/compiled_rules/%.c
	${OSSEC_CC} ${OSSEC_CFLAGS} -DTESTRULE -DARGV0=\"wazuh-analysisd\" -I./analysisd -I./analysisd/decoders -c $^ -o $@

analysisd/compiled_rules/%-live.o: analysisd/compiled_rules/%.c
	${OSSEC_CC} ${OSSEC_CFLAGS} -DARGV0=\"wazuh-analysisd\" -I./analysisd -I./analysisd/decoders -c $^ -o $@

decoders-live.a: ${decoders_live_o}
	${OSSEC_LINK} $@ $^

decoders-test.a: ${decoders_test_o}
	${OSSEC_LINK} $@ $^

format_c := ${wildcard analysisd/format/*.c}
format_o := ${format_c:.c=.o}
all_analysisd_o += ${format_o}

analysisd/format/%.o: analysisd/format/%.c
	${OSSEC_CC} ${OSSEC_CFLAGS} -DARGV0=\"wazuh-analysisd\" -I./analysisd -I./analysisd/decoders -c $^ -o $@

output_c := ${wildcard analysisd/output/*c}
output_o := ${output_c:.c=.o}
all_analysisd_o += ${output_o}

analysisd/output/%.o: analysisd/output/%.c
	${OSSEC_CC} ${OSSEC_CFLAGS} -DARGV0=\"wazuh-analysisd\" -I./analysisd -I./analysisd/decoders -c $^ -o $@

analysisd_c := ${filter-out analysisd/logmsg.c, ${filter-out analysisd/analysisd.c, ${filter-out analysisd/testrule.c, ${filter-out analysisd/makelists.c, ${wildcard analysisd/*.c}}}}}
analysisd_o := ${analysisd_c:.c=.o}
all_analysisd_o += ${analysisd_o}

analysisd_test_o := $(analysisd_o:.o=-test.o)
analysisd_live_o := $(analysisd_o:.o=-live.o)
all_analysisd_o += ${analysisd_test_o} ${analysisd_live_o} analysisd/testrule-test.o analysisd/analysisd-live.o analysisd/analysisd-test.o analysisd/makelists-live.o

analysisd/%-live.o: analysisd/%.c analysisd/compiled_rules/compiled_rules.h
	${OSSEC_CC} ${OSSEC_CFLAGS} -DARGV0=\"wazuh-analysisd\" -I./analysisd -c $< -o $@

analysisd/%-test.o: analysisd/%.c analysisd/compiled_rules/compiled_rules.h
	${OSSEC_CC} ${OSSEC_CFLAGS} -DTESTRULE -DARGV0=\"wazuh-analysisd\" -I./analysisd -c $< -o $@

wazuh-logtest-legacy: ${analysisd_test_o} ${output_o} ${format_o} analysisd/testrule-test.o analysisd/analysisd-test.o alerts.a cdb.a decoders-test.a
	${OSSEC_CCBIN} ${OSSEC_LDFLAGS} $^ ${OSSEC_LIBS} -o $@

wazuh-analysisd: ${analysisd_live_o} analysisd/analysisd-live.o ${output_o} ${format_o} alerts.a cdb.a decoders-live.a analysisd/logmsg.o
	${OSSEC_CCBIN} ${OSSEC_LDFLAGS} $^ ${OSSEC_LIBS} -o $@

### wazuh-modulesd ##

wmodulesd_c := wazuh_modules/main.c
wmodulesd_o := $(wmodulesd_c:.c=.o)

ifeq (${TARGET},server)
ifeq (,$(filter ${DISABLE_JEMALLOC},YES yes y Y 1))
	MODULESD_LDFLAGS=-L${EXTERNAL_JEMALLOC}lib -ljemalloc
endif
endif

wazuh-modulesd: ${wmodulesd_o}
	${OSSEC_CCBIN} ${OSSEC_LDFLAGS} $^ ${OSSEC_LIBS} ${MODULESD_LDFLAGS} -o $@

### wazuh-gtest-gmock ###

build_gtest:
	cd $(EXTERNAL_GOOGLE_TEST) && mkdir -p build && cd build && cmake .. ${CMAKE_OPTS} ${GTEST_RELEASE_TYPE}  -DBUILD_GMOCK=ON -DBUILD_SHARED_LIBS=0 && ${MAKE} && cp -r lib ..

### wazuh-google-benchmark ###

build_benchmark:
	cd $(EXTERNAL_GOOGLE_BENCHMARK) && mkdir -p build && cd build && cmake .. -DBENCHMARK_ENABLE_TESTING=0 ${CMAKE_OPTS} && ${MAKE}

### wazuh-python ###

WPYTHON_DIR := ${INSTALLDIR}/framework/python
OPTIMIZE_CPYTHON?=no
WPYTHON_TAR=cpython.tar.gz
WLIBPYTHON=libpython3.10.so.1.0

ifneq (,$(filter ${OPTIMIZE_CPYTHON},YES yes y Y 1))
CPYTHON_FLAGS=--enable-optimizations
endif

wpython: install_dependencies install_framework install_api install_mitre

build_python:
ifeq (,${INSTALLDIR})
	$(error INSTALLDIR undefined. Run "${MAKE} TARGET=server INSTALLDIR=/path" to build python from sources)
endif

ifeq (,$(wildcard ${EXTERNAL_CPYTHON}/python))
	export WPATH_LIB="'\$$\$$ORIGIN/../../../lib'" && export SOURCE_PATH=${ROUTE_PATH} && export WAZUH_FFI_PATH=${EXTERNAL_LIBFFI} && export LD_LIBRARY_PATH=${ROUTE_PATH} && cd ${EXTERNAL_CPYTHON} && ./configure --prefix="${WPYTHON_DIR}" --libdir="${WPYTHON_DIR}/lib" --enable-shared --with-openssl="${ROUTE_PATH}/${EXTERNAL_OPENSSL}" LDFLAGS="${ARCH_FLAGS} -L${ROUTE_PATH} -lwazuhext -Wl,-rpath,'\$$\$$ORIGIN/../../../lib',--disable-new-dtags" CPPFLAGS="-I${ROUTE_PATH}/${EXTERNAL_OPENSSL}" $(CPYTHON_FLAGS) && ${MAKE}
endif

build_python: $(WAZUHEXT_LIB)

install_python:
ifneq (,$(wildcard ${EXTERNAL_CPYTHON}))
	cd ${EXTERNAL_CPYTHON} && export WPATH_LIB=${INSTALLDIR}/lib && export SOURCE_PATH=${ROUTE_PATH} && export WAZUH_FFI_PATH=${EXTERNAL_LIBFFI} && ${MAKE} install
else
	mkdir -p ${WPYTHON_DIR}
	cp external/${WPYTHON_TAR} ${WPYTHON_DIR}/${WPYTHON_TAR} && ${TAR} ${WPYTHON_DIR}/${WPYTHON_TAR} -C ${WPYTHON_DIR} && rm -rf ${WPYTHON_DIR}/${WPYTHON_TAR}
endif
	find ${WPYTHON_DIR} -name "*${WLIBPYTHON}" -exec ln -f {} ${INSTALLDIR}/lib/${WLIBPYTHON} \;

python_dependencies := requirements.txt

install_dependencies: install_python
ifneq (,$(wildcard ${EXTERNAL_CPYTHON}))
	${WPYTHON_DIR}/bin/python3 -m pip install --upgrade pip --index-url=file://${ROUTE_PATH}/${EXTERNAL_CPYTHON}/Dependencies/simple
	LD_LIBRARY_PATH="${INSTALLDIR}/lib" LDFLAGS="-L${INSTALLDIR}/lib" ${WPYTHON_DIR}/bin/pip3 install -r ../framework/${python_dependencies}  --index-url=file://${ROUTE_PATH}/${EXTERNAL_CPYTHON}/Dependencies/simple
endif

install_framework: install_python
	cd ../framework && ${WPYTHON_DIR}/bin/python3 -m pip install . --use-pep517 --prefix=${WPYTHON_DIR} && rm -rf build/
	chown -R root:${WAZUH_GROUP} ${WPYTHON_DIR}
	chmod -R o=- ${WPYTHON_DIR}

install_api: install_python
	cd ../api && ${WPYTHON_DIR}/bin/python3 -m pip install . --use-pep517 --prefix=${WPYTHON_DIR} && rm -rf build/

install_mitre: install_python
	cd ../tools/mitre && ${WPYTHON_DIR}/bin/python3 mitredb.py -d ${INSTALLDIR}/var/db/mitre.db

####################
#### test ##########
####################
CFLAGS_TEST=-g -O0 --coverage -DWAZUH_UNIT_TESTING
# Use sanitizers only on linux
ifneq (${TARGET},winagent)
ifeq (${uname_S},Linux)
CFLAGS_TEST+= -fsanitize=address -fsanitize=undefined
endif
endif

LIBS_TEST=-lcmocka

unit_tests/wrappers/%.o: unit_tests/wrappers/%.c
	${OSSEC_CC} ${OSSEC_CFLAGS} ${DEFINES_EVENTCHANNEL} -c $^ -o $@

unit_tests/wrappers/externals/%.o: unit_tests/wrappers/externals/%.c
	${OSSEC_CC} ${OSSEC_CFLAGS} ${DEFINES_EVENTCHANNEL} -c $^ -o $@

unit_tests/wrappers/externals/audit/%.o: unit_tests/wrappers/externals/audit/%.c
	${OSSEC_CC} ${OSSEC_CFLAGS} ${DEFINES_EVENTCHANNEL} -c $^ -o $@

unit_tests/wrappers/externals/bzip2/%.o: unit_tests/wrappers/externals/bzip2/%.c
	${OSSEC_CC} ${OSSEC_CFLAGS} ${DEFINES_EVENTCHANNEL} -c $^ -o $@

unit_tests/wrappers/externals/cJSON/%.o: unit_tests/wrappers/externals/cJSON/%.c
	${OSSEC_CC} ${OSSEC_CFLAGS} ${DEFINES_EVENTCHANNEL} -c $^ -o $@

unit_tests/wrappers/externals/openssl/%.o: unit_tests/wrappers/externals/openssl/%.c
	${OSSEC_CC} ${OSSEC_CFLAGS} ${DEFINES_EVENTCHANNEL} -c $^ -o $@

unit_tests/wrappers/externals/procpc/%.o: unit_tests/wrappers/externals/procpc/%.c
	${OSSEC_CC} ${OSSEC_CFLAGS} ${DEFINES_EVENTCHANNEL} -c $^ -o $@

unit_tests/wrappers/externals/sqlite/%.o: unit_tests/wrappers/externals/sqlite/%.c
	${OSSEC_CC} ${OSSEC_CFLAGS} ${DEFINES_EVENTCHANNEL} -c $^ -o $@

unit_tests/wrappers/libc/%.o: unit_tests/wrappers/libc/%.c
	${OSSEC_CC} ${OSSEC_CFLAGS} ${DEFINES_EVENTCHANNEL} -c $^ -o $@

unit_tests/wrappers/linux/%.o: unit_tests/wrappers/linux/%.c
	${OSSEC_CC} ${OSSEC_CFLAGS} ${DEFINES_EVENTCHANNEL} -c $^ -o $@

unit_tests/wrappers/macos/%.o: unit_tests/wrappers/macos/%.c
	${OSSEC_CC} ${OSSEC_CFLAGS} ${DEFINES_EVENTCHANNEL} -c $^ -o $@

unit_tests/wrappers/macos/libc/%.o: unit_tests/wrappers/macos/libc/%.c
	${OSSEC_CC} ${OSSEC_CFLAGS} ${DEFINES_EVENTCHANNEL} -c $^ -o $@

unit_tests/wrappers/posix/%.o: unit_tests/wrappers/posix/%.c
	${OSSEC_CC} ${OSSEC_CFLAGS} ${DEFINES_EVENTCHANNEL} -c $^ -o $@

unit_tests/wrappers/wazuh/%.o: unit_tests/wrappers/wazuh/%.c
	${OSSEC_CC} ${OSSEC_CFLAGS} ${DEFINES_EVENTCHANNEL} -c $^ -o $@

unit_tests/wrappers/wazuh/os_crypto/%.o: unit_tests/wrappers/wazuh/os_crypto/%.c
	${OSSEC_CC} ${OSSEC_CFLAGS} ${DEFINES_EVENTCHANNEL} -c $^ -o $@

unit_tests/wrappers/wazuh/os_execd/%.o: unit_tests/wrappers/wazuh/os_execd/%.c
	${OSSEC_CC} ${OSSEC_CFLAGS} ${DEFINES_EVENTCHANNEL} -c $^ -o $@

unit_tests/wrappers/wazuh/os_net/%.o: unit_tests/wrappers/wazuh/os_net/%.c
	${OSSEC_CC} ${OSSEC_CFLAGS} ${DEFINES_EVENTCHANNEL} -c $^ -o $@

unit_tests/wrappers/wazuh/os_regex/%.o: unit_tests/wrappers/wazuh/os_regex/%.c
	${OSSEC_CC} ${OSSEC_CFLAGS} ${DEFINES_EVENTCHANNEL} -c $^ -o $@

unit_tests/wrappers/wazuh/shared/%.o: unit_tests/wrappers/wazuh/shared/%.c
	${OSSEC_CC} ${OSSEC_CFLAGS} ${DEFINES_EVENTCHANNEL} -c $^ -o $@

unit_tests/wrappers/wazuh/syscheckd/%.o: unit_tests/wrappers/wazuh/syscheckd/%.c
	${OSSEC_CC} ${OSSEC_CFLAGS} ${DEFINES_EVENTCHANNEL} -c $^ -o $@

unit_tests/wrappers/wazuh/wazuh_db/%.o: unit_tests/wrappers/wazuh/wazuh_db/%.c
	${OSSEC_CC} ${OSSEC_CFLAGS} ${DEFINES_EVENTCHANNEL} -c $^ -o $@

unit_tests/wrappers/wazuh/wazuh_modules/%.o: unit_tests/wrappers/wazuh/wazuh_modules/%.c
	${OSSEC_CC} ${OSSEC_CFLAGS} ${DEFINES_EVENTCHANNEL} -c $^ -o $@

unit_tests/wrappers/wazuh/monitord/%.o: unit_tests/wrappers/wazuh/monitord/%.c
	${OSSEC_CC} ${OSSEC_CFLAGS} ${DEFINES_EVENTCHANNEL} -c $^ -o $@

unit_tests/wrappers/wazuh/os_auth/%.o: unit_tests/wrappers/wazuh/os_auth/%.c
	${OSSEC_CC} ${OSSEC_CFLAGS} ${DEFINES_EVENTCHANNEL} -c $^ -o $@

unit_tests/wrappers/wazuh/addagent/%.o: unit_tests/wrappers/wazuh/addagent/%.c
	${OSSEC_CC} ${OSSEC_CFLAGS} ${DEFINES_EVENTCHANNEL} -c $^ -o $@

unit_tests/wrappers/wazuh/config/%.o: unit_tests/wrappers/wazuh/config/%.c
	${OSSEC_CC} ${OSSEC_CFLAGS} ${DEFINES_EVENTCHANNEL} -c $^ -o $@

unit_tests/wrappers/windows/%.o: unit_tests/wrappers/windows/%.c
	${OSSEC_CC} ${OSSEC_CFLAGS} ${DEFINES_EVENTCHANNEL} -c $^ -o $@

unit_tests/wrappers/windows/libc/%.o: unit_tests/wrappers/windows/libc/%.c
	${OSSEC_CC} ${OSSEC_CFLAGS} ${DEFINES_EVENTCHANNEL} -c $^ -o $@

unit_tests/wrappers/wazuh/remoted/%.o: unit_tests/wrappers/wazuh/remoted/%.c
	${OSSEC_CC} ${OSSEC_CFLAGS} ${DEFINES_EVENTCHANNEL} -c $^ -o $@

unit_tests/wrappers/wazuh/analysisd/%.o: unit_tests/wrappers/wazuh/analysisd/%.c
	${OSSEC_CC} ${OSSEC_CFLAGS} ${DEFINES_EVENTCHANNEL} -c $^ -o $@

.PHONY: test

###################
#### Rule Tests ###
###################

test-rules:
	( cd ../ruleset/testing && sudo python runtests.py)

####################
#### windows #######
####################

win32/version-dll.o: win32/version.rc
	${OSSEC_WINDRES} ${WIN_BUILD_VERSION} ${WIN_BUILD_TYPE} -DVER_TYPE=VFT_DLL -i $< -o $@

win32/version-app.o: win32/version.rc
	${OSSEC_WINDRES} ${WIN_BUILD_VERSION} ${WIN_BUILD_TYPE} -DVER_TYPE=VFT_APP -i $< -o $@

# For security reasons, all executables must have a manifest
# except those .exe files that aren't distributed in the final signed .msi

win32/ui_resource.o: win32/ui/win32ui.rc
	${OSSEC_WINDRES} -i $< -o $@

win32/auth_resource.o: win32/agent-auth.rc
	${OSSEC_WINDRES} -i $< -o $@

win32/wazuh_agent_resource.o: win32/wazuh-agent.rc
	${OSSEC_WINDRES} -i $< -o $@

win32/manage_agents_resource.o: win32/manage_agents.rc
	${OSSEC_WINDRES} -i $< -o $@

win32/restart_wazuh_resource.o: win32/restart-wazuh.rc
	${OSSEC_WINDRES} -i $< -o $@

win32/route_null_resource.o: win32/route-null.rc
	${OSSEC_WINDRES} -i $< -o $@

win32/netsh_resource.o: win32/netsh.rc
	${OSSEC_WINDRES} -i $< -o $@

win32/wazuh_agent_eventchannel_resource.o: win32/wazuh-agent-eventchannel.rc
	${OSSEC_WINDRES} -i $< -o $@

win32/icon.o: win32/icofile.rc
	${OSSEC_WINDRES} -i $< -o $@

win32_c := $(wildcard win32/*.c)
win32_o := $(win32_c:.c=.o)

win32/%.o: win32/%.c
	${OSSEC_CC} ${OSSEC_CFLAGS} -DARGV0=\"wazuh-agent\" -c $^ -o $@

win32/%_rk.o: win32/%.c
	${OSSEC_CC} ${OSSEC_CFLAGS} -UOSSECHIDS -DARGV0=\"wazuh-agent\" -c $^ -o $@

win32_ui_c := $(wildcard win32/ui/*.c)
win32_ui_o := $(win32_ui_c:.c=.o)

win32/ui/%.o: win32/ui/%.c
	${OSSEC_CC} ${OSSEC_CFLAGS} -UOSSECHIDS -DARGV0=\"wazuh-win32ui\" -c $^ -o $@

win32/wazuh-agent.exe: win32/wazuh_agent_resource.o win32/version-app.o win32/icon.o win32/win_agent.o win32/win_service.o win32/win_utils.o os_crypto/md5_sha1_sha256/md5_sha1_sha256_op.o ${rootcheck_o} $(filter-out wazuh_modules/main.o, ${wmodulesd_o}) $(filter-out client-agent/main.o, $(filter-out client-agent/agentd.o, $(filter-out client-agent/event-forward.o, ${client_agent_o}))) $(filter-out logcollector/main.o, ${os_logcollector_o}) $(filter-out os_execd/main.o, ${os_execd_o}) active-response/active_responses.o monitord/rotate_log.o monitord/compress_log.o
	${OSSEC_CCBIN} -DARGV0=\"wazuh-agent\" -DOSSECHIDS ${OSSEC_LDFLAGS} $^ ${OSSEC_LIBS} ${DBSYNC_LIB} ${RSYNC_LIB} -lwazuh-syscheckd -l:libfimdb.lib libwazuh.a -o $@

win32/wazuh-agent-eventchannel.exe: win32/wazuh_agent_eventchannel_resource.o win32/version-app.o win32/icon.o win32/win_agent.o win32/win_service.o win32/win_utils.o os_crypto/md5_sha1_sha256/md5_sha1_sha256_op.o ${rootcheck_o} $(filter-out wazuh_modules/main.o, ${wmodulesd_o}) $(filter-out client-agent/main.o, $(filter-out client-agent/agentd.o, $(filter-out client-agent/event-forward.o, ${client_agent_o}))) $(filter-out logcollector/main-event.o, ${os_logcollector_eventchannel_o}) $(filter-out os_execd/main.o, ${os_execd_o}) active-response/active_responses.o monitord/rotate_log.o monitord/compress_log.o
	${OSSEC_CCBIN} -DARGV0=\"wazuh-agent\" -DOSSECHIDS -DEVENTCHANNEL_SUPPORT ${OSSEC_LDFLAGS} $^ ${OSSEC_LIBS} ${DBSYNC_LIB} ${RSYNC_LIB} -lwazuh-syscheckd-event -l:libfimdb.lib libwazuh.a -lwevtapi -o $@

win32/manage_agents.exe: win32/manage_agents_resource.o win32/version-app.o win32/win_service_rk.o ${addagent_o}
	${OSSEC_CCBIN} -DARGV0=\"manage-agents\" -DMA ${OSSEC_LDFLAGS} $^ ${OSSEC_LIBS} -o $@

win32/setup-windows.exe: win32/win_service_rk.o win32/setup-win.o win32/setup-shared.o
	${OSSEC_CCBIN} -DARGV0=\"setup-windows\" ${OSSEC_LDFLAGS} $^ ${OSSEC_LIBS} -o $@

win32/setup-syscheck.exe: win32/win_service_rk.o win32/setup-syscheck.o win32/setup-shared.o
	${OSSEC_CCBIN} -DARGV0=\"setup-syscheck\" ${OSSEC_LDFLAGS} $^ ${OSSEC_LIBS} -o $@

win32/setup-iis.exe: win32/win_service_rk.o win32/setup-iis.o
	${OSSEC_CCBIN} -DARGV0=\"setup-iis\" ${OSSEC_LDFLAGS} $^ ${OSSEC_LIBS} -o $@

win32/ui_resource.o: win32/ui/win32ui.rc
	${OSSEC_WINDRES} -i $< -o $@

win32/auth_resource.o: win32/agent-auth.rc
	${OSSEC_WINDRES} -i $< -o $@

win32/os_win32ui.exe: win32/ui_resource.o win32/version-app.o win32/win_service_rk.o ${win32_ui_o}
	${OSSEC_CCBIN} -DARGV0=\"wazuh-win32ui\" ${OSSEC_LDFLAGS} $^ ${OSSEC_LIBS} -I./syscheckd/include -mwindows -o $@

win32/agent-auth.exe: win32/auth_resource.o win32/version-app.o win32/win_service_rk.o os_auth/main-client.o os_auth/ssl.o os_auth/check_cert.o addagent/validate.o
	${OSSEC_CCBIN} -DARGV0=\"agent-auth\" -DOSSECHIDS ${OSSEC_LDFLAGS} $^ ${OSSEC_LIBS} -lshlwapi -lwsock32 -lsecur32 -lws2_32 -flto -o $@

win32/restart-wazuh.exe: win32/restart_wazuh_resource.o win32/version-app.o active-response/active_responses.o active-response/restart-wazuh.o shared/cryptography.o shared/dll_load_notify.o shared/debug_op_proc.o shared/time_op.o shared/file_op_proc.o ${WAZUH_LIB} ${WAZUHEXT_LIB}
	${OSSEC_CCBIN} -DARGV0=\"restart-wazuh\" ${AR_LDFLAGS} $^ -lwintrust -lpsapi -lcrypt32 -lshlwapi -o $@

win32/route-null.exe: win32/route_null_resource.o win32/version-app.o active-response/active_responses.o active-response/route-null.o shared/cryptography.o shared/dll_load_notify.o shared/debug_op_proc.o shared/time_op.o shared/file_op_proc.o ${WAZUH_LIB} ${WAZUHEXT_LIB}
	${OSSEC_CCBIN} -DARGV0=\"route-null\" ${AR_LDFLAGS} $^ -lwintrust -lpsapi -lcrypt32 -lshlwapi -o $@

win32/netsh.exe: win32/netsh_resource.o win32/version-app.o active-response/active_responses.o active-response/netsh.o shared/cryptography.o shared/dll_load_notify.o shared/debug_op_proc.o shared/time_op.o shared/file_op_proc.o ${WAZUH_LIB} ${WAZUHEXT_LIB}
	${OSSEC_CCBIN} -DARGV0=\"netsh\" ${AR_LDFLAGS} $^ -lwintrust -lpsapi -lcrypt32 -lshlwapi -o $@


####################
#### Clean #########
####################

clean: clean-test clean-internals clean-external clean-windows clean-framework clean-config

clean-test:
	rm -Rf coverage-report/
	find . -name "*.gcno" -exec rm {} \;
	find . -name "*.gcda" -exec rm {} \;

clean-external: clean-wpython
ifneq ($(wildcard external/*/*),)
	rm -f ${cjson_o} $(EXTERNAL_JSON)libcjson.*
	-cd ${EXTERNAL_ZLIB} && ${MAKE} -f Makefile.in distclean
	-cd ${EXTERNAL_ZLIB} && ${MAKE} -f win32/Makefile.gcc clean
	rm -f ${EXTERNAL_ZLIB}/Makefile ${EXTERNAL_ZLIB}/zconf.h
	-cd ${EXTERNAL_OPENSSL} && ${MAKE} distclean
	-cd ${EXTERNAL_LIBYAML} && ${MAKE} distclean
	-cd ${EXTERNAL_CURL} && ${MAKE} distclean
	rm -f ${procps_o} $(PROCPS_LIB)
	rm -f $(sqlite_o) $(EXTERNAL_SQLITE)/libsqlite3.*
	-cd ${EXTERNAL_AUDIT} && ${MAKE} distclean
	-cd ${EXTERNAL_LIBFFI} && ${MAKE} clean
	rm -f $(msgpack_o) $(EXTERNAL_MSGPACK)libmsgpack.a
	-${MAKE} -C $(EXTERNAL_BZIP2) clean
	rm -rf $(EXTERNAL_GOOGLE_TEST)lib
	rm -rf $(EXTERNAL_GOOGLE_TEST)build
	rm -rf $(EXTERNAL_GOOGLE_BENCHMARK)build
	rm -rf $(EXTERNAL_ROCKSDB)build
	rm -rf $(EXTERNAL_FLATBUFFERS)build
	rm -rf $(EXTERNAL_LZMA)build
	-cd ${EXTERNAL_LIBPLIST} && ${MAKE} clean && rm -rf bin/*
	-cd ${EXTERNAL_LIBPCRE2} && ${MAKE} distclean && rm -rf include/*
	rm -rf ${POPT_BUILD_DIR}
	rm -rf ${RPM_BUILD_DIR}
	-cd ${EXTERNAL_LUA} && ${MAKE} clean && rm -rf install/*

ifneq ($(wildcard external/libdb/build_unix/*),)
	cd ${EXTERNAL_LIBDB} && ${MAKE} realclean
endif

ifneq ($(wildcard external/libarchive/Makefile),)
	cd ${EXTERNAL_LIBARCHIVE} && ${MAKE} clean
endif

ifneq ($(wildcard external/jemalloc/Makefile),)
	cd ${EXTERNAL_JEMALLOC} && ${MAKE} clean
endif

ifneq ($(wildcard external/pacman/lib/libalpm/*),)
	rm -f $(EXTERNAL_PACMAN)lib/libalpm/libalpm.a
	rm -f $(EXTERNAL_PACMAN)lib/libalpm/*.o
endif
endif

clean-wpython:
ifneq ($(wildcard external/cpython/*),)
	-cd ${EXTERNAL_CPYTHON} && ${MAKE} clean && ${MAKE} distclean
endif

clean-deps:
	rm -rf $(EXTERNAL_DIR) $(EXTERNAL_CPYTHON) external/$(WPYTHON_TAR) $(EXTERNAL_ROCKSDB)

clean-internals: clean-unit-tests
	rm -f $(BUILD_SERVER)
	rm -f $(BUILD_AGENT)
	rm -f $(BUILD_LIBS)
	rm -f ${os_zlib_o}
	rm -f ${os_xml_o}
	rm -f ${os_regex_o}
	rm -f ${os_net_o}
	rm -f ${shared_o} shared/debug_op_proc.o shared/file_op_proc.o
	rm -f ${config_o}
	rm -f ${os_maild_o}
	rm -f ${crypto_o}
	rm -f ${os_csyslogd_o}
	rm -f ${os_dbd_o}
	rm -f ${os_agentlessd_o}
	rm -f ${os_execd_o}
	rm -f ${os_logcollector_o} ${os_logcollector_eventchannel_o}
	rm -f ${remoted_o}
	rm -f ${report_o}
	rm -f ${client_agent_o}
	rm -f ${addagent_o}
	rm -f ${active_response_o} ${active_response_programs} firewall-drop
	rm -f ${util_o} ${util_programs}
	rm -f ${rootcheck_o} librootcheck.a
	rm -f ${monitor_o}
	rm -f ${os_auth_o}
	rm -f ${all_analysisd_o} ${all_analysisd_libs} analysisd/compiled_rules/compiled_rules.h analysisd/logmsg.o
	rm -f ${integrator_o}
	rm -f ${wmodulesd_o} ${wmodules_o} $(wildcard wazuh_modules/agent_upgrade/agent/*.o)
	rm -f ${wdb_o}
	rm -f wazuh_db/*.o
	rm -f wazuh_db/helpers/*.o
	rm -f ${SELINUX_MODULE}
	rm -f ${SELINUX_POLICY}
	rm -f $(WAZUH_LIB)
	rm -rf $(DBSYNC)build
	rm -rf $(RSYNC)build
	rm -rf $(SYSCOLLECTOR)build
	rm -rf $(SHARED_MODULES)utils/flatbuffers/include/
	rm -rf $(wildcard $(VULNERABILITY_SCANNER)include/*_generated.h)
	rm -rf $(SYSINFO)build
	rm -rf $(SYSCHECK)build
	rm -rf ${SHARED_MODULES}http-request/build
	rm -rf build
	rm -rf libwazuhext
	rm -rf libstdc++.so.6
	rm -rf libgcc_s.so.1
	rm -f libwazuh.a
	rm -f shared/*.o


clean-unit-tests:
	rm -f ${wrappers_syscheck_o}
	rm -f ${wrappers_shared_o}
	rm -f ${wrappers_common_o}
	rm -f ${wrappers_externals_o}
	rm -f ${wrappers_externals_audit_o}
	rm -f ${wrappers_externals_bzip2_o}
	rm -f ${wrappers_externals_zlib_o}
	rm -f ${wrappers_externals_cJSON_o}
	rm -f ${wrappers_externals_openssl_o}
	rm -f ${wrappers_externals_procpc_o}
	rm -f ${wrappers_externals_sqlite_o}
	rm -f ${wrappers_externals_pcre2_o}
	rm -f ${wrappers_libc_o}
	rm -f ${wrappers_linux_o}
	rm -f ${wrappers_macos_o}
	rm -f ${wrappers_macos_libc_o}
	rm -f ${wrappers_macos_posix_o}
	rm -f ${wrappers_posix_o}
	rm -f ${wrappers_wazuh_o}
	rm -f ${wrappers_wazuh_os_crypto_o}
	rm -f ${wrappers_wazuh_os_execd_o}
	rm -f ${wrappers_wazuh_os_net_o}
	rm -f ${wrappers_wazuh_os_regex_o}
	rm -f ${wrappers_wazuh_os_xml_o}
	rm -f ${wrappers_wazuh_shared_o}
	rm -f ${wrappers_wazuh_syscheckd_o}
	rm -f ${wrappers_wazuh_wazuh_db_o}
	rm -f ${wrappers_wazuh_wazuh_modules_o}
	rm -f ${wrappers_wazuh_monitord_o}
	rm -f ${wrappers_wazuh_os_auth_o}
	rm -f ${wrappers_wazuh_addagent_o}
	rm -f ${wrappers_wazuh_config_o}
	rm -f ${wrappers_windows_o}
	rm -f ${wrappers_windows_lib_o}
	rm -f ${wrappers_windows_posix_o}
	rm -f ${wrappers_client_agent_o}
	rm -f ${wrappers_wazuh_remoted_o}
	rm -f ${wrappers_wazuh_analysisd_o}
	rm -f ${wrappers_logcollector_o}
	rm -f ${wrappers_macos_o}
	rm -f ${wrappers_data_provider_o}

clean-framework:
	${MAKE} -C ../framework clean

clean-windows:
	rm -f libwazuh.a
	rm -f libwazuhshared.*
	rm -f libwazuhext.*
	rm -f wazuh_modules/syscollector/*.o wazuh_modules/syscollector/*.obj
	rm -f win32/LICENSE.txt
	rm -f win32/help_win.txt
	rm -f win32/internal_options.conf
	rm -f win32/default-local_internal_options.conf
	rm -f win32/default-ossec.conf
	rm -f win32/restart-ossec.cmd
	rm -f win32/route-null.cmd
	rm -f win32/route-null-2012.cmd
	rm -f win32/netsh.cmd
	rm -f win32/netsh-win-2016.cmd
	rm -f win32/default-ossec-pre6.conf
	rm -f win32/restart-wazuh.exe
	rm -f win32/route-null.exe
	rm -f win32/netsh.exe
	rm -f ${win32_o} ${win32_ui_o} win32/win_service_rk.o
	rm -f win32/icon.o win32/resource.o
	rm -f ${WINDOWS_BINS}
	rm -f win32/wazuh-agent-*.exe
	rm -f win32/libwinpthread-1.dll
	rm -f win32/*.o
	rm -f win32/version-*.o
	rm -f win32/VERSION
	rm -f win32/REVISION
	rm -f win32/libstdc++-6.dll
	rm -f win32/libgcc_s_dw2-1.dll
	rm -f win32/libgcc_s_sjlj-1.dll

clean-config:
	rm -f ../etc/ossec.mc
	rm -f Config.OS<|MERGE_RESOLUTION|>--- conflicted
+++ resolved
@@ -1341,11 +1341,7 @@
 GUNZIP := gunzip
 GZIP := gzip
 CURL := curl -so
-<<<<<<< HEAD
-DEPS_VERSION = 27
-=======
 DEPS_VERSION = 25
->>>>>>> 31c1d703
 RESOURCES_URL_BASE := https://packages.wazuh.com/deps/
 RESOURCES_URL := $(RESOURCES_URL_BASE)$(DEPS_VERSION)
 CPYTHON := cpython
