/*
 * Wazuh SYSINFO
 * Copyright (C) 2015, Wazuh Inc.
 * January 28, 2021.
 *
 * This program is free software; you can redistribute it
 * and/or modify it under the terms of the GNU General Public
 * License (version 2) as published by the FSF - Free Software
 * Foundation.
 */

#ifndef _PACKAGE_LINUX_RPM_PARSER_HELPER_H
#define _PACKAGE_LINUX_RPM_PARSER_HELPER_H

#include "json.hpp"
#include "rpmPackageManager.h"
#include "sharedDefs.h"

#pragma GCC diagnostic push
#pragma GCC diagnostic ignored "-Wunused-function"


namespace PackageLinuxHelper
{
    static nlohmann::json parseRpm(const RpmPackageManager::Package& package)
    {
        nlohmann::json ret;
        auto version { package.version };

        if (package.epoch)
        {
            version = std::to_string(package.epoch) + ":" + version;
        }

        if (!package.release.empty())
        {
            version += "-" + package.release;
        }

        if (package.name.compare("gpg-pubkey") != 0 && !package.name.empty())
        {
            ret["name"]         = package.name;
            ret["size"]         = package.size;
            ret["install_time"] = package.installTime;
            ret["location"]     = UNKNOWN_VALUE;
            ret["groups"]       = package.group;
            ret["version"]      = version;
            ret["priority"]     = UNKNOWN_VALUE;
            ret["architecture"] = package.architecture;
            ret["source"]       = UNKNOWN_VALUE;
            ret["format"]       = "rpm";
            ret["vendor"]       = package.vendor;
            ret["description"]  = package.description;
<<<<<<< HEAD
            ret["location"]     = UNKNOWN_VALUE;
=======
            // The multiarch field won't have a default value
>>>>>>> 92e8c05b
        }

        return ret;
    }

};

#pragma GCC diagnostic pop

#endif // _PACKAGE_LINUX_RPM_PARSER_HELPER_H<|MERGE_RESOLUTION|>--- conflicted
+++ resolved
@@ -51,11 +51,7 @@
             ret["format"]       = "rpm";
             ret["vendor"]       = package.vendor;
             ret["description"]  = package.description;
-<<<<<<< HEAD
-            ret["location"]     = UNKNOWN_VALUE;
-=======
             // The multiarch field won't have a default value
->>>>>>> 92e8c05b
         }
 
         return ret;
