--- conflicted
+++ resolved
@@ -69,14 +69,8 @@
     gid_t gid;
     unsigned int d;
 
-<<<<<<< HEAD
     /* Use USER (read only) */
-    const char *dir  = DEFAULTDIR;
     const char *user = USER;
-=======
-    /* Use MAILUSER (read only) */
-    const char *user = MAILUSER;
->>>>>>> e2ad99bb
     const char *group = GROUPGLOBAL;
     const char *cfg = OSSECCONF;
     char *home_path = w_homedir(argv[0]);
