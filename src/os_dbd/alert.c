/* @(#) $Id: ./src/os_dbd/alert.c, 2011/09/08 dcid Exp $
 */

/* Copyright (C) 2009 Trend Micro Inc.
 * All rights reserved.
 *
 * This program is a free software; you can redistribute it
 * and/or modify it under the terms of the GNU General Public
 * License (version 2) as published by the FSF - Free Software
 * Foundation
 *
 * License details at the LICENSE file included with OSSEC or
 * online at: http://www.ossec.net/en/licensing.html
 */


#include "dbd.h"
#include "config/config.h"
#include "rules_op.h"



/** int OS_SelectMaxID(DBConfig *db_config)
 * Selects the maximum ID from the alert table.
 * Returns 0 if not found.
 */
int OS_SelectMaxID(DBConfig *db_config)
{
    int result = 0;
    char sql_query[OS_SIZE_1024];

    memset(sql_query, '\0', OS_SIZE_1024);


    /* Generating SQL */
    snprintf(sql_query, OS_SIZE_1024 -1,
            "SELECT MAX(id) FROM "
            "alert WHERE server_id = '%u'",
            db_config->server_id);


    /* Checking return code. */
    result = osdb_query_select(db_config->conn, sql_query);

    return(result);
}


/** int __DBSelectLocation(char *locaton, DBConfig *db_config)
 * Selects the location ID from the db.
 * Returns 0 if not found.
 */
int __DBSelectLocation(char *location, DBConfig *db_config)
{
    int result = 0;
    char sql_query[OS_SIZE_1024];

    memset(sql_query, '\0', OS_SIZE_1024);


    /* Generating SQL */
    snprintf(sql_query, OS_SIZE_1024 -1,
            "SELECT id FROM "
            "location WHERE name = '%s' AND server_id = '%d' "
            "LIMIT 1",
            location, db_config->server_id);


    /* Checking return code. */
    result = osdb_query_select(db_config->conn, sql_query);

    return(result);
}


/** int __DBInsertLocation(char *location, DBConfig *db_config)
 * Inserts location in to the db.
 */
int __DBInsertLocation(char *location, DBConfig *db_config)
{
    char sql_query[OS_SIZE_1024];

    memset(sql_query, '\0', OS_SIZE_1024);

    /* Generating SQL */
    snprintf(sql_query, OS_SIZE_1024 -1,
            "INSERT INTO "
            "location(server_id, name) "
            "VALUES ('%u', '%s')",
            db_config->server_id, location);


    /* Checking return code. */
    if(!osdb_query_insert(db_config->conn, sql_query))
    {
        merror(DB_GENERROR, ARGV0);
    }

    return(0);
}



/** int OS_Alert_InsertDB(DBConfig *db_config)
 * Insert alert into to the db.
 * Returns 1 on success or 0 on error.
 */
int OS_Alert_InsertDB(alert_data *al_data, DBConfig *db_config)
{
    int i;
    unsigned int location_id = 0;
    unsigned short s_port = 0, d_port = 0;
    int *loc_id;
    char sql_query[OS_SIZE_8192 +1];
    char *fulllog = NULL;


    /* Clearing the memory before insert */
    sql_query[0] = '\0';
    sql_query[OS_SIZE_8192] = '\0';


    /* Source Port */
    s_port = al_data->srcport;

    /* Destination Port */
    d_port = al_data->dstport;


    /* Escaping strings */
    osdb_escapestr(al_data->user);


    /* We first need to insert the location */
    loc_id = OSHash_Get(db_config->location_hash, al_data->location);


    /* If we dont have location id, we must select and/or insert in the db */
    if(!loc_id)
    {
        location_id = __DBSelectLocation(al_data->location, db_config);
        if(location_id == 0)
        {
            /* Insert it */
            __DBInsertLocation(al_data->location, db_config);
            location_id = __DBSelectLocation(al_data->location, db_config);
        }

        if(!location_id)
        {
            merror("%s: Unable to insert location: '%s'.",
                   ARGV0, al_data->location);
            return(0);
        }


        /* Adding to hash */
        os_calloc(1, sizeof(int), loc_id);
        *loc_id = location_id;
        OSHash_Add(db_config->location_hash, al_data->location, loc_id);
    }


    i = 0;
    while(al_data->log[i])
    {
        long len = strlen(al_data->log[i]);
        char templog[len+2];
        if (al_data->log[i+1]) {
            snprintf(templog, len+2, "%s\n", al_data->log[i]);
        }
        else {
            snprintf(templog, len+1, "%s", al_data->log[i]);
        }
        fulllog = os_LoadString(fulllog, templog);
//      fulllog = os_LoadString(fulllog, al_data->log[i]);
        i++;
    }
    osdb_escapestr(fulllog);
    if(strlen(fulllog) >  7456)
    {
        fulllog[7454] = '.';
        fulllog[7455] = '.';
        fulllog[7456] = '\0';
    }


    /* Generating final SQL */
    snprintf(sql_query, OS_SIZE_8192,
            "INSERT INTO "
<<<<<<< HEAD
            "alert(id,server_id,rule_id,timestamp,location_id,src_ip,src_port,dst_ip,dst_port,alertid) "
            "VALUES ('%u', '%u', '%u','%u', '%u', '%s', '%u', '%s', '%u', '%s')",
            db_config->alert_id, db_config->server_id, al_data->rule,
            (unsigned int)time(0), *loc_id,
            al_data->srcip, (unsigned short)s_port,
            al_data->dstip, (unsigned short)d_port,
            al_data->alertid);
=======
            "alert(server_id,rule_id,level,timestamp,location_id,src_ip,src_port,dst_ip,dst_port,alertid,user,full_log) "
            "VALUES ('%u', '%u','%u','%u', '%u', '%lu', '%u', '%lu', '%u', '%s', '%s', '%s')",
            db_config->server_id, al_data->rule,
	    al_data->level,
            (unsigned int)time(0), *loc_id,
            (unsigned long)ntohl(s_ip), (unsigned short)s_port,
            (unsigned long)ntohl(d_ip), (unsigned short)d_port,
            al_data->alertid,
            al_data->user, fulllog);



    free(fulllog);
    fulllog = NULL;
>>>>>>> 19f24bc6


    /* Inserting into the db */
    if(!osdb_query_insert(db_config->conn, sql_query))
    {
        merror(DB_GENERROR, ARGV0);
    }


    db_config->alert_id++;
    return(1);
}


/* EOF */<|MERGE_RESOLUTION|>--- conflicted
+++ resolved
@@ -188,22 +188,13 @@
     /* Generating final SQL */
     snprintf(sql_query, OS_SIZE_8192,
             "INSERT INTO "
-<<<<<<< HEAD
-            "alert(id,server_id,rule_id,timestamp,location_id,src_ip,src_port,dst_ip,dst_port,alertid) "
-            "VALUES ('%u', '%u', '%u','%u', '%u', '%s', '%u', '%s', '%u', '%s')",
-            db_config->alert_id, db_config->server_id, al_data->rule,
+            "alert(server_id,rule_id,level,timestamp,location_id,src_ip,src_port,dst_ip,dst_port,alertid,user,full_log) "
+            "VALUES ('%u', '%u','%u','%u', '%u', '%s', '%u', '%s', '%u', '%s', '%s', '%s')",
+            db_config->server_id, al_data->rule,
+	    al_data->level,
             (unsigned int)time(0), *loc_id,
             al_data->srcip, (unsigned short)s_port,
             al_data->dstip, (unsigned short)d_port,
-            al_data->alertid);
-=======
-            "alert(server_id,rule_id,level,timestamp,location_id,src_ip,src_port,dst_ip,dst_port,alertid,user,full_log) "
-            "VALUES ('%u', '%u','%u','%u', '%u', '%lu', '%u', '%lu', '%u', '%s', '%s', '%s')",
-            db_config->server_id, al_data->rule,
-	    al_data->level,
-            (unsigned int)time(0), *loc_id,
-            (unsigned long)ntohl(s_ip), (unsigned short)s_port,
-            (unsigned long)ntohl(d_ip), (unsigned short)d_port,
             al_data->alertid,
             al_data->user, fulllog);
 
@@ -211,7 +202,6 @@
 
     free(fulllog);
     fulllog = NULL;
->>>>>>> 19f24bc6
 
 
     /* Inserting into the db */
