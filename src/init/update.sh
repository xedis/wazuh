#!/bin/sh

# Copyright (C) 2015-2020, Wazuh Inc.
# Shell script update functions for Wazuh
# Author: Daniel B. Cid <daniel.cid@gmail.com>

FALSE="false"
TRUE="true"

doUpdatecleanup()
{
    if [ "X$INSTALLDIR" = "X" ]; then
        echo "# ($FUNCNAME) ERROR: The variable INSTALLDIR wasn't set." 1>&2
        echo "${FALSE}"
        return 1;
    fi

    # Checking if the directory is valid.
    _dir_pattern_update="^/[-a-zA-Z0-9/\.-]{3,128}$"
    echo $INSTALLDIR | grep -E "$_dir_pattern_update" > /dev/null 2>&1
    if [ ! $? = 0 ]; then
        echo "# ($FUNCNAME) ERROR: directory name ($INSTALLDIR) doesn't match the pattern $_dir_pattern_update" 1>&2
        echo "${FALSE}"
        return 1;
    fi
}

##########
# Checks if Wazuh is installed by taking the installdir from the services
# files (if exists) and taking into account the installation type.
#
# getPreinstalledDirByType()
##########
getPreinstalledDirByType()
{
    # Checking for Systemd
    if hash ps 2>&1 > /dev/null && hash grep 2>&1 > /dev/null && [ -n "$(ps -e | egrep ^\ *1\ .*systemd$)" ]; then
        if [ "X$pidir_service_name" = "Xwazuh-manager" ] || [ "X$pidir_service_name" = "Xwazuh-local" ]; then #manager, hibrid or local
            type="manager"
        else
            type="agent"
        fi
        # RHEL 8 services should be installed in /usr/lib/systemd/system/
        if [ "${DIST_NAME}" = "rhel" -a "${DIST_VER}" = "8" ] || [ "${DIST_NAME}" = "centos" -a "${DIST_VER}" = "8" ]; then
            SERVICE_UNIT_PATH=/usr/lib/systemd/system/wazuh-$type.service
        else
            SERVICE_UNIT_PATH=/etc/systemd/system/wazuh-$type.service
        fi

        if [ -f "$SERVICE_UNIT_PATH" ]; then
            PREINSTALLEDDIR=`sed -n 's/^ExecStart=\/usr\/bin\/env \(.*\)\/bin\/wazuh-control start$/\1/p' $SERVICE_UNIT_PATH`
            if [ -d "$PREINSTALLEDDIR" ]; then
                return 0;
            else
                return 1;
            fi
        else
            return 1;
        fi
    fi
    # Checking for Redhat system.
    if [ -r "/etc/redhat-release" ]; then
        if [ -d /etc/rc.d/init.d ]; then
            if [ -f /etc/rc.d/init.d/${pidir_service_name} ]; then
                PREINSTALLEDDIR=`sed -n 's/^WAZUH_HOME=\(.*\)$/\1/p' /etc/rc.d/init.d/${pidir_service_name}`
                if [ -d "$PREINSTALLEDDIR" ]; then
                    return 0;
                else
                    return 1;
                fi
            else
                return 1;
            fi
        fi
    fi
    # Checking for Gentoo
    if [ -r "/etc/gentoo-release" ]; then
        if [ -f /etc/init.d/${pidir_service_name} ]; then
            PREINSTALLEDDIR=`sed -n 's/^WAZUH_HOME=\(.*\)$/\1/p' /etc/init.d/${pidir_service_name}`
            if [ -d "$PREINSTALLEDDIR" ]; then
                return 0;
            else
                return 1;
            fi
        else
            return 1;
        fi
    fi
    # Checking for Suse
    if [ -r "/etc/SuSE-release" ]; then
        if [ -f /etc/init.d/${pidir_service_name} ]; then
            PREINSTALLEDDIR=`sed -n 's/^WAZUH_HOME=\(.*\)$/\1/p' /etc/init.d/${pidir_service_name}`
            if [ -d "$PREINSTALLEDDIR" ]; then
                return 0;
            else
                return 1;
            fi
        else
            return 1;
        fi
    fi
    # Checking for Slackware
    if [ -r "/etc/slackware-version" ]; then
        if [ -f /etc/rc.d/rc.${pidir_service_name} ]; then
            PREINSTALLEDDIR=`sed -n 's/^WAZUH_HOME=\(.*\)$/\1/p' /etc/rc.d/rc.${pidir_service_name}`
            if [ -d "$PREINSTALLEDDIR" ]; then
                return 0;
            else
                return 1;
            fi
        else
            return 1;
        fi
    fi
    # Checking for Darwin
    if [ "X${NUNAME}" = "XDarwin" ]; then
        if [ -f /Library/StartupItems/WAZUH/WAZUH ]; then
            PREINSTALLEDDIR=`sed -n 's/^ *//; s/^\s*\(.*\)\/bin\/wazuh-control start$/\1/p' /Library/StartupItems/WAZUH/WAZUH`
            if [ -d "$PREINSTALLEDDIR" ]; then
                return 0;
            else
                return 1;
            fi
        else
            return 1;
        fi
    fi
    # Checking for SunOS
    if [ "X${UN}" = "XSunOS" ]; then
        if [ -f /etc/init.d/${pidir_service_name} ]; then
            PREINSTALLEDDIR=`sed -n 's/^WAZUH_HOME=\(.*\)$/\1/p' /etc/init.d/${pidir_service_name}`
            if [ -d "$PREINSTALLEDDIR" ]; then
                return 0;
            else
                return 1;
            fi
        else
            return 1;
        fi
    fi
    # Checking for HP-UX
    if [ "X${UN}" = "XHP-UX" ]; then
        if [ -f /sbin/init.d/${pidir_service_name} ]; then
            PREINSTALLEDDIR=`sed -n 's/^WAZUH_HOME=\(.*\)$/\1/p' /sbin/init.d/${pidir_service_name}`
            if [ -d "$PREINSTALLEDDIR" ]; then
                return 0;
            else
                return 1;
            fi
        else
            return 1;
        fi
    fi
    # Checking for AIX
    if [ "X${UN}" = "XAIX" ]; then
        if [ -f /etc/rc.d/init.d/${pidir_service_name} ]; then
            PREINSTALLEDDIR=`sed -n 's/^WAZUH_HOME=\(.*\)$/\1/p' /etc/rc.d/init.d/${pidir_service_name}`
            if [ -d "$PREINSTALLEDDIR" ]; then
                return 0;
            else
                return 1;
            fi
        else
            return 1;
        fi
    fi
    # Checking for BSD
    if [ "X${UN}" = "XOpenBSD" -o "X${UN}" = "XNetBSD" -o "X${UN}" = "XFreeBSD" -o "X${UN}" = "XDragonFly" ]; then
        # Checking for the presence of wazuh-control on rc.local
        grep wazuh-control /etc/rc.local > /dev/null 2>&1
        if [ $? = 0 ]; then
            PREINSTALLEDDIR=`sed -n 's/^\(.*\)\/bin\/wazuh-control start$/\1/p' /etc/rc.local`
            if [ -d "$PREINSTALLEDDIR" ]; then
                return 0;
            else
                return 1;
            fi
        else
            return 1;
        fi
    elif [ "X${NUNAME}" = "XLinux" ]; then
        # Checking for Linux
        if [ -e "/etc/rc.d/rc.local" ]; then
            grep wazuh-control /etc/rc.d/rc.local > /dev/null 2>&1
            if [ $? = 0 ]; then
                PREINSTALLEDDIR=`sed -n 's/^\(.*\)\/bin\/wazuh-control start$/\1/p' /etc/rc.d/rc.local`
                if [ -d "$PREINSTALLEDDIR" ]; then
                    return 0;
                else
                    return 1;
                fi
            else
                return 1;
            fi
        # Checking for Linux (SysV)
        elif [ -d "/etc/rc.d/init.d" ]; then
            if [ -f /etc/rc.d/init.d/${pidir_service_name} ]; then
                PREINSTALLEDDIR=`sed -n 's/^WAZUH_HOME=\(.*\)$/\1/p' /etc/rc.d/init.d/${pidir_service_name}`
                if [ -d "$PREINSTALLEDDIR" ]; then
                    return 0;
                else
                    return 1;
                fi
            else
                return 1;
            fi
        # Checking for Debian (Ubuntu or derivative)
        elif [ -d "/etc/init.d" -a -f "/usr/sbin/update-rc.d" ]; then
            if [ -f /etc/init.d/${pidir_service_name} ]; then
                PREINSTALLEDDIR=`sed -n 's/^WAZUH_HOME=\(.*\)$/\1/p' /etc/init.d/${pidir_service_name}`
                if [ -d "$PREINSTALLEDDIR" ]; then
                    return 0;
                else
                    return 1;
                fi
            else
                return 1;
            fi
        fi
    fi

    return 1;
}

##########
# Checks if Wazuh is installed in the specified path by searching for the control binary.
#
# isWazuhInstalled()
##########
isWazuhInstalled()
{
    if [ -f "${1}/bin/wazuh-control" ]; then
        return 0;
    elif [ -f "${1}/bin/ossec-control" ]; then
        return 0;
    else
        return 1;
    fi
}

##########
# Checks if Wazuh is installed by trying with each installation type.
# If it finds an installation, it sets the PREINSTALLEDDIR variable.
# After that it checks if Wazuh is truly installed there, if it is installed it returns TRUE.
# If it isn't installed continue searching in other installation types and replacing PREINSTALLEDDIR variable.
# It returns FALSE if Wazuh isn't installed in any of this.
#
# getPreinstalledDir()
##########
getPreinstalledDir()
{
    # Checking ossec-init.conf for old wazuh versions
    if [ -f "${OSSEC_INIT}" ]; then
        . ${OSSEC_INIT}
        if [ -d "$DIRECTORY" ]; then
            PREINSTALLEDDIR="$DIRECTORY"
            if isWazuhInstalled $PREINSTALLEDDIR; then
                return 0;
            fi
        fi
    fi

    # Getting preinstalled dir for Wazuh manager and hibrid installations
    pidir_service_name="wazuh-manager"
    if getPreinstalledDirByType && isWazuhInstalled $PREINSTALLEDDIR; then
        return 0;
    fi

    # Getting preinstalled dir for Wazuh agent installations
    pidir_service_name="wazuh-agent"
    if getPreinstalledDirByType && isWazuhInstalled $PREINSTALLEDDIR; then
        return 0;
    fi

    # Getting preinstalled dir for Wazuh local installations
    pidir_service_name="wazuh-local"
    if getPreinstalledDirByType && isWazuhInstalled $PREINSTALLEDDIR; then
        return 0;
    fi

    return 1;
}

getPreinstalledType()
{
    # Checking ossec-init.conf for old wazuh versions
    if [ -f "${OSSEC_INIT}" ]; then
        . ${OSSEC_INIT}
    else
        if [ "X$PREINSTALLEDDIR" = "X" ]; then
            getPreinstalledDir
        fi

        TYPE=`$PREINSTALLEDDIR/bin/wazuh-control info -t`
    fi

    echo $TYPE
    return 0;
}

getPreinstalledVersion()
{
    # Checking ossec-init.conf for old wazuh versions
    if [ -f "${OSSEC_INIT}" ]; then
        . ${OSSEC_INIT}
    else
        if [ "X$PREINSTALLEDDIR" = "X" ]; then
            getPreinstalledDir
        fi

        VERSION=`$PREINSTALLEDDIR/bin/wazuh-control info -v`
    fi

    echo $VERSION
}

getPreinstalledName()
{
    NAME=""
    # Checking ossec-init.conf for old wazuh versions. New versions
    # do not provide this information at all.
    if [ -f "${OSSEC_INIT}" ]; then
        . ${OSSEC_INIT}
    else
        NAME="Wazuh"
    fi

    echo $NAME
}

UpdateStartOSSEC()
{
    if [ "X$TYPE" = "X" ]; then
        getPreinstalledType
    fi

    if [ "X$TYPE" != "Xagent" ]; then
        TYPE="manager"
    fi

    if [ `stat /proc/1/exe 2> /dev/null | grep "systemd" | wc -l` -ne 0 ]; then
        systemctl start wazuh-$TYPE
    elif [ `stat /proc/1/exe 2> /dev/null | grep "init.d" | wc -l` -ne 0 ]; then
        service wazuh-$TYPE start
    else
        # Considering that this function is only used after finishing the installation
        # the INSTALLDIR variable is always set. It could have either the default value,
        # or a value equals to the PREINSTALLEDDIR, or a value specified by the user.
        # The last two possibilities are set in the setInstallDir function.
        $INSTALLDIR/bin/wazuh-control start
    fi
}

UpdateStopOSSEC()
{
    MAJOR_VERSION=`echo ${VERSION} | cut -f1 -d'.' | cut -f2 -d'v'`

    if [ "X$TYPE" = "X" ]; then
        getPreinstalledType
    fi

    if [ "X$TYPE" != "Xagent" ]; then
        TYPE="manager"
        if [ $MAJOR_VERSION -ge 4 ]; then
            EMBEDDED_API_INSTALLED=1
        fi
    fi

    if [ `stat /proc/1/exe 2> /dev/null | grep "systemd" | wc -l` -ne 0 ]; then
        systemctl stop wazuh-$TYPE
    elif [ `stat /proc/1/exe 2> /dev/null | grep "init.d" | wc -l` -ne 0 ]; then
        service wazuh-$TYPE stop
    fi

    # Make sure Wazuh is stopped
    if [ "X$PREINSTALLEDDIR" = "X" ]; then
        getPreinstalledDir
    fi

    if [ -f "$PREINSTALLEDDIR/bin/ossec-control" ]; then
        $PREINSTALLEDDIR/bin/ossec-control stop > /dev/null 2>&1
    else
        $PREINSTALLEDDIR/bin/wazuh-control stop > /dev/null 2>&1
    fi

    sleep 2

   # We also need to remove all syscheck queue file (format changed)
    if [ "X$VERSION" = "X0.9-3" ]; then
        rm -f $PREINSTALLEDDIR/queue/syscheck/* > /dev/null 2>&1
        rm -f $PREINSTALLEDDIR/queue/agent-info/* > /dev/null 2>&1
    fi
    rm -rf $PREINSTALLEDDIR/framework/* > /dev/null 2>&1
    rm $PREINSTALLEDDIR/wodles/aws/aws > /dev/null 2>&1 # this script has been renamed
    rm $PREINSTALLEDDIR/wodles/aws/aws.py > /dev/null 2>&1 # this script has been renamed

    # Deleting plain-text agent information if exists (it was migrated to Wazuh DB in v4.1)
    if [ -d "$PREINSTALLEDDIR/queue/agent-info" ]; then
        rm -rf $PREINSTALLEDDIR/queue/agent-info > /dev/null 2>&1
    fi

    # Deleting plain-text rootcheck information if exists (it was migrated to Wazuh DB in v4.1)
    if [ -d "$PREINSTALLEDDIR/queue/rootcheck" ]; then
        rm -rf $PREINSTALLEDDIR/queue/rootcheck > /dev/null 2>&1
    fi
}

UpdateOldVersions()
{
    if [ "$INSTYPE" = "server" ]; then
        # Delete deprecated rules & decoders
        echo "Searching for deprecated rules and decoders..."
        DEPRECATED=`cat ./src/init/wazuh/deprecated_ruleset.txt`
        for i in $DEPRECATED; do
            DEL_FILE="$INSTALLDIR/ruleset/$i"
            if [ -f ${DEL_FILE} ]; then
                echo "Deleting '${DEL_FILE}'."
                rm -f ${DEL_FILE}
            fi
        done
    fi

    # Update versions previous to Wazuh 5.0.0, which is a breaking change
    if [ "X$1" = "Xyes" ]; then

        OSSEC_CONF_FILE="$PREINSTALLEDDIR/etc/ossec.conf"
        OSSEC_CONF_FILE_BACKUP="$PREINSTALLEDDIR/etc/ossec.conf.backup"

        # Rename ossec.conf to ossec.conf.backup
        mv $OSSEC_CONF_FILE $OSSEC_CONF_FILE_BACKUP

        # Delete centralized agent.conf
        if [ ! "$INSTYPE" = "agent" ]; then
            for item_path in $PREINSTALLEDDIR/etc/shared/*
            do
                OLD_GROUP_SHARED_FILE="$item_path/agent.conf"
                NEW_GROUP_SHARED_FILE="$item_path/shared.conf"
                OLD_TEMPLATE="$item_path/agent-template.conf"
                NEW_TEMPLATE="$item_path/shared-template.conf"
                if [ -d "$item_path" ]; then
                    if [ -f "$OLD_GROUP_SHARED_FILE" ]; then
                        rm $OLD_GROUP_SHARED_FILE
                        cp -pf $PREINSTALLEDDIR/etc/shared/shared-template.conf $NEW_GROUP_SHARED_FILE
                    fi

                    if [ -f "$OLD_TEMPLATE" ]; then
                        rm $OLD_TEMPLATE
                        cp -pf $PREINSTALLEDDIR/etc/shared/shared-template.conf $NEW_TEMPLATE
                    fi
                fi
            done

            for item_multigroup in $PREINSTALLEDDIR/var/multigroups/*
            do
                OLD_MULTIGROUP_FILE="$item_multigroup/agent.conf"
                OLD_MULTIGROUP_TEMPLATE="$item_multigroup/agent-template.conf"
                if [ -d "$item_multigroup" ]; then
                    if [ -f "$OLD_MULTIGROUP_FILE" ]; then
                        rm $OLD_MULTIGROUP_FILE
                    fi

                    if [ -f "$OLD_MULTIGROUP_TEMPLATE" ]; then
                        rm $OLD_MULTIGROUP_TEMPLATE
                    fi
                fi
            done
        else
            OLD_SHARED_FILE="$PREINSTALLEDDIR/etc/shared/agent.conf"
            if [ -f "$OLD_SHARED_FILE" ]; then
                rm $OLD_SHARED_FILE
            fi
        fi

        # If it is Wazuh 2.0 or newer, exit
        if [ "X$USER_OLD_NAME" = "XWazuh" ]; then
            return
        fi

        if [ "X$PREINSTALLEDDIR" != "X" ]; then
            getPreinstalledDir
        fi

        # Delete old service
        if [ -f /etc/init.d/ossec ]; then
            rm /etc/init.d/ossec
        fi

        if [ ! "$INSTYPE" = "agent" ]; then

            # Delete old update ruleset
            if [ -d "$PREINSTALLEDDIR/update" ]; then
                rm -rf "$PREINSTALLEDDIR/update"
            fi

            ETC_DECODERS="$PREINSTALLEDDIR/etc/decoders"
            ETC_RULES="$PREINSTALLEDDIR/etc/rules"

            # Moving local_decoder
            if [ -f "$PREINSTALLEDDIR/etc/local_decoder.xml" ]; then
                if [ -s "$PREINSTALLEDDIR/etc/local_decoder.xml" ]; then
                    mv "$PREINSTALLEDDIR/etc/local_decoder.xml" $ETC_DECODERS
                else
                    # it is empty
                    rm -f "$PREINSTALLEDDIR/etc/local_decoder.xml"
                fi
            fi

            # Moving local_rules
            if [ -f "$PREINSTALLEDDIR/rules/local_rules.xml" ]; then
                mv "$PREINSTALLEDDIR/rules/local_rules.xml" $ETC_RULES
            fi

            # Creating backup directory
            BACKUP_RULESET="$PREINSTALLEDDIR/etc/backup_ruleset"
            mkdir $BACKUP_RULESET > /dev/null 2>&1
            chmod 750 $BACKUP_RULESET > /dev/null 2>&1
            chown root:ossec $BACKUP_RULESET > /dev/null 2>&1

            # Backup decoders: Wazuh v1.0.1 to v1.1.1
            old_decoders="ossec_decoders wazuh_decoders"
            for old_decoder in $old_decoders
            do
                if [ -d "$PREINSTALLEDDIR/etc/$old_decoder" ]; then
                    mv "$PREINSTALLEDDIR/etc/$old_decoder" $BACKUP_RULESET
                fi
            done

<<<<<<< HEAD
            # Backup decoders: Wazuh v1.0 and OSSEC
            if [ -f "$PREINSTALLEDDIR/etc/decoder.xml" ]; then
                mv "$PREINSTALLEDDIR/etc/decoder.xml" $BACKUP_RULESET
=======
        # Creating backup directory
        BACKUP_RULESET="$PREINSTALLEDDIR/etc/backup_ruleset"
        mkdir $BACKUP_RULESET > /dev/null 2>&1
        chmod 750 $BACKUP_RULESET > /dev/null 2>&1
        chown root:wazuh $BACKUP_RULESET > /dev/null 2>&1

        # Backup decoders: Wazuh v1.0.1 to v1.1.1
        old_decoders="ossec_decoders wazuh_decoders"
        for old_decoder in $old_decoders
        do
            if [ -d "$PREINSTALLEDDIR/etc/$old_decoder" ]; then
                mv "$PREINSTALLEDDIR/etc/$old_decoder" $BACKUP_RULESET
>>>>>>> f1656aa2
            fi

            # Backup rules: All versions
            mv "$PREINSTALLEDDIR/rules" $BACKUP_RULESET

            MANAGER_CONF_FILE="$PREINSTALLEDDIR/etc/manager.conf"
            AGENT_CONF_FILE="$PREINSTALLEDDIR/etc/agent.conf"

            # New manager.conf and agent.conf by default
            ./gen_wazuh.sh conf "manager" $DIST_NAME $DIST_VER > $MANAGER_CONF_FILE
            ./gen_wazuh.sh conf "agent-server" $DIST_NAME $DIST_VER > $AGENT_CONF_FILE
            ./add_localfiles.sh $PREINSTALLEDDIR >> $MANAGER_CONF_FILE
        else
            AGENT_CONF_FILE="$PREINSTALLEDDIR/etc/agent.conf"

            # New agent.conf by default
            ./gen_wazuh.sh conf "agent" $DIST_NAME $DIST_VER > $AGENT_CONF_FILE
            ./add_localfiles.sh $PREINSTALLEDDIR >> $AGENT_CONF_FILE
        fi
    fi

}<|MERGE_RESOLUTION|>--- conflicted
+++ resolved
@@ -514,7 +514,7 @@
             BACKUP_RULESET="$PREINSTALLEDDIR/etc/backup_ruleset"
             mkdir $BACKUP_RULESET > /dev/null 2>&1
             chmod 750 $BACKUP_RULESET > /dev/null 2>&1
-            chown root:ossec $BACKUP_RULESET > /dev/null 2>&1
+            chown root:wazuh $BACKUP_RULESET > /dev/null 2>&1
 
             # Backup decoders: Wazuh v1.0.1 to v1.1.1
             old_decoders="ossec_decoders wazuh_decoders"
@@ -525,24 +525,9 @@
                 fi
             done
 
-<<<<<<< HEAD
             # Backup decoders: Wazuh v1.0 and OSSEC
             if [ -f "$PREINSTALLEDDIR/etc/decoder.xml" ]; then
                 mv "$PREINSTALLEDDIR/etc/decoder.xml" $BACKUP_RULESET
-=======
-        # Creating backup directory
-        BACKUP_RULESET="$PREINSTALLEDDIR/etc/backup_ruleset"
-        mkdir $BACKUP_RULESET > /dev/null 2>&1
-        chmod 750 $BACKUP_RULESET > /dev/null 2>&1
-        chown root:wazuh $BACKUP_RULESET > /dev/null 2>&1
-
-        # Backup decoders: Wazuh v1.0.1 to v1.1.1
-        old_decoders="ossec_decoders wazuh_decoders"
-        for old_decoder in $old_decoders
-        do
-            if [ -d "$PREINSTALLEDDIR/etc/$old_decoder" ]; then
-                mv "$PREINSTALLEDDIR/etc/$old_decoder" $BACKUP_RULESET
->>>>>>> f1656aa2
             fi
 
             # Backup rules: All versions
