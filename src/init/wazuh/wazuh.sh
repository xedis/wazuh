#!/bin/sh

#Copyright (C) 2015-2020, Wazuh Inc.
# Install functions for Wazuh
# Wazuh.com (https://github.com/wazuh)

patch_version(){
        rm -rf $DIRECTORY/etc/shared/ssh > /dev/null 2>&1
}
WazuhSetup(){
    patch_version
}

InstallSELinuxPolicyPackage(){

    if command -v semodule > /dev/null && command -v getenforce > /dev/null; then
        if [ -f selinux/wazuh.pp ]; then
            if [ $(getenforce) != "Disabled" ]; then
                cp selinux/wazuh.pp /tmp && semodule -i /tmp/wazuh.pp
                rm -f /tmp/wazuh.pp
                semodule -e wazuh
            fi
        fi
    fi
}

CheckModuleIsEnabled(){
    # This function requires a properly formatted ossec.conf.
    # It doesn't work if the configuration is set in the same line

    # How to use it:
    #
    # CheckModuleIsEnabled '<wodle name="open-scap">' '</wodle>' 'disabled'
    # CheckModuleIsEnabled '<cluster>' '</cluster>' 'disabled'
    # CheckModuleIsEnabled '<sca>' '</sca>' 'enabled'

    open_label="$1"
    close_label="$2"
    enable_label="$3"

    if grep -n "${open_label}" $DIRECTORY/etc/ossec.conf > /dev/null ; then
        is_disabled="no"
    else
        is_disabled="yes"
    fi

    if [ "${enable_label}" = "disabled" ]; then
        tag="<disabled>"
        enabled_tag="${tag}no"
        disabled_tag="${tag}yes"
    else
        tag="<enabled>"
        enabled_tag="${tag}yes"
        disabled_tag="${tag}no"
    fi

    end_config_limit="99999999"
    for start_config in $(grep -n "${open_label}" $DIRECTORY/etc/ossec.conf | cut -d':' -f 1); do
        end_config="$(sed -n "${start_config},${end_config_limit}p" $DIRECTORY/etc/ossec.conf | sed -n "/${open_label}/,\$p" | grep -n "${close_label}" | head -n 1 | cut -d':' -f 1)"
        end_config="$((start_config + end_config))"

        if [ -n "${start_config}" ] && [ -n "${end_config}" ]; then
            configuration_block="$(sed -n "${start_config},${end_config}p" $DIRECTORY/etc/ossec.conf)"

            for line in $(echo ${configuration_block} | grep -n "${tag}" | cut -d':' -f 1); do
                # Check if the component is enabled
                if echo ${configuration_block} | sed -n ${line}p | grep "${enabled_tag}" > /dev/null ; then
                    is_disabled="no"

                # Check if the component is disabled
                elif echo ${configuration_block} | sed -n ${line}p | grep "${disabled_tag}" > /dev/null; then
                    is_disabled="yes"
                fi
            done
        fi
    done

    echo ${is_disabled}
}

WazuhUpgrade()
{
    # Encode Agentd passlist if not encoded

    passlist=$DIRECTORY/agentless/.passlist

    if [ -f $passlist ] && ! base64 -d $passlist > /dev/null 2>&1; then
        cp $passlist $passlist.bak
        base64 $passlist.bak > $passlist

        if [ $? = 0 ]; then
            echo "Agentless passlist encoded successfully."
            rm -f $passlist.bak
        else
            echo "ERROR: Couldn't encode Agentless passlist."
            mv $passlist.bak $passlist
        fi
    fi

    # Remove/relocate existing SQLite databases
    rm -f $DIRECTORY/var/db/.profile.db*
    rm -f $DIRECTORY/var/db/.template.db*
    rm -f $DIRECTORY/var/db/agents/*

    if [ -f "$DIRECTORY/var/db/global.db" ]; then
        cp $DIRECTORY/var/db/global.db $DIRECTORY/queue/db/
        if [ -f "$DIRECTORY/queue/db/global.db" ]; then
            chmod 640 $DIRECTORY/queue/db/global.db
            chown ossec:ossec $DIRECTORY/queue/db/global.db
            rm -f $DIRECTORY/var/db/global.db*
        else
            echo "Unable to move global.db during the upgrade"
        fi
    fi

    # Remove existing SQLite databases for Wazuh DB, only if upgrading from 3.2..3.6

    MAJOR=$(echo $USER_OLD_VERSION | cut -dv -f2 | cut -d. -f1)
    MINOR=$(echo $USER_OLD_VERSION | cut -d. -f2)

    if [ $MAJOR = 3 ] && [ $MINOR -lt 7 ]
    then
        rm -f $DIRECTORY/queue/db/*.db*
    fi
    rm -f $DIRECTORY/queue/db/.template.db

    # Remove existing SQLite databases for vulnerability-detector

    rm -f $DIRECTORY/wodles/cve.db
    rm -f $DIRECTORY/queue/vulnerabilities/cve.db

<<<<<<< HEAD
    # Remove existing socket folder

    rm -rf $DIRECTORY/queue/ossec

	# Move rotated logs to new folder and remove the existing one
	
	if [ -d $DIRECTORY/logs/ossec ]; then
		if [ "$(ls -A $DIRECTORY/logs/ossec)" ]; then
			mv -f $DIRECTORY/logs/ossec/* $DIRECTORY/logs/wazuh
		fi
		rm -rf $DIRECTORY/logs/ossec
	fi
=======
    # Remove deprecated Wazuh tools

    rm -f $DIRECTORY/bin/ossec-control
    rm -f $DIRECTORY/bin/ossec-regex
    rm -f $DIRECTORY/bin/ossec-logtest
    rm -f $DIRECTORY/bin/ossec-makelists
    rm -f $DIRECTORY/bin/util.sh
    rm -f $DIRECTORY/bin/rootcheck_control
	rm -f $DIRECTORY/bin/syscheck_control
	rm -f $DIRECTORY/bin/syscheck_update
>>>>>>> 1d19e829

    # Remove old Wazuh daemons

    rm -f $DIRECTORY/bin/ossec-agentd
    rm -f $DIRECTORY/bin/ossec-agentlessd
    rm -f $DIRECTORY/bin/ossec-analysisd
    rm -f $DIRECTORY/bin/ossec-authd
    rm -f $DIRECTORY/bin/ossec-csyslogd
    rm -f $DIRECTORY/bin/ossec-dbd
    rm -f $DIRECTORY/bin/ossec-execd
    rm -f $DIRECTORY/bin/ossec-integratord
    rm -f $DIRECTORY/bin/ossec-logcollector
    rm -f $DIRECTORY/bin/ossec-maild
    rm -f $DIRECTORY/bin/ossec-monitord
    rm -f $DIRECTORY/bin/ossec-remoted
    rm -f $DIRECTORY/bin/ossec-reportd
    rm -f $DIRECTORY/bin/ossec-syscheckd

    # Remove existing ruleset version file

    rm -f $DIRECTORY/ruleset/VERSION
}<|MERGE_RESOLUTION|>--- conflicted
+++ resolved
@@ -129,7 +129,6 @@
     rm -f $DIRECTORY/wodles/cve.db
     rm -f $DIRECTORY/queue/vulnerabilities/cve.db
 
-<<<<<<< HEAD
     # Remove existing socket folder
 
     rm -rf $DIRECTORY/queue/ossec
@@ -142,7 +141,7 @@
 		fi
 		rm -rf $DIRECTORY/logs/ossec
 	fi
-=======
+
     # Remove deprecated Wazuh tools
 
     rm -f $DIRECTORY/bin/ossec-control
@@ -153,7 +152,6 @@
     rm -f $DIRECTORY/bin/rootcheck_control
 	rm -f $DIRECTORY/bin/syscheck_control
 	rm -f $DIRECTORY/bin/syscheck_update
->>>>>>> 1d19e829
 
     # Remove old Wazuh daemons
 
