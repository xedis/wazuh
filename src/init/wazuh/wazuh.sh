#!/bin/sh

#Copyright (C) 2015-2021, Wazuh Inc.
# Install functions for Wazuh
# Wazuh.com (https://github.com/wazuh)

patch_version(){
        rm -rf $PREINSTALLEDDIR/etc/shared/ssh > /dev/null 2>&1
}
WazuhSetup(){
    patch_version
}

InstallSELinuxPolicyPackage(){

    if command -v semodule > /dev/null && command -v getenforce > /dev/null; then
        if [ -f selinux/wazuh.pp ]; then
            if [ $(getenforce) != "Disabled" ]; then
                cp selinux/wazuh.pp /tmp && semodule -i /tmp/wazuh.pp
                rm -f /tmp/wazuh.pp
                semodule -e wazuh
            fi
        fi
    fi
}

CheckModuleIsEnabled(){
    # This function requires a properly formatted ossec.conf.
    # It doesn't work if the configuration is set in the same line

    # How to use it:
    #
    # CheckModuleIsEnabled '<wodle name="open-scap">' '</wodle>' 'disabled'
    # CheckModuleIsEnabled '<cluster>' '</cluster>' 'disabled'
    # CheckModuleIsEnabled '<sca>' '</sca>' 'enabled'

    open_label="$1"
    close_label="$2"
    enable_label="$3"

    if grep -n "${open_label}" $PREINSTALLEDDIR/etc/ossec.conf > /dev/null ; then
        is_disabled="no"
    else
        is_disabled="yes"
    fi

    if [ "${enable_label}" = "disabled" ]; then
        tag="<disabled>"
        enabled_tag="${tag}no"
        disabled_tag="${tag}yes"
    else
        tag="<enabled>"
        enabled_tag="${tag}yes"
        disabled_tag="${tag}no"
    fi

    end_config_limit="99999999"
    for start_config in $(grep -n "${open_label}" $PREINSTALLEDDIR/etc/ossec.conf | cut -d':' -f 1); do
        end_config="$(sed -n "${start_config},${end_config_limit}p" $PREINSTALLEDDIR/etc/ossec.conf | sed -n "/${open_label}/,\$p" | grep -n "${close_label}" | head -n 1 | cut -d':' -f 1)"
        end_config="$((start_config + end_config))"

        if [ -n "${start_config}" ] && [ -n "${end_config}" ]; then
            configuration_block="$(sed -n "${start_config},${end_config}p" $PREINSTALLEDDIR/etc/ossec.conf)"

            for line in $(echo ${configuration_block} | grep -n "${tag}" | cut -d':' -f 1); do
                # Check if the component is enabled
                if echo ${configuration_block} | sed -n ${line}p | grep "${enabled_tag}" > /dev/null ; then
                    is_disabled="no"

                # Check if the component is disabled
                elif echo ${configuration_block} | sed -n ${line}p | grep "${disabled_tag}" > /dev/null; then
                    is_disabled="yes"
                fi
            done
        fi
    done

    echo ${is_disabled}
}

WazuhUpgrade()
{
    # Encode Agentd passlist if not encoded

    passlist=$PREINSTALLEDDIR/agentless/.passlist

    if [ -f $passlist ] && ! base64 -d $passlist > /dev/null 2>&1; then
        cp $passlist $passlist.bak
        base64 $passlist.bak > $passlist

        if [ $? = 0 ]; then
            echo "Agentless passlist encoded successfully."
            rm -f $passlist.bak
        else
            echo "ERROR: Couldn't encode Agentless passlist."
            mv $passlist.bak $passlist
        fi
    fi

    # Remove/relocate existing SQLite databases
    rm -f $PREINSTALLEDDIR/var/db/.profile.db*
    rm -f $PREINSTALLEDDIR/var/db/.template.db*
    rm -f $PREINSTALLEDDIR/var/db/agents/*

    if [ -f "$PREINSTALLEDDIR/var/db/global.db" ]; then
        cp $PREINSTALLEDDIR/var/db/global.db $PREINSTALLEDDIR/queue/db/
        if [ -f "$PREINSTALLEDDIR/queue/db/global.db" ]; then
            chmod 640 $PREINSTALLEDDIR/queue/db/global.db
            chown wazuh:wazuh $PREINSTALLEDDIR/queue/db/global.db
            rm -f $PREINSTALLEDDIR/var/db/global.db*
        else
            echo "Unable to move global.db during the upgrade"
        fi
    fi

    # Remove existing SQLite databases for Wazuh DB, only if upgrading from 3.2..3.6

    MAJOR=$(echo $USER_OLD_VERSION | cut -dv -f2 | cut -d. -f1)
    MINOR=$(echo $USER_OLD_VERSION | cut -d. -f2)

    if [ $MAJOR = 3 ] && [ $MINOR -lt 7 ]
    then
        rm -f $PREINSTALLEDDIR/queue/db/*.db*
    fi
    rm -f $PREINSTALLEDDIR/queue/db/.template.db

    # Remove existing SQLite databases for vulnerability-detector

    rm -f $PREINSTALLEDDIR/wodles/cve.db
    rm -f $PREINSTALLEDDIR/queue/vulnerabilities/cve.db

    # Migrate .agent_info and .wait files before removing deprecated socket folder

    if [ -d $PREINSTALLEDDIR/queue/ossec ]; then
        if [ -f $PREINSTALLEDDIR/queue/ossec/.agent_info ]; then
            mv -f $PREINSTALLEDDIR/queue/ossec/.agent_info $PREINSTALLEDDIR/queue/sockets/.agent_info
        fi
        if [ -f $PREINSTALLEDDIR/queue/ossec/.wait ]; then
            mv -f $PREINSTALLEDDIR/queue/ossec/.wait $PREINSTALLEDDIR/queue/sockets/.wait
        fi
        rm -rf $PREINSTALLEDDIR/queue/ossec
    fi

<<<<<<< HEAD
	# Move rotated logs to new folder and remove the existing one

	if [ -d $DIRECTORY/logs/ossec ]; then
		if [ "$(ls -A $DIRECTORY/logs/ossec)" ]; then
			mv -f $DIRECTORY/logs/ossec/* $DIRECTORY/logs/wazuh
		fi
		rm -rf $DIRECTORY/logs/ossec
	fi
=======
    # Move rotated logs to new folder and remove the existing one

    if [ -d $PREINSTALLEDDIR/logs/ossec ]; then
        if [ "$(ls -A $PREINSTALLEDDIR/logs/ossec)" ]; then
            mv -f $PREINSTALLEDDIR/logs/ossec/* $PREINSTALLEDDIR/logs/wazuh
        fi
        rm -rf $PREINSTALLEDDIR/logs/ossec
    fi
>>>>>>> d3a82a3d

    # Remove deprecated Wazuh tools

    rm -f $PREINSTALLEDDIR/bin/ossec-control
    rm -f $PREINSTALLEDDIR/bin/ossec-regex
    rm -f $PREINSTALLEDDIR/bin/ossec-logtest
    rm -f $PREINSTALLEDDIR/bin/ossec-makelists
    rm -f $PREINSTALLEDDIR/bin/util.sh
    rm -f $PREINSTALLEDDIR/bin/rootcheck_control
    rm -f $PREINSTALLEDDIR/bin/syscheck_control
    rm -f $PREINSTALLEDDIR/bin/syscheck_update

    # Remove old Wazuh daemons

<<<<<<< HEAD
    rm -f $DIRECTORY/bin/ossec-agentd
    rm -f $DIRECTORY/bin/ossec-agentlessd
    rm -f $DIRECTORY/bin/ossec-analysisd
    rm -f $DIRECTORY/bin/ossec-authd
    rm -f $DIRECTORY/bin/ossec-csyslogd
    rm -f $DIRECTORY/bin/ossec-dbd
    rm -f $DIRECTORY/bin/ossec-integratord
    rm -f $DIRECTORY/bin/ossec-logcollector
    rm -f $DIRECTORY/bin/ossec-maild
    rm -f $DIRECTORY/bin/ossec-monitord
    rm -f $DIRECTORY/bin/ossec-remoted
    rm -f $DIRECTORY/bin/ossec-reportd
    rm -f $DIRECTORY/bin/ossec-syscheckd
=======
    rm -f $PREINSTALLEDDIR/bin/ossec-agentd
    rm -f $PREINSTALLEDDIR/bin/ossec-agentlessd
    rm -f $PREINSTALLEDDIR/bin/ossec-analysisd
    rm -f $PREINSTALLEDDIR/bin/ossec-authd
    rm -f $PREINSTALLEDDIR/bin/ossec-csyslogd
    rm -f $PREINSTALLEDDIR/bin/ossec-dbd
    rm -f $PREINSTALLEDDIR/bin/ossec-execd
    rm -f $PREINSTALLEDDIR/bin/ossec-integratord
    rm -f $PREINSTALLEDDIR/bin/ossec-logcollector
    rm -f $PREINSTALLEDDIR/bin/ossec-maild
    rm -f $PREINSTALLEDDIR/bin/ossec-monitord
    rm -f $PREINSTALLEDDIR/bin/ossec-remoted
    rm -f $PREINSTALLEDDIR/bin/ossec-reportd
    rm -f $PREINSTALLEDDIR/bin/ossec-syscheckd
>>>>>>> d3a82a3d

    # Remove existing ruleset version file

    rm -f $PREINSTALLEDDIR/ruleset/VERSION

    # Remove old Active Response scripts

    rm -f $PREINSTALLEDDIR/active-response/bin/firewall-drop.sh
    rm -f $PREINSTALLEDDIR/active-response/bin/default-firewall-drop.sh
    rm -f $PREINSTALLEDDIR/active-response/bin/pf.sh
    rm -f $PREINSTALLEDDIR/active-response/bin/npf.sh
    rm -f $PREINSTALLEDDIR/active-response/bin/ipfw.sh
    rm -f $PREINSTALLEDDIR/active-response/bin/ipfw_mac.sh
    rm -f $PREINSTALLEDDIR/active-response/bin/firewalld-drop.sh
    rm -f $PREINSTALLEDDIR/active-response/bin/disable-account.sh
    rm -f $PREINSTALLEDDIR/active-response/bin/host-deny.sh
    rm -f $PREINSTALLEDDIR/active-response/bin/ip-customblock.sh
    rm -f $PREINSTALLEDDIR/active-response/bin/restart-ossec.sh
    rm -f $PREINSTALLEDDIR/active-response/bin/route-null.sh
    rm -f $PREINSTALLEDDIR/active-response/bin/kaspersky.sh
    rm -f $PREINSTALLEDDIR/active-response/bin/ossec-slack.sh
    rm -f $PREINSTALLEDDIR/active-response/bin/ossec-tweeter.sh

    # Remove deprecated ossec-init.conf file and its link
    if [ -f /etc/ossec-init.conf ]; then
        rm -f $PREINSTALLEDDIR/etc/ossec-init.conf
        rm -f /etc/ossec-init.conf
    fi

    # Replace and delete ossec group along with ossec users
    OSSEC_GROUP=ossec
    if (grep "^ossec:" /etc/group > /dev/null 2>&1) || (dscl . -read /Groups/ossec > /dev/null 2>&1)  ; then
        find $PREINSTALLEDDIR -group $OSSEC_GROUP -user root -exec chown root:wazuh {} \;
        find $PREINSTALLEDDIR -group $OSSEC_GROUP -exec chown wazuh:wazuh {} \;
    fi
    ./src/init/delete-oldusers.sh $OSSEC_GROUP

    # Remove unnecessary `execa` socket
    if [ -f "$DIRECTORY/queue/alerts/execa" ]; then
        rm -f $DIRECTORY/queue/alerts/execa
    fi
}<|MERGE_RESOLUTION|>--- conflicted
+++ resolved
@@ -141,16 +141,6 @@
         rm -rf $PREINSTALLEDDIR/queue/ossec
     fi
 
-<<<<<<< HEAD
-	# Move rotated logs to new folder and remove the existing one
-
-	if [ -d $DIRECTORY/logs/ossec ]; then
-		if [ "$(ls -A $DIRECTORY/logs/ossec)" ]; then
-			mv -f $DIRECTORY/logs/ossec/* $DIRECTORY/logs/wazuh
-		fi
-		rm -rf $DIRECTORY/logs/ossec
-	fi
-=======
     # Move rotated logs to new folder and remove the existing one
 
     if [ -d $PREINSTALLEDDIR/logs/ossec ]; then
@@ -159,7 +149,6 @@
         fi
         rm -rf $PREINSTALLEDDIR/logs/ossec
     fi
->>>>>>> d3a82a3d
 
     # Remove deprecated Wazuh tools
 
@@ -174,21 +163,6 @@
 
     # Remove old Wazuh daemons
 
-<<<<<<< HEAD
-    rm -f $DIRECTORY/bin/ossec-agentd
-    rm -f $DIRECTORY/bin/ossec-agentlessd
-    rm -f $DIRECTORY/bin/ossec-analysisd
-    rm -f $DIRECTORY/bin/ossec-authd
-    rm -f $DIRECTORY/bin/ossec-csyslogd
-    rm -f $DIRECTORY/bin/ossec-dbd
-    rm -f $DIRECTORY/bin/ossec-integratord
-    rm -f $DIRECTORY/bin/ossec-logcollector
-    rm -f $DIRECTORY/bin/ossec-maild
-    rm -f $DIRECTORY/bin/ossec-monitord
-    rm -f $DIRECTORY/bin/ossec-remoted
-    rm -f $DIRECTORY/bin/ossec-reportd
-    rm -f $DIRECTORY/bin/ossec-syscheckd
-=======
     rm -f $PREINSTALLEDDIR/bin/ossec-agentd
     rm -f $PREINSTALLEDDIR/bin/ossec-agentlessd
     rm -f $PREINSTALLEDDIR/bin/ossec-analysisd
@@ -203,7 +177,6 @@
     rm -f $PREINSTALLEDDIR/bin/ossec-remoted
     rm -f $PREINSTALLEDDIR/bin/ossec-reportd
     rm -f $PREINSTALLEDDIR/bin/ossec-syscheckd
->>>>>>> d3a82a3d
 
     # Remove existing ruleset version file
 
