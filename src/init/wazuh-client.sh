--- conflicted
+++ resolved
@@ -11,13 +11,8 @@
 DIR=`dirname $PWD`;
 
 # Installation info
-<<<<<<< HEAD
-VERSION="v4.7.2"
-REVISION="40710"
-=======
 VERSION="v4.8.0"
 REVISION="40801"
->>>>>>> e93da741
 TYPE="agent"
 
 ###  Do not modify below here ###
