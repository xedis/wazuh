--- conflicted
+++ resolved
@@ -910,7 +910,6 @@
     return output;
 }
 
-<<<<<<< HEAD
 /* Check if the specified string is alphanumeric */
 bool is_string_alphanumeric(const char* string) {
     bool ret_val = FALSE;
@@ -943,7 +942,7 @@
     }
     return ret_val;
 }
-=======
+
 // Lowercase a string
 
 char * w_tolower_str(const char *string) {
@@ -964,5 +963,4 @@
     tolower_str[count] = '\0';
 
     return tolower_str;
-}
->>>>>>> 5e1ebb4e
+}