--- conflicted
+++ resolved
@@ -7,7 +7,6 @@
  * Foundation.
  */
 
-<<<<<<< HEAD
 /**
  * @file time_op.c
  * @brief Time operations
@@ -21,11 +20,6 @@
 
 #ifndef WIN32
 
-=======
-#include "shared.h"
-
-#ifndef WIN32
->>>>>>> e3834a61
 #ifdef __MACH__
 #include <mach/clock.h>
 #include <mach/mach.h>
@@ -49,25 +43,6 @@
 
 #else
 
-<<<<<<< HEAD
-=======
-char *w_get_timestamp(time_t time) {
-    struct tm localtm;
-    char *timestamp;
-
-    localtime_r(&time, &localtm);
-
-    os_calloc(TIME_LENGTH, sizeof(char), timestamp);
-
-    snprintf(timestamp, TIME_LENGTH, "%d/%02d/%02d %02d:%02d:%02d",
-            localtm.tm_year + 1900, localtm.tm_mon + 1,
-            localtm.tm_mday, localtm.tm_hour, localtm.tm_min, localtm.tm_sec);
-
-    return timestamp;
-}
-
-#ifdef WIN32
->>>>>>> e3834a61
 #include <windows.h>
 #define EPOCH_DIFFERENCE 11644473600LL
 
@@ -107,6 +82,21 @@
 
 #endif
 
+char *w_get_timestamp(time_t time) {
+    struct tm localtm;
+    char *timestamp;
+
+    localtime_r(&time, &localtm);
+
+    os_calloc(TIME_LENGTH, sizeof(char), timestamp);
+
+    snprintf(timestamp, TIME_LENGTH, "%d/%02d/%02d %02d:%02d:%02d",
+            localtm.tm_year + 1900, localtm.tm_mon + 1,
+            localtm.tm_mday, localtm.tm_hour, localtm.tm_min, localtm.tm_sec);
+
+    return timestamp;
+}
+
 // Compute time substraction "a - b"
 
 void time_sub(struct timespec * a, const struct timespec * b) {
