/* Copyright (C) 2009 Trend Micro Inc.
 * All rights reserved.
 *
 * This program is a free software; you can redistribute it
 * and/or modify it under the terms of the GNU General Public
 * License (version 2) as published by the FSF - Free Software
 * Foundation
 */

#include "shared.h"
#include "config/config.h"
#include "os_net/os_net.h"

static char * msgsubst(const char * pattern, const char * logmsg, const char * location, time_t timestamp);
<<<<<<< HEAD
=======

int sock_fail_time;
>>>>>>> 2454f1c4

#ifndef WIN32

/* Start the Message Queue. type: WRITE||READ */
int StartMQ(const char *path, short int type)
{
    if (type == READ) {
        return (OS_BindUnixDomain(path, SOCK_DGRAM, OS_MAXSTR + 512));
    }

    /* We give up to 21 seconds for the other end to start */
    else {
        int rc = 0;
        if (File_DateofChange(path) < 0) {
            sleep(1);
            if (File_DateofChange(path) < 0) {
                sleep(5);
                if (File_DateofChange(path) < 0) {
                    sleep(15);
                    if (File_DateofChange(path) < 0) {
                        merror(QUEUE_ERROR, path, "Queue not found");
                        return (-1);
                    }
                }
            }
        }

        /* Wait up to 3 seconds to connect to the unix domain.
         * After three errors, exit.
         */
        if ((rc = OS_ConnectUnixDomain(path, SOCK_DGRAM, OS_MAXSTR + 256)) < 0) {
            sleep(1);
            if ((rc = OS_ConnectUnixDomain(path, SOCK_DGRAM, OS_MAXSTR + 256)) < 0) {
                sleep(2);
                if ((rc = OS_ConnectUnixDomain(path, SOCK_DGRAM, OS_MAXSTR + 256)) < 0) {
                    merror(QUEUE_ERROR, path, strerror(errno));
                    return (-1);
                }
            }
        }

        mdebug1(MSG_SOCKET_SIZE, OS_getsocketsize(rc));
        return (rc);
    }
}

/* Send a message to the queue */
int SendMSG(int queue, const char *message, const char *locmsg, char loc)
{
    int __mq_rcode;
    char tmpstr[OS_MAXSTR + 1];

    tmpstr[OS_MAXSTR] = '\0';

    /* Check for global locks */
    os_wait();

    if (loc == SECURE_MQ) {
        loc = message[0];
        message++;

        if (message[0] != ':') {
            merror(FORMAT_ERROR);
            return (0);
        }
        message++; /* Pointing now to the location */

        if (strncmp(message, "keepalive", 9) == 0) {
            return (0);
        }

        snprintf(tmpstr, OS_MAXSTR, "%c:%s->%s", loc, locmsg, message);
    } else {
        snprintf(tmpstr, OS_MAXSTR, "%c:%s:%s", loc, locmsg, message);
    }

    /* Queue not available */
    if (queue < 0) {
        return (-1);
    }

    /* We attempt 5 times to send the message if
     * the receiver socket is busy.
     * After the first error, we wait 1 second.
     * After the second error, we wait more 3 seconds.
     * After the third error, we wait 5 seconds.
     * After the fourth error, we wait 10 seconds.
     * If we failed again, the message is not going
     * to be delivered and an error is sent back.
     */
    if ((__mq_rcode = OS_SendUnix(queue, tmpstr, 0)) < 0) {
        /* Error on the socket */
        if (__mq_rcode == OS_SOCKTERR) {
            merror("socketerr (not available).");
            close(queue);
            return (-1);
        }

        /* Unable to send. Socket busy */
        mwarn("Socket busy, waiting for 1 second.");
        sleep(1);
        if (OS_SendUnix(queue, tmpstr, 0) < 0) {
            /* When the socket is to busy, we may get some
             * error here. Just sleep 2 second and try
             * again.
             */
             mwarn("Socket busy, waiting for 3 seconds.");
             sleep(3);
            /* merror("socket busy"); */
            if (OS_SendUnix(queue, tmpstr, 0) < 0) {
              merror("Socket busy, waiting for 5 seconds.");
              sleep(5);
              if (OS_SendUnix(queue, tmpstr, 0) < 0) {
                    merror("socket busy, waiting for 10 seconds.");
                    sleep(10);
                    if (OS_SendUnix(queue, tmpstr, 0) < 0) {
                        /* Message is going to be lost
                         * if the application does not care
                         * about checking the error
                         */
                        close(queue);
                        return (-1);
                    }
                }
            }
        }
    }

    return (0);
}

/* Send a message to socket */
int SendMSGtoSCK(int queue, const char *message, const char *locmsg, char loc, logsocket **sockets, const char * pattern)
{
    int __mq_rcode;
    char tmpstr[OS_MAXSTR + 1];
    int i;
<<<<<<< HEAD
    static time_t last_attempt = 0;
=======
>>>>>>> 2454f1c4
    time_t mtime = time(NULL);
    char * _message = msgsubst(pattern, message, locmsg, mtime);

    for (i = 0; sockets[i] && sockets[i]->name; i++) {
        if (strcmp(sockets[i]->name, "agent") == 0) {
            SendMSG(queue, _message, locmsg, loc);
        }
        else {
            tmpstr[OS_MAXSTR] = '\0';

            int sock_type;
            const char * strmode;

            switch (sockets[i]->mode) {
            case UDP_PROTO:
                sock_type = SOCK_DGRAM;
                strmode = "udp";
                break;
            case TCP_PROTO:
                sock_type = SOCK_STREAM;
                strmode = "tcp";
                break;
            default:
                merror("At %s(): undefined protocol. This shouldn't happen.", __FUNCTION__);
                free(_message);
                return -1;
            }

            // create message and add prefix
            if (sockets[i]->prefix && *sockets[i]->prefix) {
                snprintf(tmpstr, OS_MAXSTR, "%s%s", sockets[i]->prefix, _message);
            } else {
                snprintf(tmpstr, OS_MAXSTR, "%s", _message);
            }

            // Connect to socket if disconnected
            if (sockets[i]->socket < 0) {
<<<<<<< HEAD
                if (mtime = time(NULL), mtime > last_attempt + 300) {
                    if (sockets[i]->socket = OS_ConnectUnixDomain(sockets[i]->location, sock_type, OS_MAXSTR + 256), sockets[i]->socket < 0) {
                        last_attempt = mtime;
                        merror("Unable to connect to socket '%s': %s (%s)", sockets[i]->name, sockets[i]->location, strmode);
                        continue;
                    }
                } else {
                    // Return silently
=======
                if (mtime = time(NULL), mtime > sockets[i]->last_attempt + sock_fail_time) {
                    if (sockets[i]->socket = OS_ConnectUnixDomain(sockets[i]->location, sock_type, OS_MAXSTR + 256), sockets[i]->socket < 0) {
                        sockets[i]->last_attempt = mtime;
                        merror("Unable to connect to socket '%s': %s (%s)", sockets[i]->name, sockets[i]->location, strmode);
                        continue;
                    }

                    mdebug1("Connected to socket '%s' (%s)", sockets[i]->name, sockets[i]->location);
                } else {
                    mdebug2("Discarding event from '%s' due to connection issue with '%s'", locmsg, sockets[i]->name);
>>>>>>> 2454f1c4
                    continue;
                }
            }

            // Send msg to socket

            if (__mq_rcode = OS_SendUnix(sockets[i]->socket, tmpstr, 0), __mq_rcode < 0) {
                if (__mq_rcode == OS_SOCKTERR) {
<<<<<<< HEAD
                    if (mtime = time(NULL), mtime > last_attempt + 300) {
=======
                    if (mtime = time(NULL), mtime > sockets[i]->last_attempt + sock_fail_time) {
>>>>>>> 2454f1c4
                        close(sockets[i]->socket);

                        if (sockets[i]->socket = OS_ConnectUnixDomain(sockets[i]->location, sock_type, OS_MAXSTR + 256), sockets[i]->socket < 0) {
                            merror("Unable to connect to socket '%s': %s (%s)", sockets[i]->name, sockets[i]->location, strmode);
<<<<<<< HEAD
                            last_attempt = mtime;
                            continue;
                        }

                        if (OS_SendUnix(sockets[i]->socket, tmpstr, 0), __mq_rcode < 0) {
                            merror("Cannot send message to socket '%s'. (Retry)", sockets[i]->name);
                            SendMSG(queue, "Cannot send message to socket.", "logcollector", LOCALFILE_MQ);
                            last_attempt = mtime;
                            continue;
                        }
                    } else {
                        // Return silently
=======
                            sockets[i]->last_attempt = mtime;
                            continue;
                        }

                        mdebug1("Connected to socket '%s' (%s)", sockets[i]->name, sockets[i]->location);

                        if (OS_SendUnix(sockets[i]->socket, tmpstr, 0), __mq_rcode < 0) {
                            merror("Cannot send message to socket '%s'. (Retry)", sockets[i]->name);
                            SendMSG(queue, "Cannot send message to socket.", "logcollector", LOCALFILE_MQ);
                            sockets[i]->last_attempt = mtime;
                            continue;
                        }
                    } else {
                        mdebug2("Discarding event from '%s' due to connection issue with '%s'", locmsg, sockets[i]->name);
>>>>>>> 2454f1c4
                        continue;
                    }

                } else {
                    merror("Cannot send message to socket '%s'. (Retry)", sockets[i]->name);
                    SendMSG(queue, "Cannot send message to socket.", "logcollector", LOCALFILE_MQ);
                    continue;
                }
            }
        }
    }

    free(_message);
    return (0);
}

#else

int SendMSGtoSCK(int queue, const char *message, const char *locmsg, char loc, __attribute__((unused)) logsocket **sockets, const char * pattern) {
    char * _message = msgsubst(pattern, message, locmsg, time(NULL));
    int retval = SendMSG(queue, _message, locmsg, loc);
    free(_message);
    return retval;
}

#endif /* !WIN32 */

char * msgsubst(const char * pattern, const char * logmsg, const char * location, time_t timestamp) {
    char * final;
    char * _pattern;
    char * cur;
    char * tok;
    char * end;
    char * param;
    const char * field;
    char _timestamp[64];
    char hostname[512];
    size_t n = 0;
    size_t z;

    if (!pattern) {
        return strdup(logmsg);
    }

    os_malloc(OS_MAXSTR, final);
    os_strdup(pattern, _pattern);

    for (cur = _pattern; tok = strstr(cur, "$("), tok; cur = end) {
        field = NULL;
        *tok = '\0';

        // Skip $(
        param = tok + 2;

        // Copy anything before the token
        z = strlen(cur);

        if (n + z >= OS_MAXSTR) {
            goto fail;
        }

        strncpy(final + n, cur, OS_MAXSTR - n);
        n += z;

        if (end = strchr(param, ')'), !end) {
            // Token not closed: break
            *tok = '$';
            cur = tok;
            break;
        }

        *end++ = '\0';

        // Find parameter

        if (strcmp(param, "log") == 0 || strcmp(param, "output") == 0) {
            field = logmsg;
        } else if (strcmp(param, "location") == 0 || strcmp(param, "command") == 0) {
            field = location;
        } else if (strncmp(param, "timestamp", 9) == 0) {
            struct tm tm;
            char * format;

            localtime_r(&timestamp, &tm);

            if (format = strchr(param, ' '), format) {
                if (strftime(_timestamp, sizeof(_timestamp), format + 1, &tm)) {
                    field = _timestamp;
                } else {
                    mdebug1("Cannot format time '%s': %s (%d)", format, strerror(errno), errno);
                }
            } else {
                // If format is not speficied, use RFC3164
#ifdef WIN32
                // strfrime() does not allow %e in Windows
                const char * MONTHS[] = { "Jan", "Feb", "Mar", "Apr", "May", "Jun", "Jul", "Aug", "Sep", "Oct", "Nov", "Dec" };

                if (snprintf(_timestamp, sizeof(_timestamp), "%s %s%d %02d:%02d:%02d", MONTHS[tm.tm_mon], tm.tm_mday < 10 ? " " : "", tm.tm_mday, tm.tm_hour, tm.tm_min, tm.tm_sec) < (int)sizeof(_timestamp)) {
                    field = _timestamp;
                }
#else
                if (strftime(_timestamp, sizeof(_timestamp), "%b %e %T", &tm)) {
                    field = _timestamp;
                }
#endif // WIN32
            }
        } else if (strcmp(param, "hostname") == 0) {
            if (gethostname(hostname, sizeof(hostname)) != 0) {
                strncpy(hostname, "localhost", sizeof(hostname));
            }

            hostname[sizeof(hostname) - 1] = '\0';
            field = hostname;
        } else {
            mdebug1("Invalid parameter '%s' for log format.", param);
            continue;
        }

        if (field) {
            z = strlen(field);

            if (n + z >= OS_MAXSTR) {
                goto fail;
            }

            strncpy(final + n, field, OS_MAXSTR - n);
            n += z;
        }
    }

    // Copy rest of the pattern

    z = strlen(cur);

    if (n + z >= OS_MAXSTR) {
        goto fail;
    }

    strncpy(final + n, cur, OS_MAXSTR - n);
    final[n + z] = '\0';

    free(_pattern);
    return final;

fail:
    mdebug1("Too long message format");
    strncpy(final, logmsg, OS_MAXSTR - 1);
    final[OS_MAXSTR - 1] = '\0';
    free(_pattern);
    return final;
}<|MERGE_RESOLUTION|>--- conflicted
+++ resolved
@@ -12,11 +12,8 @@
 #include "os_net/os_net.h"
 
 static char * msgsubst(const char * pattern, const char * logmsg, const char * location, time_t timestamp);
-<<<<<<< HEAD
-=======
 
 int sock_fail_time;
->>>>>>> 2454f1c4
 
 #ifndef WIN32
 
@@ -154,10 +151,6 @@
     int __mq_rcode;
     char tmpstr[OS_MAXSTR + 1];
     int i;
-<<<<<<< HEAD
-    static time_t last_attempt = 0;
-=======
->>>>>>> 2454f1c4
     time_t mtime = time(NULL);
     char * _message = msgsubst(pattern, message, locmsg, mtime);
 
@@ -195,16 +188,6 @@
 
             // Connect to socket if disconnected
             if (sockets[i]->socket < 0) {
-<<<<<<< HEAD
-                if (mtime = time(NULL), mtime > last_attempt + 300) {
-                    if (sockets[i]->socket = OS_ConnectUnixDomain(sockets[i]->location, sock_type, OS_MAXSTR + 256), sockets[i]->socket < 0) {
-                        last_attempt = mtime;
-                        merror("Unable to connect to socket '%s': %s (%s)", sockets[i]->name, sockets[i]->location, strmode);
-                        continue;
-                    }
-                } else {
-                    // Return silently
-=======
                 if (mtime = time(NULL), mtime > sockets[i]->last_attempt + sock_fail_time) {
                     if (sockets[i]->socket = OS_ConnectUnixDomain(sockets[i]->location, sock_type, OS_MAXSTR + 256), sockets[i]->socket < 0) {
                         sockets[i]->last_attempt = mtime;
@@ -215,7 +198,6 @@
                     mdebug1("Connected to socket '%s' (%s)", sockets[i]->name, sockets[i]->location);
                 } else {
                     mdebug2("Discarding event from '%s' due to connection issue with '%s'", locmsg, sockets[i]->name);
->>>>>>> 2454f1c4
                     continue;
                 }
             }
@@ -224,29 +206,11 @@
 
             if (__mq_rcode = OS_SendUnix(sockets[i]->socket, tmpstr, 0), __mq_rcode < 0) {
                 if (__mq_rcode == OS_SOCKTERR) {
-<<<<<<< HEAD
-                    if (mtime = time(NULL), mtime > last_attempt + 300) {
-=======
                     if (mtime = time(NULL), mtime > sockets[i]->last_attempt + sock_fail_time) {
->>>>>>> 2454f1c4
                         close(sockets[i]->socket);
 
                         if (sockets[i]->socket = OS_ConnectUnixDomain(sockets[i]->location, sock_type, OS_MAXSTR + 256), sockets[i]->socket < 0) {
                             merror("Unable to connect to socket '%s': %s (%s)", sockets[i]->name, sockets[i]->location, strmode);
-<<<<<<< HEAD
-                            last_attempt = mtime;
-                            continue;
-                        }
-
-                        if (OS_SendUnix(sockets[i]->socket, tmpstr, 0), __mq_rcode < 0) {
-                            merror("Cannot send message to socket '%s'. (Retry)", sockets[i]->name);
-                            SendMSG(queue, "Cannot send message to socket.", "logcollector", LOCALFILE_MQ);
-                            last_attempt = mtime;
-                            continue;
-                        }
-                    } else {
-                        // Return silently
-=======
                             sockets[i]->last_attempt = mtime;
                             continue;
                         }
@@ -261,7 +225,6 @@
                         }
                     } else {
                         mdebug2("Discarding event from '%s' due to connection issue with '%s'", locmsg, sockets[i]->name);
->>>>>>> 2454f1c4
                         continue;
                     }
 
