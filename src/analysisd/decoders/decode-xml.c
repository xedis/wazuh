/* Copyright (C) 2015-2020, Wazuh Inc.
 * Copyright (C) 2009 Trend Micro Inc.
 * All rights reserved.
 *
 * This program is free software; you can redistribute it
 * and/or modify it under the terms of the GNU General Public
 * License (version 2) as published by the FSF - Free Software
 * Foundation.
 */

#include "shared.h"
#include "os_regex/os_regex.h"
#include "os_xml/os_xml.h"
#include "analysisd.h"
#include "eventinfo.h"
#include "decoder.h"
#include "plugin_decoders.h"
#include "config.h"

#ifdef WAZUH_UNIT_TESTING
// Remove STATIC qualifier from tests
#define STATIC
#else
#define STATIC static
#endif

/* Internal functions */
<<<<<<< HEAD
=======
static char *_loadmemory(char *at, char *str);
static int addDecoder2list(const char *name);
static int os_setdecoderids(const char *p_name);
static OSStore *os_decoder_store = NULL;
>>>>>>> 4a686483

/**
 * @brief Appends a copy of *str to the *at string and return the new string
 * @details Allocate memory at "*at" and copy *str to it
 *          If *at already exist, realloc the memory and cat str on it.
 * @param at original string (Null an acceptable Value).
 * @param str source string to append at.
 * @param log_msg list to save log messages.
 * @return char* The new string.
 * @warning This function assumes that "at" reserved memory is `OS_SIZE_1024`.
 */
STATIC char *_loadmemory(char *at, char* str, OSList* log_msg);

/**
<<<<<<< HEAD
 * @brief Save internal decoder 'name' in 'decoder_store' list
 * @param name name of internal decoder
 * @param decoder_store Decoder list which save the internals decoder
 * @return 1 on success, otherwise return 0
 */
STATIC int addDecoder2list(const char *name, OSStore **decoder_store);

/**
 * @brief Set decoders ids
 * @param decoderlist xml decoder list
 * @param decoder_store all decoder list
 * @return 1 on success, otherwise return 0
 */
STATIC int os_setdecoderids(OSDecoderNode **decoderlist, OSStore **decoder_list);

STATIC int ReadDecodeAttrs(char *const *names, char *const *values);


int getDecoderfromlist(const char *name, OSStore **decoder_store) {

    if (*decoder_store) {
        return (OSStore_GetPosition(*decoder_store, name));
=======
 * @brief Get offset attribute value of a node
 * @param node node to find offset value
 * @retval AFTER_PARENT if offset is "after_parent"
 * @retval AFTER_PREMATCH if offset is "after_prematch"
 * @retval AFTER_PREVREGEX if offset is "after_regex"
 * @retval AFTER_ERROR if offset is not any previously listed values
 * @retval 0 if the attribute is not present
 */
STATIC int w_get_attr_offset(xml_node * node);

/**
 * @brief Get regex type attribute of a node
 * @param node node to find regex type value
 * @param type if it is defined, return regex type
 * @return true if it is defined. false otherwise
 */
STATIC bool w_get_attr_regex_type(xml_node * node, w_exp_type_t * type);

int getDecoderfromlist(const char *name)
{
    if (os_decoder_store) {
        return (OSStore_GetPosition(os_decoder_store, name));
>>>>>>> 4a686483
    }

    return (0);
}

STATIC int addDecoder2list(const char *name, OSStore **decoder_store)
{
    if (*decoder_store == NULL) {
        *decoder_store = OSStore_Create();
        if (*decoder_store == NULL) {
            merror(LIST_ERROR);
            return (0);
        }
    }

    /* Store data */
    if (!OSStore_Put(*decoder_store, name, NULL)) {
        merror(LIST_ADD_ERROR);
        return (0);
    }

    return (1);
}

STATIC int os_setdecoderids(OSDecoderNode **decoderlist, OSStore **decoder_list)
{
    OSDecoderNode *node;
    OSDecoderNode *child_node;
    OSDecoderInfo *nnode;

    if (node = *decoderlist, !node) {
        return 0;
    }

    do {
        int p_id = 0;
        char *tmp_name;

        nnode = node->osdecoder;
        nnode->id = getDecoderfromlist(nnode->name, decoder_list);

        /* Id cannot be 0 */
        if (nnode->id == 0) {
            return (0);
        }

        child_node = node->child;

        if (!child_node) {
            continue;
        }

        /* Set parent id */
        p_id = nnode->id;
        tmp_name = nnode->name;

        /* Also set on the child nodes */
        while (child_node) {
            nnode = child_node->osdecoder;

            if (nnode->use_own_name) {
                nnode->id = getDecoderfromlist(nnode->name, decoder_list);
            } else {
                nnode->id = p_id;

                /* Set parent name */
                free(nnode->name);
                os_strdup(tmp_name, nnode->name);
            }

            /* Id cannot be 0 */
            if (nnode->id == 0) {
                return (0);
            }
            child_node = child_node->next;
        }
    } while ((node = node->next) != NULL);

    return (1);
}

<<<<<<< HEAD
STATIC int ReadDecodeAttrs(char *const *names, char *const *values)
{
    if (!names || !values) {
        return (0);
    }

    if (!names[0] || !values[0]) {
        return (0);
    }

    if (strcmp(names[0], "offset") == 0) {
        int offset = 0;

        /* Offsets can be: after_parent, after_prematch
         * or after_regex.
         */
        if (strcmp(values[0], "after_parent") == 0) {
            offset |= AFTER_PARENT;
        } else if (strcmp(values[0], "after_prematch") == 0) {
            offset |= AFTER_PREMATCH;
        } else if (strcmp(values[0], "after_regex") == 0) {
            offset |= AFTER_PREVREGEX;
        } else {
            offset |= AFTER_ERROR | AFTER_ERR_VAL;
        }

        return (offset);
    }

    /* Invalid attribute */
    return (AFTER_ERROR | AFTER_ERR_NAME );
}

int ReadDecodeXML(const char *file, OSDecoderNode **decoderlist_pn,
                  OSDecoderNode **decoderlist_nopn, OSStore **decoder_list,
                  OSList* log_msg) {

=======
int ReadDecodeXML(const char *file)
{
>>>>>>> 4a686483
    OS_XML xml;
    XML_NODE node = NULL;
    int retval = 0; // 0 means error

    /* XML variables */
    /* These are the available options for the rule configuration */

    const char *xml_plugindecoder = "plugin_decoder";
    const char *xml_decoder = "decoder";
    const char *xml_decoder_name = "name";
    const char *xml_decoder_status = "status";
    const char *xml_usename = "use_own_name";
    const char *xml_parent = "parent";
    const char *xml_program_name = "program_name";
    const char *xml_prematch = "prematch";
    const char *xml_regex = "regex";
    const char *xml_order = "order";
    const char *xml_type = "type";
    const char *xml_fts = "fts";
    const char *xml_ftscomment = "ftscomment";
    const char *xml_accumulate = "accumulate";
    const char *xml_nullfield = "json_null_field";
    const char *xml_arraystructure = "json_array_structure";

    int i = 0;
    OSDecoderInfo *NULL_Decoder_tmp = NULL;

    char * regex_str = NULL;
    char * prematch_str = NULL;
    char * p_name_str = NULL;

    w_exp_type_t regex_type;
    w_exp_type_t prematch_type;
    w_exp_type_t p_name_type;

    XML_NODE elements = NULL;
    OSDecoderInfo *pi = NULL;

    /* Read the XML */
    if ((i = OS_ReadXML(file, &xml)) < 0) {
        if ((i == -2) && (strcmp(file, XML_LDECODER) == 0)) {
            return (-2);
        }

        smerror(log_msg, XML_ERROR, file, xml.err, xml.err_line);
        goto cleanup;
    }

    /* Apply any variables found */
    if (OS_ApplyVariables(&xml) != 0) {
        smerror(log_msg, XML_ERROR_VAR, file, xml.err);
        goto cleanup;
    }

    /* Check if the file is empty */
    if (FileSize(file) == 0) {
        if (strcmp(file, XML_LDECODER) != 0) {
            goto cleanup;
        }
    }

    /* Get the root elements */
    node = OS_GetElementsbyNode(&xml, NULL);
    if (!node) {
        if (strcmp(file, XML_LDECODER) != 0) {
            smerror(log_msg, XML_ELEMNULL);
            goto cleanup;
        }

        return (-2);
    }

    /* Zero NULL_decoder */

    if (!NULL_Decoder) {
        os_calloc(1, sizeof(OSDecoderInfo), NULL_Decoder_tmp);
        NULL_Decoder_tmp->id = 0;
        NULL_Decoder_tmp->type = SYSLOG;
        NULL_Decoder_tmp->name = NULL;
        NULL_Decoder_tmp->fts = 0;
        NULL_Decoder = NULL_Decoder_tmp;
    }

    i = 0;

    while (node[i]) {
        int j = 0;

        if (!node[i]->element) {
            goto cleanup;
        }

        /* Only process a decoder node */
        if (strcasecmp(node[i]->element, xml_decoder) != 0) {
            smerror(log_msg, XML_INVELEM, node[i]->element);
            goto cleanup;
        }

        /* Get name */
        if ((!node[i]->attributes) || (!node[i]->values) 
                || (!node[i]->values[0]) || (!node[i]->attributes[0]) 
                || (strcasecmp(node[i]->attributes[0], xml_decoder_name) != 0)) {
            smerror(log_msg, XML_INVELEM, node[i]->element);
            goto cleanup;
        }

        /* Check for additional attributes */
        if (node[i]->attributes[1] && node[i]->values[1]) {
            if (strcasecmp(node[i]->attributes[1], xml_decoder_status) != 0) {
                smerror(log_msg, XML_INVELEM, node[i]->element);
                goto cleanup;
            }

            if (node[i]->attributes[2]) {
                smerror(log_msg, XML_INVELEM, node[i]->element);
                goto cleanup;
            }
        }

        /* Get decoder options */
        elements = OS_GetElementsbyNode(&xml, node[i]);
        if (elements == NULL) {
            smerror(log_msg, XML_ELEMNULL);
            goto cleanup;
        }

        /* Create the OSDecoderInfo */
        os_calloc(1, sizeof(OSDecoderInfo), pi);

        /* Default values to the list */
        pi->parent = NULL;
        pi->id = 0;
        os_strdup(node[i]->values[0], pi->name);
        pi->order = NULL;
        pi->plugindecoder = NULL;
        pi->fts = 0;
        pi->accumulate = 0;
        pi->type = SYSLOG;
        pi->prematch = NULL;
        pi->program_name = NULL;
        pi->regex = NULL;
        pi->use_own_name = 0;
        pi->get_next = 0;
        pi->regex_offset = 0;
        pi->prematch_offset = 0;
        pi->flags = SHOW_STRING | JSON_ARRAY;
        pi->internal_saving = false;

        regex_str = NULL;
        prematch_str = NULL;
        p_name_str = NULL;

        /* Default regex types */
        regex_type = EXP_TYPE_OSREGEX;
        prematch_type = EXP_TYPE_OSREGEX;
        p_name_type = EXP_TYPE_OSMATCH;

        /* Add decoder */
        if (!addDecoder2list(pi->name, decoder_list)) {
            merror(MEM_ERROR, errno, strerror(errno));
            goto cleanup;
        }

        /* Loop over all the elements */
        while (elements[j]) {
            if (!elements[j]->element) {
                smerror(log_msg, XML_ELEMNULL);
                goto cleanup;
            } else if (!elements[j]->content) {
                smerror(log_msg, XML_VALUENULL, elements[j]->element);
                goto cleanup;
            }

            /* Check if it is a child of a decoder */
            else if (strcasecmp(elements[j]->element, xml_parent) == 0) {
                pi->parent = _loadmemory(pi->parent, elements[j]->content, log_msg);
            }

            /* Get the regex */
            else if (strcasecmp(elements[j]->element, xml_regex) == 0) {

                int r_offset = w_get_attr_offset(elements[j]);

                if (r_offset & AFTER_ERROR) {
<<<<<<< HEAD

                    if (r_offset & AFTER_ERR_VAL) {
                        smerror(log_msg, INV_OFFSET, elements[j]->values[0]);
                    } else if (r_offset & AFTER_ERR_NAME) {
                        smerror(log_msg, INV_ATTR, elements[j]->attributes[0]);
                    }

                    smerror(log_msg, DEC_REGEX_ERROR, pi->name);

                    goto cleanup;
                }

                /* Only the first regex entry may have an offset */
                if (regex && r_offset) {
                    smerror(log_msg, DUP_REGEX, pi->name);
                    smerror(log_msg, DEC_REGEX_ERROR, pi->name);
=======
                    mwarn(ANALYSISD_INV_VALUE_DEFAULT, "offset", xml_regex, pi->name);
                    r_offset = 0;
                }

                /* Only the first regex entry may have an offset */
                if (regex_str && r_offset) {
                    merror(DUP_REGEX, pi->name);
                    merror(DEC_REGEX_ERROR, pi->name);
>>>>>>> 4a686483
                    goto cleanup;
                }

                if (r_offset) {
                    pi->regex_offset = r_offset;
                }

                /* get type */
                if (!w_get_attr_regex_type(elements[j], &regex_type)) {
                    regex_type = EXP_TYPE_OSREGEX;
                }

                /* Only OSRegex & pcre2 support for regex label */
                if (regex_type != EXP_TYPE_OSREGEX && regex_type != EXP_TYPE_PCRE2) {
                    mwarn(ANALYSISD_INV_VALUE_DEFAULT, "type", xml_regex, pi->name);
                    regex_type = EXP_TYPE_OSREGEX;
                }

                /* Assign regex */
<<<<<<< HEAD
                regex = _loadmemory(regex, elements[j]->content, log_msg);
=======
                regex_str = _loadmemory(regex_str, elements[j]->content);
>>>>>>> 4a686483
            }

            /* Get the pre match */
            else if (strcasecmp(elements[j]->element, xml_prematch) == 0) {

                int pre_offset = w_get_attr_offset(elements[j]);

<<<<<<< HEAD
                if (r_offset & AFTER_ERROR) {
                    smerror(log_msg, DEC_REGEX_ERROR, pi->name);
                    goto cleanup;
                }

                /* Only the first prematch entry may have an offset */
                if (prematch && r_offset) {
                    smerror(log_msg, DUP_REGEX, pi->name);
                    smerror(log_msg, DEC_REGEX_ERROR, pi->name);
                    goto cleanup;
=======
                if (pre_offset & AFTER_ERROR) {
                    mwarn(ANALYSISD_INV_VALUE_DEFAULT, "offset", xml_prematch,  pi->name);
                    pre_offset = 0;
                }

                /* Only the first prematch entry may have an offset */
                if (prematch_str && pre_offset) {
                    merror(DUP_REGEX, pi->name);
                    merror_exit(DEC_REGEX_ERROR, pi->name);
>>>>>>> 4a686483
                }

                if (pre_offset) {
                    pi->prematch_offset = pre_offset;
                }

<<<<<<< HEAD
                prematch =
                    _loadmemory(prematch, elements[j]->content, log_msg);
=======
                /* Get type */
                if (!w_get_attr_regex_type(elements[j], &prematch_type)) {
                    prematch_type = EXP_TYPE_OSREGEX;
                }

                /* Only OSRegex & pcre2 support for prematch label */
                if (prematch_type != EXP_TYPE_OSREGEX && prematch_type != EXP_TYPE_PCRE2) {
                    mwarn(ANALYSISD_INV_VALUE_DEFAULT, "type", xml_prematch, pi->name);
                    prematch_type = EXP_TYPE_OSREGEX;
                }

                prematch_str = _loadmemory(prematch_str, elements[j]->content);
>>>>>>> 4a686483
            }

            /* Get program name */
            else if (strcasecmp(elements[j]->element, xml_program_name) == 0) {
<<<<<<< HEAD
                p_name = _loadmemory(p_name, elements[j]->content, log_msg);
=======

                /* Get type */
                if (!w_get_attr_regex_type(elements[j], &p_name_type)) {
                    p_name_type = EXP_TYPE_OSMATCH;
                }

                /* Only OSMatch & EXP_TYPE_OSREGEX & pcre2 support for prematch label */
                if (p_name_type != EXP_TYPE_OSMATCH && p_name_type != EXP_TYPE_OSREGEX &&
                    p_name_type != EXP_TYPE_PCRE2) {

                    mwarn(ANALYSISD_INV_VALUE_DEFAULT, "type", xml_program_name, pi->name);
                    p_name_type = EXP_TYPE_OSMATCH;
                }

                p_name_str = _loadmemory(p_name_str, elements[j]->content);
>>>>>>> 4a686483
            }

            /* Get the FTS comment */
            else if (strcasecmp(elements[j]->element, xml_ftscomment) == 0) {
                pi->ftscomment = _loadmemory(pi->ftscomment, elements[j]->content, log_msg);
            }

            else if (strcasecmp(elements[j]->element, xml_usename) == 0) {
                if (strcmp(elements[j]->content, "true") == 0) {
                    pi->use_own_name = 1;
                }
            }

            else if (strcasecmp(elements[j]->element, xml_plugindecoder) == 0) {
                int ed_c = 0;
                for (ed_c = 0; plugin_decoders[ed_c] != NULL; ed_c++) {
                    if (strcmp(plugin_decoders[ed_c],
                               elements[j]->content) == 0) {
                        /* Initialize plugin */
                        void (*dec_init)(void) = (void (*)(void)) plugin_decoders_init[ed_c];
                        dec_init();
                        pi->plugindecoder = (void (*)(void *, void *, void *)) plugin_decoders_exec[ed_c];
                        break;
                    }
                }

                /* Decoder not found */
                if (pi->plugindecoder == NULL) {
                    smerror(log_msg, INV_DECOPTION, elements[j]->element, elements[j]->content);
                    goto cleanup;
                }

                pi->plugin_offset = w_get_attr_offset(elements[j]);

                if (pi->plugin_offset & AFTER_ERROR) {
                    smerror(log_msg, DEC_REGEX_ERROR, pi->name);
                    goto cleanup;
                }
            }

            else if (strcasecmp(elements[j]->element, xml_nullfield) == 0) {
                if (strcmp(elements[j]->content, "discard") == 0) {
                    pi->flags |= DISCARD;
                } else if (strcmp(elements[j]->content, "empty") == 0) {
                    pi->flags |= EMPTY;
                } else if (strcmp(elements[j]->content, "string") == 0) {
                    pi->flags |= SHOW_STRING;
                } else {
                    smerror(log_msg, INVALID_ELEMENT, elements[j]->element, elements[j]->content);
                    goto cleanup;
                }
            }

            else if (strcasecmp(elements[j]->element, xml_arraystructure) == 0) {
                if (strcmp(elements[j]->content, "csv") == 0) {
                    pi->flags |= CSV_STRING;
                } else if (strcmp(elements[j]->content, "array") == 0) {
                    pi->flags |= JSON_ARRAY;
                } else {
                    smerror(log_msg, INVALID_ELEMENT, elements[j]->element, elements[j]->content);
                    goto cleanup;
                }
            }

            /* Get the type */
            else if (strcmp(elements[j]->element, xml_type) == 0) {
                if (strcmp(elements[j]->content, "firewall") == 0) {
                    pi->type = FIREWALL;
                } else if (strcmp(elements[j]->content, "ids") == 0) {
                    pi->type = IDS;
                } else if (strcmp(elements[j]->content, "web-log") == 0) {
                    pi->type = WEBLOG;
                } else if (strcmp(elements[j]->content, "syslog") == 0) {
                    pi->type = SYSLOG;
                } else if (strcmp(elements[j]->content, "squid") == 0) {
                    pi->type = SQUID;
                } else if (strcmp(elements[j]->content, "windows") == 0) {
                    pi->type = DECODER_WINDOWS;
                } else if (strcmp(elements[j]->content, "host-information") == 0) {
                    pi->type = HOST_INFO;
                } else if (strcmp(elements[j]->content, "ossec") == 0) {
                    pi->type = OSSEC_RL;
                } else {
                    smerror(log_msg, "Invalid decoder type '%s'.", elements[j]->content);
                    goto cleanup;
                }
            }

            /* Get the order */
            else if (strcasecmp(elements[j]->element, xml_order) == 0) {
                char **norder, **s_norder;
                int order_int = 0;

                /* Maximum number for the order is limited by decoder_order_size */

                if (os_strcnt(elements[j]->content, ',') >= (size_t)Config.decoder_order_size) {
                    smerror(log_msg, "Order has too many fields.");
                    goto cleanup;
                }

                norder = OS_StrBreak(',', elements[j]->content, Config.decoder_order_size);
                s_norder = norder;
                os_calloc(Config.decoder_order_size, sizeof(void *(*)(struct _Eventinfo *, char *, const char *)), pi->order);
                os_calloc(Config.decoder_order_size, sizeof(char *), pi->fields);

                /* Check the values from the order */
                while (*norder) {
                    char *word = &(*norder)[strspn(*norder, " ")];
                    word[strcspn(word, " ")] = '\0';

                    if (strlen(word) == 0) {
                        smerror(log_msg, "decode-xml: Wrong field '%s' in the order"
                                  " of decoder '%s'", *norder, pi->name);
                        for (int i = 0; i < Config.decoder_order_size; i++) {
                            os_free(s_norder[i]);
                        }
                        os_free(s_norder);
                        goto cleanup;
                    }

                    if (!strcmp(word, "dstuser")) {
                        pi->order[order_int] = DstUser_FP;
                    } else if (!strcmp(word, "srcuser")) {
                        pi->order[order_int] = SrcUser_FP;
                    }
                    /* User is an alias to dstuser */
                    else if (!strcmp(word, "user")) {
                        pi->order[order_int] = DstUser_FP;
                    } else if (!strcmp(word, "srcip")) {
                        pi->order[order_int] = SrcIP_FP;
                    } else if (!strcmp(word, "dstip")) {
                        pi->order[order_int] = DstIP_FP;
                    } else if (!strcmp(word, "srcport")) {
                        pi->order[order_int] = SrcPort_FP;
                    } else if (!strcmp(word, "dstport")) {
                        pi->order[order_int] = DstPort_FP;
                    } else if (!strcmp(word, "protocol")) {
                        pi->order[order_int] = Protocol_FP;
                    } else if (!strcmp(word, "action")) {
                        pi->order[order_int] = Action_FP;
                    } else if (!strcmp(word, "id")) {
                        pi->order[order_int] = ID_FP;
                    } else if (!strcmp(word, "url")) {
                        pi->order[order_int] = Url_FP;
                    } else if (!strcmp(word, "data")) {
                        pi->order[order_int] = Data_FP;
                    } else if (!strcmp(word, "extra_data")) {
                        pi->order[order_int] = Extra_Data_FP;
                    } else if (!strcmp(word, "status")) {
                        pi->order[order_int] = Status_FP;
                    } else if (!strcmp(word, "system_name")) {
                        pi->order[order_int] = SystemName_FP;
                    } else {
                        pi->order[order_int] = DynamicField_FP;
                        os_strdup(word, pi->fields[order_int]);
                    }

                    os_free(*norder);
                    norder++;

                    order_int++;
                }

                os_free(s_norder);
            }

            else if (strcasecmp(elements[j]->element, xml_accumulate) == 0) {
                /* Enable Accumulator */
                pi->accumulate = 1;
            }

            /* Get the FTS order */
            else if (strcasecmp(elements[j]->element, xml_fts) == 0) {
                char **norder;
                char **s_norder;

                /* Maximum number for the FTS is limited by decoder_order_size */
                norder = OS_StrBreak(',', elements[j]->content, Config.decoder_order_size);
                if (norder == NULL) {
                    merror_exit(MEM_ERROR, errno, strerror(errno));
                }

                os_calloc(Config.decoder_order_size, sizeof(char), pi->fts_fields);

                /* Save the initial point to free later */
                s_norder = norder;

                /* Check the values from the FTS */
                while (*norder) {
                    char *word = &(*norder)[strspn(*norder, " ")];
                    word[strcspn(word, " ")] = '\0';

                    if (strlen(word) == 0) {
                        smerror(log_msg, "decode-xml: Wrong field '%s' in the fts"
                                  " decoder '%s'", *norder, pi->name);
                        for (int i = 0; i < Config.decoder_order_size; i++ ) {
                            os_free(s_norder[i]);
                        }
                        os_free(s_norder);
                        goto cleanup;
                    }

                    if (!strcmp(word, "dstuser")) {
                        pi->fts |= FTS_DSTUSER;
                    } else if (!strcmp(word, "user")) {
                        pi->fts |= FTS_DSTUSER;
                    } else if (!strcmp(word, "srcuser")) {
                        pi->fts |= FTS_SRCUSER;
                    } else if (!strcmp(word, "srcip")) {
                        pi->fts |= FTS_SRCIP;
                    } else if (!strcmp(word, "dstip")) {
                        pi->fts |= FTS_DSTIP;
                    } else if (!strcmp(word, "id")) {
                        pi->fts |= FTS_ID;
                    } else if (!strcmp(word, "location")) {
                        pi->fts |= FTS_LOCATION;
                    } else if (!strcmp(word, "data")) {
                        pi->fts |= FTS_DATA;
                    } else if (!strcmp(word, "extra_data")) {
                        pi->fts |= FTS_DATA;
                    } else if (!strcmp(word, "system_name")) {
                        pi->fts |= FTS_SYSTEMNAME;
                    } else if (!strcmp(word, "name")) {
                        pi->fts |= FTS_NAME;
                    } else {
                        int i;
                        if (pi->fields) {
                            for (i = 0; pi->fields[i]; i++)
                                if (!strcasecmp(pi->fields[i], word))
                                    break;


                            if (!pi->fields[i]) {
                                smerror(log_msg, "decode-xml: Wrong field '%s' in the fts"
                                        " decoder '%s'", *norder, pi->name);
                                for (int i = 0; i < Config.decoder_order_size; i++ ) {
                                    os_free(s_norder[i]);
                                }
                                os_free(s_norder);
                                goto cleanup;
                            }

                            pi->fts |= FTS_DYNAMIC;
                            pi->fts_fields[i] = 1;
                        }
                    }

                    os_free(*norder);
                    norder++;
                }

                /* Clear memory here */
                free(s_norder);
            } else {
                smerror(log_msg, "Invalid element '%s' for decoder '%s'", elements[j]->element, node[i]->element);
                goto cleanup;
            }

            /* NEXT */
            j++;

        } /* while(elements[j]) */

        OS_ClearNode(elements);
        elements = NULL;

        /* Prematch must be set */
<<<<<<< HEAD
        if (!prematch && !pi->parent && !p_name) {
            smerror(log_msg, DECODE_NOPRE, pi->name);
            smerror(log_msg, DEC_REGEX_ERROR, pi->name);
=======
        if (!prematch_str && !pi->parent && !p_name_str) {
            merror(DECODE_NOPRE, pi->name);
            merror(DEC_REGEX_ERROR, pi->name);
>>>>>>> 4a686483
            goto cleanup;
        }

        /* If pi->regex is not set, fts must not be set too */
<<<<<<< HEAD
        if ((!regex && (pi->fts || pi->order)) || (regex && !pi->order)) {
            smerror(log_msg, DEC_REGEX_ERROR, pi->name);
=======
        if ((!regex_str && (pi->fts || pi->order)) || (regex_str && !pi->order)) {
            merror(DEC_REGEX_ERROR, pi->name);
>>>>>>> 4a686483
            goto cleanup;
        }

        /* For the offsets */
        if ((pi->regex_offset & AFTER_PARENT) && !pi->parent) {
            smerror(log_msg, INV_OFFSET, "after_parent");
            smerror(log_msg, DEC_REGEX_ERROR, pi->name);
            goto cleanup;
        }

        if (pi->regex_offset & AFTER_PREMATCH) {
            /* If after_prematch is set, but rule have
             * no parent, set AFTER_PARENT and unset
             * pre_match.
             */
            if (!pi->parent) {
                pi->regex_offset = 0;
                pi->regex_offset |= AFTER_PARENT;
<<<<<<< HEAD
            } else if (!prematch) {
                smerror(log_msg, INV_OFFSET, "after_prematch");
                smerror(log_msg, DEC_REGEX_ERROR, pi->name);
=======
            } else if (!prematch_str) {
                merror(INV_OFFSET, "after_prematch");
                merror(DEC_REGEX_ERROR, pi->name);
>>>>>>> 4a686483
                goto cleanup;
            }
        }

        /* For the after_regex offset */
        if (pi->regex_offset & AFTER_PREVREGEX) {
<<<<<<< HEAD
            if (!pi->parent || !regex) {
                smerror(log_msg, INV_OFFSET, "after_regex");
                smerror(log_msg, DEC_REGEX_ERROR, pi->name);
=======
            if (!pi->parent || !regex_str) {
                merror(INV_OFFSET, "after_regex");
                merror(DEC_REGEX_ERROR, pi->name);
>>>>>>> 4a686483
                goto cleanup;
            }
        }

        /* Check the prematch offset */
        if (pi->prematch_offset) {
            /* Only the after parent is allowed */
            if (pi->prematch_offset & AFTER_PARENT) {
                if (!pi->parent) {
                    smerror(log_msg, INV_OFFSET, "after_parent");
                    smerror(log_msg, DEC_REGEX_ERROR, pi->name);
                    goto cleanup;
                }
            } else {
                smerror(log_msg, DEC_REGEX_ERROR, pi->name);
                goto cleanup;
            }
        }

        // Check the plugin offset
        if ((pi->plugin_offset & AFTER_PARENT) && !pi->parent) {
            smerror(log_msg, INV_OFFSET, "after_parent");
            smerror(log_msg, DEC_REGEX_ERROR, pi->name);
            goto cleanup;
        }

<<<<<<< HEAD
        if (pi->plugin_offset & AFTER_PREMATCH && !prematch) {
            smerror(log_msg, INV_OFFSET, "after_prematch");
            smerror(log_msg, DEC_REGEX_ERROR, pi->name);
=======
        if (pi->plugin_offset & AFTER_PREMATCH && !prematch_str) {
            merror(INV_OFFSET, "after_prematch");
            merror(DEC_REGEX_ERROR, pi->name);
>>>>>>> 4a686483
            goto cleanup;
        }

        /* Compile the regex/prematch */
<<<<<<< HEAD
        if (prematch) {
            os_calloc(1, sizeof(OSRegex), pi->prematch);
            if (!OSRegex_Compile(prematch, pi->prematch, 0)) {
                smerror(log_msg, REGEX_COMPILE, prematch, pi->prematch->error);
=======
        if (prematch_str) {
            w_calloc_expression_t(&pi->prematch, prematch_type);

            if (!w_expression_compile(pi->prematch, prematch_str, 0)) {
                merror(REGEX_SYNTAX, prematch_str);
                merror(DEC_REGEX_ERROR, pi->name);
>>>>>>> 4a686483
                goto cleanup;
            }
            os_free(prematch_str);
        }

        /* Compile the p_name */
<<<<<<< HEAD
        if (p_name) {
            os_calloc(1, sizeof(OSMatch), pi->program_name);
            if (!OSMatch_Compile(p_name, pi->program_name, 0)) {
                smerror(log_msg, REGEX_COMPILE, p_name, pi->program_name->error);
=======
        if (p_name_str) {
            w_calloc_expression_t(&pi->program_name, p_name_type);

            if (!w_expression_compile(pi->program_name, p_name_str, 0)) {
                merror(REGEX_SYNTAX, p_name_str);
                merror(DEC_REGEX_ERROR, pi->name);
>>>>>>> 4a686483
                goto cleanup;
            }
            os_free(p_name_str);
        }

        /* We may not have the pi->regex */
<<<<<<< HEAD
        if (regex) {
            os_calloc(1, sizeof(OSRegex), pi->regex);
            if (!OSRegex_Compile(regex, pi->regex, OS_RETURN_SUBSTRING)) {
                smerror(log_msg, REGEX_COMPILE, regex, pi->regex->error);
=======
        if (regex_str) {

            w_calloc_expression_t(&pi->regex, regex_type);

            if (!w_expression_compile(pi->regex, regex_str, OS_RETURN_SUBSTRING)) {
                merror(REGEX_SYNTAX, regex_str);
                merror(DEC_REGEX_ERROR, pi->name);
>>>>>>> 4a686483
                goto cleanup;
            }

            /* We must have the sub_strings to retrieve the nodes */
<<<<<<< HEAD
            if (!pi->regex->d_sub_strings) {
                smerror(log_msg, REGEX_SUBS, regex);
=======
            if (pi->regex->exp_type == EXP_TYPE_OSREGEX && !pi->regex->regex->d_sub_strings) {
                merror(REGEX_SUBS, regex_str);
>>>>>>> 4a686483
                goto cleanup;
            }

            os_free(regex_str);
        }

        /* Validate arguments */
        if (pi->plugindecoder && (pi->regex || pi->order)) {
            smerror(log_msg, DECODE_ADD, pi->name);
            goto cleanup;
        }

        /* Add osdecoder to the list */
        if (!OS_AddOSDecoder(pi, decoderlist_pn, decoderlist_nopn, log_msg)) {
            smerror(log_msg, DECODER_ERROR);
            goto cleanup;
        }

        pi = NULL;
        i++;
    } /* while (node[i]) */

    retval = 1;

cleanup:

<<<<<<< HEAD
    os_free(p_name);
    os_free(prematch);
    os_free(regex);
=======
    os_free(p_name_str);
    os_free(prematch_str);
    os_free(regex_str);
>>>>>>> 4a686483

    /* Clean node and XML structures */
    OS_ClearNode(elements);
    OS_ClearNode(node);
    OS_ClearXML(&xml);

    FreeDecoderInfo(pi);

    return retval;
}

int SetDecodeXML(OSList* log_msg, OSStore **decoder_list, OSDecoderNode **decoderlist_npn, OSDecoderNode **decoderlist_pn)
{
    /* Add internal decoders to list */
    addDecoder2list(ROOTCHECK_MOD, decoder_list);
    addDecoder2list(SYSCHECK_MOD, decoder_list);
    addDecoder2list(SYSCHECK_NEW, decoder_list);
    addDecoder2list(SYSCHECK_DEL, decoder_list);
    addDecoder2list(HOSTINFO_NEW, decoder_list);
    addDecoder2list(HOSTINFO_MOD, decoder_list);
    addDecoder2list(SYSCOLLECTOR_MOD, decoder_list);
    addDecoder2list(CISCAT_MOD, decoder_list);
    addDecoder2list(WINEVT_MOD, decoder_list);
    addDecoder2list(SCA_MOD, decoder_list);

    /* Set ids - for our two lists */
    if (!os_setdecoderids(decoderlist_npn, decoder_list)) {
        smerror(log_msg, DECODER_ERROR);
        return (0);
    }
    if (!os_setdecoderids(decoderlist_pn, decoder_list)) {
        smerror(log_msg, DECODER_ERROR);
        return (0);
    }

    return (1);
}

char *_loadmemory(char *at, char *str, OSList* log_msg)
{
    if (at == NULL) {
        size_t strsize = 0;
        if ((strsize = strlen(str)) < OS_SIZE_1024) {
            os_calloc(strsize + 1, sizeof(char), at);
            strncpy(at, str, strsize);
            return (at);
        } else {
            smerror(log_msg, SIZE_ERROR, str);
            return (NULL);
        }
    }
    /* At is not null. Need to reallocate its memory and copy str to it */
    else {
        size_t strsize = strlen(str);
        size_t atsize = strlen(at);
        size_t finalsize = atsize + strsize + 1;
        if (finalsize > OS_SIZE_1024) {
            smerror(log_msg, SIZE_ERROR, str);
            return (NULL);
        }
        at = (char *) realloc(at, (finalsize + 1) * sizeof(char));
        if (at == NULL) {
            merror(MEM_ERROR, errno, strerror(errno));
            return (NULL);
        }
        strncat(at, str, strsize);
        at[finalsize - 1] = '\0';

        return (at);
    }
    return (NULL);
}

void FreeDecoderInfo(OSDecoderInfo *pi) {

<<<<<<< HEAD
    if (pi == NULL) {
        return;
    }

    if (pi->fields) {
        for (int i = 0; i < Config.decoder_order_size; i++) {
            os_free(pi->fields[i]);
=======
    if (pi) {
        os_free(pi->parent);
        os_free(pi->name);

        if (pi->fields) {
            for (i = 0; i < Config.decoder_order_size; i++) {
                os_free(pi->fields[i]);
            }

            os_free(pi->fields);
>>>>>>> 4a686483
        }
        os_free(pi->fields);
    }

<<<<<<< HEAD
    os_free(pi->order);
    os_free(pi->parent);
    os_free(pi->name);
    os_free(pi->fts_fields);
    os_free(pi->ftscomment);

    if (pi->regex) OSRegex_FreePattern(pi->regex);
    os_free(pi->regex);
    if (pi->prematch) OSRegex_FreePattern(pi->prematch);
    os_free(pi->prematch);
    if (pi->program_name) OSMatch_FreePattern(pi->program_name);
    os_free(pi->program_name);

    os_free(pi);
=======
        os_free(pi->fts_fields);
        w_free_expression_t(&pi->regex);
        w_free_expression_t(&pi->prematch);
        w_free_expression_t(&pi->program_name);
        os_free(pi->order);

        os_free(pi);
    }
}

STATIC int w_get_attr_offset(xml_node * node) {

    int offset = 0;
    const char * xml_after_parent = "after_parent";
    const char * xml_after_prematch = "after_prematch";
    const char * xml_after_regex = "after_regex";

    const char * str_offset = w_get_attr_val_by_name(node, "offset");

    if (!str_offset) {
        return 0;
    }

    /*
     * Offsets can be: after_parent, after_prematch
     * or after_regex.
     */
    if (strcasecmp(str_offset, xml_after_parent) == 0) {
        offset |= AFTER_PARENT;
    } else if (strcasecmp(str_offset, xml_after_prematch) == 0) {
        offset |= AFTER_PREMATCH;
    } else if (strcasecmp(str_offset, xml_after_regex) == 0) {
        offset |= AFTER_PREVREGEX;
    } else {
        offset |= AFTER_ERROR;
    }

    return (offset);
}

STATIC bool w_get_attr_regex_type(xml_node * node, w_exp_type_t * type) {

    const char * xml_osregex_type = OSREGEX_STR;
    const char * xml_osmatch_type = OSMATCH_STR;
    const char * xml_pcre2_type = PCRE2_STR;
    bool retval = false;

    const char * str_type = w_get_attr_val_by_name(node, "type");

    if (!str_type) {
        return retval;
    }
    retval = true;

    if (strcasecmp(str_type, xml_osregex_type) == 0) {
        *type = EXP_TYPE_OSREGEX;
    } else if (strcasecmp(str_type, xml_osmatch_type) == 0) {
        *type = EXP_TYPE_OSMATCH;
    } else if (strcasecmp(str_type, xml_pcre2_type) == 0) {
        *type = EXP_TYPE_PCRE2;
    } else {
        *type = EXP_TYPE_INVALID;
    }

    return retval;
>>>>>>> 4a686483
}<|MERGE_RESOLUTION|>--- conflicted
+++ resolved
@@ -25,13 +25,6 @@
 #endif
 
 /* Internal functions */
-<<<<<<< HEAD
-=======
-static char *_loadmemory(char *at, char *str);
-static int addDecoder2list(const char *name);
-static int os_setdecoderids(const char *p_name);
-static OSStore *os_decoder_store = NULL;
->>>>>>> 4a686483
 
 /**
  * @brief Appends a copy of *str to the *at string and return the new string
@@ -46,30 +39,6 @@
 STATIC char *_loadmemory(char *at, char* str, OSList* log_msg);
 
 /**
-<<<<<<< HEAD
- * @brief Save internal decoder 'name' in 'decoder_store' list
- * @param name name of internal decoder
- * @param decoder_store Decoder list which save the internals decoder
- * @return 1 on success, otherwise return 0
- */
-STATIC int addDecoder2list(const char *name, OSStore **decoder_store);
-
-/**
- * @brief Set decoders ids
- * @param decoderlist xml decoder list
- * @param decoder_store all decoder list
- * @return 1 on success, otherwise return 0
- */
-STATIC int os_setdecoderids(OSDecoderNode **decoderlist, OSStore **decoder_list);
-
-STATIC int ReadDecodeAttrs(char *const *names, char *const *values);
-
-
-int getDecoderfromlist(const char *name, OSStore **decoder_store) {
-
-    if (*decoder_store) {
-        return (OSStore_GetPosition(*decoder_store, name));
-=======
  * @brief Get offset attribute value of a node
  * @param node node to find offset value
  * @retval AFTER_PARENT if offset is "after_parent"
@@ -88,18 +57,17 @@
  */
 STATIC bool w_get_attr_regex_type(xml_node * node, w_exp_type_t * type);
 
-int getDecoderfromlist(const char *name)
-{
-    if (os_decoder_store) {
-        return (OSStore_GetPosition(os_decoder_store, name));
->>>>>>> 4a686483
+int getDecoderfromlist(const char *name, OSStore **decoder_store) {
+
+    if (*decoder_store) {
+        return (OSStore_GetPosition(*decoder_store, name));
     }
 
     return (0);
 }
 
-STATIC int addDecoder2list(const char *name, OSStore **decoder_store)
-{
+STATIC int addDecoder2list(const char *name, OSStore **decoder_store) {
+
     if (*decoder_store == NULL) {
         *decoder_store = OSStore_Create();
         if (*decoder_store == NULL) {
@@ -174,48 +142,10 @@
     return (1);
 }
 
-<<<<<<< HEAD
-STATIC int ReadDecodeAttrs(char *const *names, char *const *values)
-{
-    if (!names || !values) {
-        return (0);
-    }
-
-    if (!names[0] || !values[0]) {
-        return (0);
-    }
-
-    if (strcmp(names[0], "offset") == 0) {
-        int offset = 0;
-
-        /* Offsets can be: after_parent, after_prematch
-         * or after_regex.
-         */
-        if (strcmp(values[0], "after_parent") == 0) {
-            offset |= AFTER_PARENT;
-        } else if (strcmp(values[0], "after_prematch") == 0) {
-            offset |= AFTER_PREMATCH;
-        } else if (strcmp(values[0], "after_regex") == 0) {
-            offset |= AFTER_PREVREGEX;
-        } else {
-            offset |= AFTER_ERROR | AFTER_ERR_VAL;
-        }
-
-        return (offset);
-    }
-
-    /* Invalid attribute */
-    return (AFTER_ERROR | AFTER_ERR_NAME );
-}
-
 int ReadDecodeXML(const char *file, OSDecoderNode **decoderlist_pn,
                   OSDecoderNode **decoderlist_nopn, OSStore **decoder_list,
-                  OSList* log_msg) {
-
-=======
-int ReadDecodeXML(const char *file)
+                  OSList* log_msg)
 {
->>>>>>> 4a686483
     OS_XML xml;
     XML_NODE node = NULL;
     int retval = 0; // 0 means error
@@ -400,33 +330,14 @@
                 int r_offset = w_get_attr_offset(elements[j]);
 
                 if (r_offset & AFTER_ERROR) {
-<<<<<<< HEAD
-
-                    if (r_offset & AFTER_ERR_VAL) {
-                        smerror(log_msg, INV_OFFSET, elements[j]->values[0]);
-                    } else if (r_offset & AFTER_ERR_NAME) {
-                        smerror(log_msg, INV_ATTR, elements[j]->attributes[0]);
-                    }
-
-                    smerror(log_msg, DEC_REGEX_ERROR, pi->name);
-
-                    goto cleanup;
+                    smwarn(log_msg, ANALYSISD_INV_VALUE_DEFAULT, "offset", xml_regex, pi->name);
+                    r_offset = 0;
                 }
 
                 /* Only the first regex entry may have an offset */
-                if (regex && r_offset) {
+                if (regex_str && r_offset) {
                     smerror(log_msg, DUP_REGEX, pi->name);
                     smerror(log_msg, DEC_REGEX_ERROR, pi->name);
-=======
-                    mwarn(ANALYSISD_INV_VALUE_DEFAULT, "offset", xml_regex, pi->name);
-                    r_offset = 0;
-                }
-
-                /* Only the first regex entry may have an offset */
-                if (regex_str && r_offset) {
-                    merror(DUP_REGEX, pi->name);
-                    merror(DEC_REGEX_ERROR, pi->name);
->>>>>>> 4a686483
                     goto cleanup;
                 }
 
@@ -441,16 +352,12 @@
 
                 /* Only OSRegex & pcre2 support for regex label */
                 if (regex_type != EXP_TYPE_OSREGEX && regex_type != EXP_TYPE_PCRE2) {
-                    mwarn(ANALYSISD_INV_VALUE_DEFAULT, "type", xml_regex, pi->name);
+                    smwarn(log_msg, ANALYSISD_INV_VALUE_DEFAULT, "type", xml_regex, pi->name);
                     regex_type = EXP_TYPE_OSREGEX;
                 }
 
                 /* Assign regex */
-<<<<<<< HEAD
-                regex = _loadmemory(regex, elements[j]->content, log_msg);
-=======
-                regex_str = _loadmemory(regex_str, elements[j]->content);
->>>>>>> 4a686483
+                regex_str = _loadmemory(regex_str, elements[j]->content, log_msg);
             }
 
             /* Get the pre match */
@@ -458,38 +365,22 @@
 
                 int pre_offset = w_get_attr_offset(elements[j]);
 
-<<<<<<< HEAD
-                if (r_offset & AFTER_ERROR) {
-                    smerror(log_msg, DEC_REGEX_ERROR, pi->name);
-                    goto cleanup;
+                if (pre_offset & AFTER_ERROR) {
+                    smerror(log_msg, ANALYSISD_INV_VALUE_DEFAULT, "offset", xml_prematch,  pi->name);
+                    pre_offset = 0;
                 }
 
                 /* Only the first prematch entry may have an offset */
-                if (prematch && r_offset) {
+                if (prematch_str && pre_offset) {
                     smerror(log_msg, DUP_REGEX, pi->name);
                     smerror(log_msg, DEC_REGEX_ERROR, pi->name);
                     goto cleanup;
-=======
-                if (pre_offset & AFTER_ERROR) {
-                    mwarn(ANALYSISD_INV_VALUE_DEFAULT, "offset", xml_prematch,  pi->name);
-                    pre_offset = 0;
-                }
-
-                /* Only the first prematch entry may have an offset */
-                if (prematch_str && pre_offset) {
-                    merror(DUP_REGEX, pi->name);
-                    merror_exit(DEC_REGEX_ERROR, pi->name);
->>>>>>> 4a686483
                 }
 
                 if (pre_offset) {
                     pi->prematch_offset = pre_offset;
                 }
 
-<<<<<<< HEAD
-                prematch =
-                    _loadmemory(prematch, elements[j]->content, log_msg);
-=======
                 /* Get type */
                 if (!w_get_attr_regex_type(elements[j], &prematch_type)) {
                     prematch_type = EXP_TYPE_OSREGEX;
@@ -497,19 +388,15 @@
 
                 /* Only OSRegex & pcre2 support for prematch label */
                 if (prematch_type != EXP_TYPE_OSREGEX && prematch_type != EXP_TYPE_PCRE2) {
-                    mwarn(ANALYSISD_INV_VALUE_DEFAULT, "type", xml_prematch, pi->name);
+                    smwarn(log_msg, ANALYSISD_INV_VALUE_DEFAULT, "type", xml_prematch, pi->name);
                     prematch_type = EXP_TYPE_OSREGEX;
                 }
 
-                prematch_str = _loadmemory(prematch_str, elements[j]->content);
->>>>>>> 4a686483
+                prematch_str = _loadmemory(prematch_str, elements[j]->content, log_msg);
             }
 
             /* Get program name */
             else if (strcasecmp(elements[j]->element, xml_program_name) == 0) {
-<<<<<<< HEAD
-                p_name = _loadmemory(p_name, elements[j]->content, log_msg);
-=======
 
                 /* Get type */
                 if (!w_get_attr_regex_type(elements[j], &p_name_type)) {
@@ -520,12 +407,11 @@
                 if (p_name_type != EXP_TYPE_OSMATCH && p_name_type != EXP_TYPE_OSREGEX &&
                     p_name_type != EXP_TYPE_PCRE2) {
 
-                    mwarn(ANALYSISD_INV_VALUE_DEFAULT, "type", xml_program_name, pi->name);
+                    smwarn(log_msg, ANALYSISD_INV_VALUE_DEFAULT, "type", xml_program_name, pi->name);
                     p_name_type = EXP_TYPE_OSMATCH;
                 }
 
-                p_name_str = _loadmemory(p_name_str, elements[j]->content);
->>>>>>> 4a686483
+                p_name_str = _loadmemory(p_name_str, elements[j]->content, log_msg);
             }
 
             /* Get the FTS comment */
@@ -793,26 +679,15 @@
         elements = NULL;
 
         /* Prematch must be set */
-<<<<<<< HEAD
-        if (!prematch && !pi->parent && !p_name) {
+        if (!prematch_str && !pi->parent && !p_name_str) {
             smerror(log_msg, DECODE_NOPRE, pi->name);
             smerror(log_msg, DEC_REGEX_ERROR, pi->name);
-=======
-        if (!prematch_str && !pi->parent && !p_name_str) {
-            merror(DECODE_NOPRE, pi->name);
-            merror(DEC_REGEX_ERROR, pi->name);
->>>>>>> 4a686483
             goto cleanup;
         }
 
         /* If pi->regex is not set, fts must not be set too */
-<<<<<<< HEAD
-        if ((!regex && (pi->fts || pi->order)) || (regex && !pi->order)) {
+        if ((!regex_str && (pi->fts || pi->order)) || (regex_str && !pi->order)) {
             smerror(log_msg, DEC_REGEX_ERROR, pi->name);
-=======
-        if ((!regex_str && (pi->fts || pi->order)) || (regex_str && !pi->order)) {
-            merror(DEC_REGEX_ERROR, pi->name);
->>>>>>> 4a686483
             goto cleanup;
         }
 
@@ -831,30 +706,18 @@
             if (!pi->parent) {
                 pi->regex_offset = 0;
                 pi->regex_offset |= AFTER_PARENT;
-<<<<<<< HEAD
-            } else if (!prematch) {
+            } else if (!prematch_str) {
                 smerror(log_msg, INV_OFFSET, "after_prematch");
                 smerror(log_msg, DEC_REGEX_ERROR, pi->name);
-=======
-            } else if (!prematch_str) {
-                merror(INV_OFFSET, "after_prematch");
-                merror(DEC_REGEX_ERROR, pi->name);
->>>>>>> 4a686483
                 goto cleanup;
             }
         }
 
         /* For the after_regex offset */
         if (pi->regex_offset & AFTER_PREVREGEX) {
-<<<<<<< HEAD
-            if (!pi->parent || !regex) {
+            if (!pi->parent || !regex_str) {
                 smerror(log_msg, INV_OFFSET, "after_regex");
                 smerror(log_msg, DEC_REGEX_ERROR, pi->name);
-=======
-            if (!pi->parent || !regex_str) {
-                merror(INV_OFFSET, "after_regex");
-                merror(DEC_REGEX_ERROR, pi->name);
->>>>>>> 4a686483
                 goto cleanup;
             }
         }
@@ -881,82 +744,50 @@
             goto cleanup;
         }
 
-<<<<<<< HEAD
-        if (pi->plugin_offset & AFTER_PREMATCH && !prematch) {
+        if (pi->plugin_offset & AFTER_PREMATCH && !prematch_str) {
             smerror(log_msg, INV_OFFSET, "after_prematch");
             smerror(log_msg, DEC_REGEX_ERROR, pi->name);
-=======
-        if (pi->plugin_offset & AFTER_PREMATCH && !prematch_str) {
-            merror(INV_OFFSET, "after_prematch");
-            merror(DEC_REGEX_ERROR, pi->name);
->>>>>>> 4a686483
             goto cleanup;
         }
 
         /* Compile the regex/prematch */
-<<<<<<< HEAD
-        if (prematch) {
-            os_calloc(1, sizeof(OSRegex), pi->prematch);
-            if (!OSRegex_Compile(prematch, pi->prematch, 0)) {
-                smerror(log_msg, REGEX_COMPILE, prematch, pi->prematch->error);
-=======
         if (prematch_str) {
             w_calloc_expression_t(&pi->prematch, prematch_type);
 
             if (!w_expression_compile(pi->prematch, prematch_str, 0)) {
-                merror(REGEX_SYNTAX, prematch_str);
-                merror(DEC_REGEX_ERROR, pi->name);
->>>>>>> 4a686483
+                smerror(log_msg, REGEX_SYNTAX, prematch_str);
+                smerror(log_msg, DEC_REGEX_ERROR, pi->name);
                 goto cleanup;
             }
             os_free(prematch_str);
         }
 
         /* Compile the p_name */
-<<<<<<< HEAD
-        if (p_name) {
-            os_calloc(1, sizeof(OSMatch), pi->program_name);
-            if (!OSMatch_Compile(p_name, pi->program_name, 0)) {
-                smerror(log_msg, REGEX_COMPILE, p_name, pi->program_name->error);
-=======
         if (p_name_str) {
             w_calloc_expression_t(&pi->program_name, p_name_type);
 
             if (!w_expression_compile(pi->program_name, p_name_str, 0)) {
-                merror(REGEX_SYNTAX, p_name_str);
-                merror(DEC_REGEX_ERROR, pi->name);
->>>>>>> 4a686483
+                smerror(log_msg, REGEX_SYNTAX, p_name_str);
+                smerror(log_msg, DEC_REGEX_ERROR, pi->name);
                 goto cleanup;
             }
             os_free(p_name_str);
         }
 
         /* We may not have the pi->regex */
-<<<<<<< HEAD
-        if (regex) {
-            os_calloc(1, sizeof(OSRegex), pi->regex);
-            if (!OSRegex_Compile(regex, pi->regex, OS_RETURN_SUBSTRING)) {
-                smerror(log_msg, REGEX_COMPILE, regex, pi->regex->error);
-=======
         if (regex_str) {
 
             w_calloc_expression_t(&pi->regex, regex_type);
 
             if (!w_expression_compile(pi->regex, regex_str, OS_RETURN_SUBSTRING)) {
-                merror(REGEX_SYNTAX, regex_str);
-                merror(DEC_REGEX_ERROR, pi->name);
->>>>>>> 4a686483
+                smerror(log_msg, REGEX_SYNTAX, regex_str);
+                smerror(log_msg, DEC_REGEX_ERROR, pi->name);
                 goto cleanup;
             }
 
             /* We must have the sub_strings to retrieve the nodes */
-<<<<<<< HEAD
-            if (!pi->regex->d_sub_strings) {
-                smerror(log_msg, REGEX_SUBS, regex);
-=======
             if (pi->regex->exp_type == EXP_TYPE_OSREGEX && !pi->regex->regex->d_sub_strings) {
-                merror(REGEX_SUBS, regex_str);
->>>>>>> 4a686483
+                smerror(log_msg, REGEX_SUBS, regex_str);
                 goto cleanup;
             }
 
@@ -983,15 +814,9 @@
 
 cleanup:
 
-<<<<<<< HEAD
-    os_free(p_name);
-    os_free(prematch);
-    os_free(regex);
-=======
     os_free(p_name_str);
     os_free(prematch_str);
     os_free(regex_str);
->>>>>>> 4a686483
 
     /* Clean node and XML structures */
     OS_ClearNode(elements);
@@ -1067,7 +892,6 @@
 
 void FreeDecoderInfo(OSDecoderInfo *pi) {
 
-<<<<<<< HEAD
     if (pi == NULL) {
         return;
     }
@@ -1075,46 +899,21 @@
     if (pi->fields) {
         for (int i = 0; i < Config.decoder_order_size; i++) {
             os_free(pi->fields[i]);
-=======
-    if (pi) {
-        os_free(pi->parent);
-        os_free(pi->name);
-
-        if (pi->fields) {
-            for (i = 0; i < Config.decoder_order_size; i++) {
-                os_free(pi->fields[i]);
-            }
-
-            os_free(pi->fields);
->>>>>>> 4a686483
         }
         os_free(pi->fields);
     }
 
-<<<<<<< HEAD
     os_free(pi->order);
     os_free(pi->parent);
     os_free(pi->name);
     os_free(pi->fts_fields);
     os_free(pi->ftscomment);
 
-    if (pi->regex) OSRegex_FreePattern(pi->regex);
-    os_free(pi->regex);
-    if (pi->prematch) OSRegex_FreePattern(pi->prematch);
-    os_free(pi->prematch);
-    if (pi->program_name) OSMatch_FreePattern(pi->program_name);
-    os_free(pi->program_name);
+    w_free_expression_t(&pi->regex);
+    w_free_expression_t(&pi->prematch);
+    w_free_expression_t(&pi->program_name);
 
     os_free(pi);
-=======
-        os_free(pi->fts_fields);
-        w_free_expression_t(&pi->regex);
-        w_free_expression_t(&pi->prematch);
-        w_free_expression_t(&pi->program_name);
-        os_free(pi->order);
-
-        os_free(pi);
-    }
 }
 
 STATIC int w_get_attr_offset(xml_node * node) {
@@ -1172,5 +971,4 @@
     }
 
     return retval;
->>>>>>> 4a686483
 }