/* Copyright (C) 2010-2012 Trend Micro Inc.
 * All rights reserved.
 *
 * This program is a free software; you can redistribute it
 * and/or modify it under the terms of the GNU General Public
 * License (version 2) as published by the FSF - Free Software
 * Foundation.
 */

/* ossec-analysisd
 * Responsible for correlation and log decoding
 */

#ifndef ARGV0
#define ARGV0 "ossec-analysisd"
#endif

#include <time.h>
#if defined(__MACH__) || defined(__FreeBSD__) || defined(__OpenBSD__)
#include <sys/sysctl.h>
#endif
#include "shared.h"
#include "alerts/alerts.h"
#include "alerts/getloglocation.h"
#include "os_execd/execd.h"
#include "os_regex/os_regex.h"
#include "os_net/os_net.h"
#include "active-response.h"
#include "config.h"
#include "rules.h"
#include "stats.h"
#include "eventinfo.h"
#include "accumulator.h"
#include "analysisd.h"
#include "fts.h"
#include "cleanevent.h"
#include "dodiff.h"
#include "output/jsonout.h"
#include "labels.h"
#include "state.h"

#ifdef PRELUDE_OUTPUT_ENABLED
#include "output/prelude.h"
#endif

#ifdef ZEROMQ_OUTPUT_ENABLED
#include "output/zeromq.h"
#endif

/** Prototypes **/
void OS_ReadMSG(int m_queue);
RuleInfo *OS_CheckIfRuleMatch(Eventinfo *lf, RuleNode *curr_node);
static void LoopRule(RuleNode *curr_node, FILE *flog);

/* For decoders */
void DecodeEvent(Eventinfo *lf);
int DecodeSyscheck(Eventinfo *lf);
int DecodeRootcheck(Eventinfo *lf);
int DecodeHostinfo(Eventinfo *lf);
int DecodeSyscollector(Eventinfo *lf,int *socket);
int DecodeCiscat(Eventinfo *lf);

/* For stats */
static void DumpLogstats(void);

// Message handler thread
void * ad_input_main(void * args);

/** Global definitions **/
int today;
int thishour;
int prev_year;
char prev_month[4];
int __crt_hour;
int __crt_wday;
struct timespec c_timespec;
char __shost[512];
OSDecoderInfo *NULL_Decoder;
rlim_t nofile;
int sys_debug_level;

/* execd queue */
static int execdq = 0;

/* Active response queue */
static int arq = 0;

static unsigned int hourly_alerts;
static unsigned int hourly_events;
static unsigned int hourly_syscheck;
static unsigned int hourly_firewall;

void w_free_event_info(Eventinfo *lf);

/* Output threads */
void * w_main_output_thread(__attribute__((unused)) void * args);

/* Archives writer thread */
void * w_writer_thread(__attribute__((unused)) void * args );

/* Alerts log writer thread */
void * w_writer_log_thread(__attribute__((unused)) void * args );

/* Statistical writer thread */
void * w_writer_log_statistical_thread(__attribute__((unused)) void * args );

/* Firewall log writer thread */
void * w_writer_log_firewall_thread(__attribute__((unused)) void * args );

/* FTS log writer thread */
void * w_writer_log_fts_thread(__attribute__((unused)) void * args );

/* Flush logs thread */
void w_log_flush();

/* Decode syscollector threads */
void * w_decode_syscollector_thread(__attribute__((unused)) void * args);

/* Decode syscheck threads */
void * w_decode_syscheck_thread(__attribute__((unused)) void * args);

/* Decode hostinfo threads */
void * w_decode_hostinfo_thread(__attribute__((unused)) void * args);

/* Decode rootcheck threads */
void * w_decode_rootcheck_thread(__attribute__((unused)) void * args);

/* Decode event threads */
void * w_decode_event_thread(__attribute__((unused)) void * args);

/* Process decoded event - rule matching threads */
void * w_process_event_thread(__attribute__((unused)) void * id);

/* Do log rotation thread */
void * w_log_rotate_thread(__attribute__((unused)) void * args);

/* CPU info */
cpu_info *get_cpu_info();
cpu_info *get_cpu_info_bsd();
cpu_info *get_cpu_info_linux();

typedef struct _clean_msg {
    Eventinfo *lf;
    char *msg;
} clean_msg;

typedef struct _decode_event {
    Eventinfo *lf;
    char type;
} decode_event;

typedef struct _osmatch_exec {
    Eventinfo *lf;
    RuleInfo *rule;
} _osmatch_execute;

/* Archives writer queue */
static w_queue_t * writer_queue;

/* Alerts log writer queue */
static w_queue_t * writer_queue_log;

/* Statistical log writer queue */
static w_queue_t * writer_queue_log_statistical;

/* Firewall log writer queue */
static w_queue_t * writer_queue_log_firewall;

/* FTS log writer queue */
static w_queue_t * writer_queue_log_fts;

/* Decode syscheck input queue */
static w_queue_t * decode_queue_syscheck_input;

/* Decode syscollector input queue */
static w_queue_t * decode_queue_syscollector_input;

/* Decode rootcheck input queue */
static w_queue_t * decode_queue_rootcheck_input;

/* Decode hostinfo input queue */
static w_queue_t * decode_queue_hostinfo_input;

/* Decode event input queue */
static w_queue_t * decode_queue_event_input;

/* Decode pending event output */
static w_queue_t * decode_queue_event_output;

/* Hourly alerts mutex */
static pthread_mutex_t hourly_alert_mutex = PTHREAD_MUTEX_INITIALIZER;

/* Hourly firewall mutex */
static pthread_mutex_t hourly_firewall_mutex = PTHREAD_MUTEX_INITIALIZER;

/* Do diff mutex */
static pthread_mutex_t do_diff_mutex = PTHREAD_MUTEX_INITIALIZER;

/* Reported variables */
static int reported_syscheck = 0;
static int reported_syscollector = 0;
static int reported_hostinfo = 0;
static int reported_rootcheck = 0;
static int reported_event = 0;
static int reported_writer = 0;

/* Mutexes */
pthread_mutex_t decode_syscheck_mutex = PTHREAD_MUTEX_INITIALIZER;
pthread_mutex_t process_event_ignore_rule_mutex = PTHREAD_MUTEX_INITIALIZER;
pthread_mutex_t process_event_check_hour_mutex = PTHREAD_MUTEX_INITIALIZER;
pthread_mutex_t process_event_mutex = PTHREAD_MUTEX_INITIALIZER;

/* Reported mutexes */
static pthread_mutex_t writer_threads_mutex = PTHREAD_MUTEX_INITIALIZER;

/* Stats */
static RuleInfo *stats_rule = NULL;

/* Ignore rules Files Pointers */
FILE **fp_ignore;

/* To translate between month (int) to month (char) */
static const char *(month[]) = {"Jan", "Feb", "Mar", "Apr", "May", "Jun",
                   "Jul", "Aug", "Sep", "Oct", "Nov", "Dec"
                  };

/* CPU Info*/
static cpu_info *cpu_information;

/* Print help statement */
__attribute__((noreturn))
static void help_analysisd(void)
{
    print_header();
    print_out("  %s: -[Vhdtf] [-u user] [-g group] [-c config] [-D dir]", ARGV0);
    print_out("    -V          Version and license message");
    print_out("    -h          This help message");
    print_out("    -d          Execute in debug mode. This parameter");
    print_out("                can be specified multiple times");
    print_out("                to increase the debug level.");
    print_out("    -t          Test configuration");
    print_out("    -f          Run in foreground");
    print_out("    -u <user>   User to run as (default: %s)", USER);
    print_out("    -g <group>  Group to run as (default: %s)", GROUPGLOBAL);
    print_out("    -c <config> Configuration file to use (default: %s)", DEFAULTCPATH);
    print_out("    -D <dir>    Directory to chroot into (default: %s)", DEFAULTDIR);
    print_out(" ");
    exit(1);
}

#ifndef TESTRULE
int main(int argc, char **argv)
#else
__attribute__((noreturn))
int main_analysisd(int argc, char **argv)
#endif
{
    int c = 0, m_queue = 0, test_config = 0, run_foreground = 0;
    int debug_level = 0;
    const char *dir = DEFAULTDIR;
    const char *user = USER;
    const char *group = GROUPGLOBAL;
    uid_t uid;
    gid_t gid;

    const char *cfg = DEFAULTCPATH;

    /* Set the name */
    OS_SetName(ARGV0);

    thishour = 0;
    today = 0;
    prev_year = 0;
    memset(prev_month, '\0', 4);
    hourly_alerts = 0;
    hourly_events = 0;
    hourly_syscheck = 0;
    hourly_firewall = 0;
    sys_debug_level = getDefine_Int("analysisd", "debug", 0, 2);

#ifdef LIBGEOIP_ENABLED
    geoipdb = NULL;
#endif


    while ((c = getopt(argc, argv, "Vtdhfu:g:D:c:")) != -1) {
        switch (c) {
            case 'V':
                print_version();
                break;
            case 'h':
                help_analysisd();
                break;
            case 'd':
                nowDebug();
                debug_level = 1;
                break;
            case 'f':
                run_foreground = 1;
                break;
            case 'u':
                if (!optarg) {
                    merror_exit("-u needs an argument");
                }
                user = optarg;
                break;
            case 'g':
                if (!optarg) {
                    merror_exit("-g needs an argument");
                }
                group = optarg;
                break;
            case 'D':
                if (!optarg) {
                    merror_exit("-D needs an argument");
                }
                dir = optarg;
                break;
            case 'c':
                if (!optarg) {
                    merror_exit("-c needs an argument");
                }
                cfg = optarg;
                break;
            case 't':
                test_config = 1;
                break;
            default:
                help_analysisd();
                break;
        }

    }

    /* Check current debug_level
     * Command line setting takes precedence
     */
    if (debug_level == 0) {
        /* Get debug level */
        debug_level = sys_debug_level;
        while (debug_level != 0) {
            nowDebug();
            debug_level--;
        }
    }

    /* Start daemon */
    mdebug1(STARTED_MSG);
    DEBUG_MSG("%s: DEBUG: Starting on debug mode - %d ", ARGV0, (int)time(0));

    srandom_init();

    /* Check if the user/group given are valid */
    uid = Privsep_GetUser(user);
    gid = Privsep_GetGroup(group);
    if (uid == (uid_t) - 1 || gid == (gid_t) - 1) {
        merror_exit(USER_ERROR, user, group);
    }

    /* Found user */
    mdebug1(FOUND_USER);

    /* Initialize Active response */
    AR_Init();
    if (AR_ReadConfig(cfg) < 0) {
        merror_exit(CONFIG_ERROR, cfg);
    }
    mdebug1(ASINIT);

    /* Read configuration file */
    if (GlobalConf(cfg) < 0) {
        merror_exit(CONFIG_ERROR, cfg);
    }

    mdebug1(READ_CONFIG);

    if (!(Config.alerts_log || Config.jsonout_output)) {
        mwarn("All alert formats are disabled. Mail reporting, Syslog client and Integrator won't work properly.");
    }


#ifdef LIBGEOIP_ENABLED
    Config.geoip_jsonout = getDefine_Int("analysisd", "geoip_jsonout", 0, 1);

    /* Opening GeoIP DB */
    if(Config.geoipdb_file) {
        geoipdb = GeoIP_open(Config.geoipdb_file, GEOIP_INDEX_CACHE);
        if (geoipdb == NULL)
        {
            merror("Unable to open GeoIP database from: %s (disabling GeoIP).", Config.geoipdb_file);
        }
    }
#endif

    /* Fix Config.ar */
    Config.ar = ar_flag;
    if (Config.ar == -1) {
        Config.ar = 0;
    }

    /* Get server's hostname */
    memset(__shost, '\0', 512);
    if (gethostname(__shost, 512 - 1) != 0) {
        strncpy(__shost, OSSEC_SERVER, 512 - 1);
    } else {
        char *_ltmp;

        /* Remove domain part if available */
        _ltmp = strchr(__shost, '.');
        if (_ltmp) {
            *_ltmp = '\0';
        }
    }

    // Set resource limit for file descriptors

    {
        nofile = getDefine_Int("analysisd", "rlimit_nofile", 1024, INT_MAX);
        struct rlimit rlimit = { nofile, nofile };

        if (setrlimit(RLIMIT_NOFILE, &rlimit) < 0) {
            merror("Could not set resource limit for file descriptors to %d: %s (%d)", (int)nofile, strerror(errno), errno);
        }
    }

    /* Continuing in Daemon mode */
    if (!test_config && !run_foreground) {
        nowDaemon();
        goDaemon();
    }

#ifdef PRELUDE_OUTPUT_ENABLED
    /* Start prelude */
    if (Config.prelude) {
        prelude_start(Config.prelude_profile, argc, argv);
    }
#endif

#ifdef ZEROMQ_OUTPUT_ENABLED
    /* Start zeromq */
    if (Config.zeromq_output) {
#if CZMQ_VERSION_MAJOR == 2
        zeromq_output_start(Config.zeromq_output_uri);
#elif CZMQ_VERSION_MAJOR >= 3
        zeromq_output_start(Config.zeromq_output_uri, Config.zeromq_output_client_cert, Config.zeromq_output_server_cert);
#endif
    }
#endif

    /* Set the group */
    if (Privsep_SetGroup(gid) < 0) {
        merror_exit(SETGID_ERROR, group, errno, strerror(errno));
    }


    /* Check the CPU INFO */
    /* If we have the threads set to 0 on internal_options.conf, then */
    /* we assign them automatically based on the number of cores */
    cpu_information = get_cpu_info();

    /* Chroot */
    if (Privsep_Chroot(dir) < 0) {
        merror_exit(CHROOT_ERROR, dir, errno, strerror(errno));
    }
    nowChroot();

    Config.decoder_order_size = (size_t)getDefine_Int("analysisd", "decoder_order_size", MIN_ORDER_SIZE, MAX_DECODER_ORDER_SIZE);

    /*
     * Anonymous Section: Load rules, decoders, and lists
     *
     * As lists require two-pass loading of rules that makes use of lists, lookups
     * are created with blank database structs, and need to be filled in after
     * completion of all rules and lists.
     */
    {
        {
            /* Initialize the decoders list */
            OS_CreateOSDecoderList();

            if (!Config.decoders) {
                /* Legacy loading */
                /* Read decoders */
                if (!ReadDecodeXML(XML_DECODER)) {
                    merror_exit(CONFIG_ERROR,  XML_DECODER);
                }

                /* Read local ones */
                c = ReadDecodeXML(XML_LDECODER);
                if (!c) {
                    if ((c != -2)) {
                        merror_exit(CONFIG_ERROR,  XML_LDECODER);
                    }
                } else {
                    if (!test_config) {
                        minfo("Reading local decoder file.");
                    }
                }
            } else {
                /* New loaded based on file speified in ossec.conf */
                char **decodersfiles;
                decodersfiles = Config.decoders;
                while ( decodersfiles && *decodersfiles) {
                    if (!test_config) {
                        minfo("Reading decoder file %s.", *decodersfiles);
                    }
                    if (!ReadDecodeXML(*decodersfiles)) {
                        merror_exit(CONFIG_ERROR, *decodersfiles);
                    }

                    free(*decodersfiles);
                    decodersfiles++;
                }
            }

            /* Load decoders */
            SetDecodeXML();
        }
        {
            /* Load Lists */
            /* Initialize the lists of list struct */
            Lists_OP_CreateLists();
            /* Load each list into list struct */
            {
                char **listfiles;
                listfiles = Config.lists;
                while (listfiles && *listfiles) {
                    if (!test_config) {
                        minfo("Reading loading the lists file: '%s'", *listfiles);
                    }
                    if (Lists_OP_LoadList(*listfiles) < 0) {
                        merror_exit(LISTS_ERROR, *listfiles);
                    }
                    free(*listfiles);
                    listfiles++;
                }
                free(Config.lists);
                Config.lists = NULL;
            }
        }

        {
            /* Load Rules */
            /* Create the rules list */
            Rules_OP_CreateRules();

            /* Read the rules */
            {
                char **rulesfiles;
                rulesfiles = Config.includes;
                while (rulesfiles && *rulesfiles) {
                    if (!test_config) {
                        minfo("Reading rules file: '%s'", *rulesfiles);
                    }
                    if (Rules_OP_ReadRules(*rulesfiles) < 0) {
                        merror_exit(RULES_ERROR, *rulesfiles);
                    }

                    free(*rulesfiles);
                    rulesfiles++;
                }

                free(Config.includes);
                Config.includes = NULL;
            }

            /* Find all rules that require list lookups and attache the the
             * correct list struct to the rule. This keeps rules from having to
             * search thought the list of lists for the correct file during
             * rule evaluation.
             */
            OS_ListLoadRules();
        }
    }

    /* Fix the levels/accuracy */
    {
        int total_rules;
        RuleNode *tmp_node = OS_GetFirstRule();

        total_rules = _setlevels(tmp_node, 0);
        if (!test_config) {
            minfo("Total rules enabled: '%d'", total_rules);
        }
    }

    /* Create a rules hash (for reading alerts from other servers) */
    {
        RuleNode *tmp_node = OS_GetFirstRule();
        Config.g_rules_hash = OSHash_Create();
        if (!Config.g_rules_hash) {
            merror_exit(MEM_ERROR, errno, strerror(errno));
        }
        AddHash_Rule(tmp_node);
    }

    /* Ignored files on syscheck */
    {
        char **files;
        files = Config.syscheck_ignore;
        while (files && *files) {
            if (!test_config) {
                minfo("Ignoring file: '%s'", *files);
            }
            files++;
        }
    }

    /* Check if log_fw is enabled */
    Config.logfw = (u_int8_t) getDefine_Int("analysisd",
                                 "log_fw",
                                 0, 1);

    /* Success on the configuration test */
    if (test_config) {
        exit(0);
    }

    /* Verbose message */
    mdebug1(PRIVSEP_MSG, dir, user);

    /* Signal manipulation */
    StartSIG(ARGV0);

    /* Set the user */
    if (Privsep_SetUser(uid) < 0) {
        merror_exit(SETUID_ERROR, user, errno, strerror(errno));
    }

    /* Create the PID file */
    if (CreatePID(ARGV0, getpid()) < 0) {
        merror_exit(PID_ERROR);
    }

    /* Set the queue */
    if ((m_queue = StartMQ(DEFAULTQUEUE, READ)) < 0) {
        merror_exit(QUEUE_ERROR, DEFAULTQUEUE, strerror(errno));
    }

    /* Whitelist */
    if (Config.white_list == NULL) {
        if (Config.ar) {
            minfo("No IP in the white list for active response.");
        }
    } else {
        if (Config.ar) {
            os_ip **wl;
            int wlc = 0;
            wl = Config.white_list;
            while (*wl) {
                minfo("White listing IP: '%s'", (*wl)->ip);
                wl++;
                wlc++;
            }
            minfo("%d IPs in the white list for active response.", wlc);
        }
    }

    /* Hostname whitelist */
    if (Config.hostname_white_list == NULL) {
        if (Config.ar)
            minfo("No Hostname in the white list for active response.");
    } else {
        if (Config.ar) {
            int wlc = 0;
            OSMatch **wl;

            wl = Config.hostname_white_list;
            while (*wl) {
                char **tmp_pts = (*wl)->patterns;
                while (*tmp_pts) {
                    minfo("White listing Hostname: '%s'", *tmp_pts);
                    wlc++;
                    tmp_pts++;
                }
                wl++;
            }
            minfo("%d Hostname(s) in the white list for active response.",wlc);
        }
    }

    /* Startup message */
    minfo(STARTUP_MSG, (int)getpid());

    // Start com request thread
    w_create_thread(syscom_main, NULL);

    /* Going to main loop */
    OS_ReadMSG(m_queue);

    exit(0);
}

/* Main function. Receives the messages(events) and analyze them all */
#ifndef TESTRULE
__attribute__((noreturn))
void OS_ReadMSG(int m_queue)
#else
__attribute__((noreturn))
void OS_ReadMSG_analysisd(int m_queue)
#endif
{
    Eventinfo *lf = NULL;

    /* Initialize the logs */
    OS_InitLog();

    /* Initialize the integrity database */
    SyscheckInit();

    /* Initialize Rootcheck */
    RootcheckInit();

    /* Initialize Syscollector */
    SyscollectorInit();

    /* Initialize CIS-CAT */
    CiscatInit();

    /* Initialize host info */
    HostinfoInit();

    /* Create the event list */
    OS_CreateEventList(Config.memorysize);

    /* Initiate the FTS list */
    if (!FTS_Init()) {
        merror_exit(FTS_LIST_ERROR);
    }

    /* Initialize the Accumulator */
    if (!Accumulate_Init()) {
        merror("accumulator: ERROR: Initialization failed");
        exit(1);
    }

    /* Start the active response queues */
    if (Config.ar) {
        /* Waiting the ARQ to settle */
        sleep(3);

#ifndef LOCAL
        if (Config.ar & REMOTE_AR) {
            if ((arq = StartMQ(ARQUEUE, WRITE)) < 0) {
                merror(ARQ_ERROR);

                /* If LOCAL_AR is set, keep it there */
                if (Config.ar & LOCAL_AR) {
                    Config.ar = 0;
                    Config.ar |= LOCAL_AR;
                } else {
                    Config.ar = 0;
                }
            } else {
                minfo(CONN_TO, ARQUEUE, "active-response");
            }
        }
#else
        /* Only for LOCAL_ONLY installs */
        if (Config.ar & REMOTE_AR) {
            if (Config.ar & LOCAL_AR) {
                Config.ar = 0;
                Config.ar |= LOCAL_AR;
            } else {
                Config.ar = 0;
            }
        }
#endif

        if (Config.ar & LOCAL_AR) {
            if ((execdq = StartMQ(EXECQUEUE, WRITE)) < 0) {
                merror(ARQ_ERROR);

                /* If REMOTE_AR is set, keep it there */
                if (Config.ar & REMOTE_AR) {
                    Config.ar = 0;
                    Config.ar |= REMOTE_AR;
                } else {
                    Config.ar = 0;
                }
            } else {
                minfo(CONN_TO, EXECQUEUE, "exec");
            }
        }
    }
    mdebug1("Active response Init completed.");

    /* Get current time before starting */
    gettime(&c_timespec);

    /* Start the hourly/weekly stats */
    if (Start_Hour() < 0) {
        Config.stats = 0;
    } else {
        /* Initialize stats rules */
        stats_rule = zerorulemember(
                         STATS_MODULE,
                         Config.stats,
                         0, 0, 0, 0, 0, 0);

        if (!stats_rule) {
            merror_exit(MEM_ERROR, errno, strerror(errno));
        }
        stats_rule->group = "stats,";
        stats_rule->comment = "Excessive number of events (above normal).";
    }

    /* Initialize the logs */
    {
        os_calloc(1, sizeof(Eventinfo), lf);
        os_calloc(Config.decoder_order_size, sizeof(DynamicField), lf->fields);
        lf->year = prev_year;
        strncpy(lf->mon, prev_month, 3);
        lf->day = today;

        if (OS_GetLogLocation(today,prev_year,prev_month) < 0) {
            merror_exit("Error allocating log files");
        }

        Free_Eventinfo(lf);
    }

    /* Initialize label cache */
    labels_init();
    Config.label_cache_maxage = getDefine_Int("analysisd", "label_cache_maxage", 0, 60);
    Config.show_hidden_labels = getDefine_Int("analysisd", "show_hidden_labels", 0, 1);

<<<<<<< HEAD
=======
    mdebug1("Startup completed. Waiting for new messages..");

>>>>>>> 7097468e
    if (Config.custom_alert_output) {
        mdebug1("Custom output found.!");
    }

    /* Init the archives writer queue */
    writer_queue = queue_init(getDefine_Int("analysisd", "archives_queue_size", 0, 2000000));

    /* Init the alerts log writer queue */
    writer_queue_log = queue_init(getDefine_Int("analysisd", "alerts_queue_size", 0, 2000000));

    /* Init statistical the log writer queue */
    writer_queue_log_statistical = queue_init(getDefine_Int("analysisd", "statistical_queue_size", 0, 2000000));

    /* Init the firewall log writer queue */
    writer_queue_log_firewall = queue_init(getDefine_Int("analysisd", "firewall_queue_size", 0, 2000000));

    /* Init the FTS log writer queue */
    writer_queue_log_fts = queue_init(getDefine_Int("analysisd", "fts_queue_size", 0, 2000000));

    /* Init the decode syscheck queue input */
    decode_queue_syscheck_input = queue_init(getDefine_Int("analysisd", "decode_syscheck_queue_size", 0, 2000000));

    /* Init the decode syscollector queue input */
    decode_queue_syscollector_input = queue_init(getDefine_Int("analysisd", "decode_syscollector_queue_size", 0, 2000000));

    /* Init the decode rootcheck queue input */
    decode_queue_rootcheck_input = queue_init(getDefine_Int("analysisd", "decode_rootcheck_queue_size", 0, 2000000));

    /* Init the decode hostinfo queue input */
    decode_queue_hostinfo_input = queue_init(getDefine_Int("analysisd", "decode_hostinfo_queue_size", 0, 2000000));

    /* Init the decode event queue input */
    decode_queue_event_input = queue_init(getDefine_Int("analysisd", "decode_event_queue_size", 0, 2000000));

    /* Init the decode event queue output */
    decode_queue_event_output = queue_init(getDefine_Int("analysisd", "decode_output_queue_size", 0, 2000000));

    /* Queue stats */
    w_get_initial_queues_size();

    int num_decode_event_threads = getDefine_Int("analysisd", "event_threads", 0, 32);
    int num_decode_syscheck_threads = getDefine_Int("analysisd", "syscheck_threads", 0, 32);
    int num_decode_syscollector_threads = getDefine_Int("analysisd", "syscollector_threads", 0, 32);
    int num_decode_rootcheck_threads = getDefine_Int("analysisd", "rootcheck_threads", 0, 32);
    int num_decode_hostinfo_threads = getDefine_Int("analysisd", "hostinfo_threads", 0, 32);
    int num_rule_matching_threads = getDefine_Int("analysisd", "rule_matching_threads", 0, 32);

    w_create_thread(ad_input_main, &m_queue);

    mdebug1("Startup completed. Waiting for new messages..");

    /* Init the Files Ignore pointers*/
    fp_ignore = (FILE **)calloc(num_rule_matching_threads, sizeof(FILE*));
    int i;

    for(i = 0; i < num_rule_matching_threads;i++){
        fp_ignore[i] = w_get_fp_ignore();
    }


    if(num_decode_event_threads == 0){
        num_decode_event_threads = cpu_information->cpu_cores;
    }

    if(num_decode_syscheck_threads == 0){
        num_decode_syscheck_threads = cpu_information->cpu_cores;
    }

    if(num_decode_syscollector_threads == 0){
        num_decode_syscollector_threads = cpu_information->cpu_cores;
    }

    if(num_decode_rootcheck_threads == 0){
        num_decode_rootcheck_threads = cpu_information->cpu_cores;
    }

    if(num_decode_hostinfo_threads == 0){
        num_decode_hostinfo_threads = cpu_information->cpu_cores;
    }

    if(num_rule_matching_threads == 0){
        num_rule_matching_threads = cpu_information->cpu_cores;
    }

    /* Create message handler thread */
    w_create_thread(ad_input_main, &m_queue);

    /* Create archives writer thread */
    w_create_thread(w_writer_thread,NULL);

    /* Create alerts log writer thread */
    w_create_thread(w_writer_log_thread,NULL);

    /* Create statistical log writer thread */
    w_create_thread(w_writer_log_statistical_thread,NULL);

    /* Create firewall log writer thread */
    w_create_thread(w_writer_log_firewall_thread,NULL);

    /* Create FTS log writer thread */
    w_create_thread(w_writer_log_fts_thread,NULL);

    /* Create log rotation thread */
    w_create_thread(w_log_rotate_thread,NULL);

    /* Create decode syscheck threads */
    for(i = 0; i < num_decode_syscheck_threads;i++){
        w_create_thread(w_decode_syscheck_thread,NULL);
    }

    /* Create decode syscollector threads */
    for(i = 0; i < num_decode_syscollector_threads;i++){
        w_create_thread(w_decode_syscollector_thread,NULL);
    }

    /* Create decode hostinfo threads */
    for(i = 0; i < num_decode_hostinfo_threads;i++){
        w_create_thread(w_decode_hostinfo_thread,NULL);
    }

    /* Create decode rootcheck threads */
    for(i = 0; i < num_decode_rootcheck_threads;i++){
        w_create_thread(w_decode_rootcheck_thread,NULL);
    }

    /* Create decode event threads */
    for(i = 0; i < num_decode_event_threads;i++){
        w_create_thread(w_decode_event_thread,NULL);
    }

    /* Create the process event threads */
    for(i = 0; i < num_rule_matching_threads;i++){
        w_create_thread(w_process_event_thread,(void *) (intptr_t)i);
    }

    /* Create State thread */
    w_create_thread(w_analysisd_state_main,NULL);

    while (1) {
        sleep(1);
    }
}

/* Checks if the current_rule matches the event information */
RuleInfo *OS_CheckIfRuleMatch(Eventinfo *lf, RuleNode *curr_node)
{
    /* We check for:
     * decoded_as,
     * fts,
     * word match (fast regex),
     * regex,
     * url,
     * id,
     * user,
     * maxsize,
     * protocol,
     * srcip,
     * dstip,
     * srcport,
     * dstport,
     * time,
     * weekday,
     * status,
     */
    RuleInfo *rule = curr_node->ruleinfo;
    int i;
    const char *field;
    /* Can't be null */
    if (!rule) {
        merror("Inconsistent state. currently rule NULL");
        return (NULL);
    }

#ifdef TESTRULE
    if (full_output && !alert_only)
        print_out("    Trying rule: %d - %s", rule->sigid,
                  rule->comment);
#endif


    /* Check if any decoder pre-matched here for syscheck event */
    if(lf->decoder_syscheck_id != 0 && (rule->decoded_as &&
            rule->decoded_as != lf->decoder_syscheck_id)){
        return (NULL);
    }
    /* Check if any decoder pre-matched here for non-syscheck events*/
    else if (lf->decoder_syscheck_id == 0 && (rule->decoded_as &&
            rule->decoded_as != lf->decoder_info->id)) {
        return (NULL);
    }

    /* Check program name */
    if (rule->program_name) {
        if (!lf->program_name) {
            return (NULL);
        }

        if (!OSMatch_Execute(lf->program_name,
                             lf->p_name_size,
                             rule->program_name)) {
            return (NULL);
        }
    }

    /* Check for the ID */
    if (rule->id) {
        if (!lf->id) {
            return (NULL);
        }

        if (!OSMatch_Execute(lf->id,
                             strlen(lf->id),
                             rule->id)) {
            return (NULL);
        }
    }

    /* Check if any word to match exists */
    if (rule->match) {
        if (!OSMatch_Execute(lf->log, lf->size, rule->match)) {
            return (NULL);
        }
    }

    /* Check if exist any regex for this rule */
    if (rule->regex) {
        if (!OSRegex_Execute(lf->log, rule->regex)) {
            return (NULL);
        }
    }

    /* Check for actions */
    if (rule->action) {
        if (!lf->action) {
            return (NULL);
        }

        if (strcmp(rule->action, lf->action) != 0) {
            return (NULL);
        }
    }

    /* Checking for the URL */
    if (rule->url) {
        if (!lf->url) {
            return (NULL);
        }

        if (!OSMatch_Execute(lf->url, strlen(lf->url), rule->url)) {
            return (NULL);
        }
    }

    /* Checking for the URL */
    if (rule->location) {
        if (!lf->location) {
            return (NULL);
        }

        if (!OSMatch_Execute(lf->location, strlen(lf->location), rule->location)) {
            return (NULL);
        }
    }

    /* Check for dynamic fields */

    for (i = 0; i < Config.decoder_order_size && rule->fields[i]; i++) {
        field = FindField(lf, rule->fields[i]->name);

        if (!(field && OSRegex_Execute(field, rule->fields[i]->regex)))
            return NULL;
    }

    /* Get TCP/IP packet information */
    if (rule->alert_opts & DO_PACKETINFO) {
        /* Check for the srcip */
        if (rule->srcip) {
            if (!lf->srcip) {
                return (NULL);
            }

            if (!OS_IPFoundList(lf->srcip, rule->srcip)) {
                return (NULL);
            }
        }

        /* Check for the dstip */
        if (rule->dstip) {
            if (!lf->dstip) {
                return (NULL);
            }

            if (!OS_IPFoundList(lf->dstip, rule->dstip)) {
                return (NULL);
            }
        }

        if (rule->srcport) {
            if (!lf->srcport) {
                return (NULL);
            }

            if (!OSMatch_Execute(lf->srcport,
                                 strlen(lf->srcport),
                                 rule->srcport)) {
                return (NULL);
            }
        }
        if (rule->dstport) {
            if (!lf->dstport) {
                return (NULL);
            }

            if (!OSMatch_Execute(lf->dstport,
                                 strlen(lf->dstport),
                                 rule->dstport)) {
                return (NULL);
            }
        }
    } /* END PACKET_INFO */

    /* Extra information from event */
    if (rule->alert_opts & DO_EXTRAINFO) {
        /* Check compiled rule */
        if (rule->compiled_rule) {
            if (!rule->compiled_rule(lf)) {
                return (NULL);
            }
        }

        /* Checking if exist any user to match */
        if (rule->user) {
            if (lf->dstuser) {
                if (!OSMatch_Execute(lf->dstuser,
                                     strlen(lf->dstuser),
                                     rule->user)) {
                    return (NULL);
                }
            } else if (lf->srcuser) {
                if (!OSMatch_Execute(lf->srcuser,
                                     strlen(lf->srcuser),
                                     rule->user)) {
                    return (NULL);
                }
            } else {
                /* no user set */
                return (NULL);
            }
        }

        /* Adding checks for geoip. */
        if(rule->srcgeoip) {
            if(lf->srcgeoip) {
                if(!OSMatch_Execute(lf->srcgeoip,
                            strlen(lf->srcgeoip),
                            rule->srcgeoip))
                    return(NULL);
            } else {
                return(NULL);
            }
        }


        if(rule->dstgeoip) {
            if(lf->dstgeoip) {
                if(!OSMatch_Execute(lf->dstgeoip,
                            strlen(lf->dstgeoip),
                            rule->dstgeoip))
                    return(NULL);
            } else {
                return(NULL);
            }
        }


        /* Check if any rule related to the size exist */
        if (rule->maxsize) {
            if (lf->size < rule->maxsize) {
                return (NULL);
            }
        }

        /* Check if we are in the right time */
        if (rule->day_time) {
            if (!OS_IsonTime(lf->hour, rule->day_time)) {
                return (NULL);
            }
        }

        /* Check week day */
        if (rule->week_day) {
            if (!OS_IsonDay(__crt_wday, rule->week_day)) {
                return (NULL);
            }
        }

        /* Get extra data */
        if (rule->extra_data) {
            if (!lf->data) {
                return (NULL);
            }

            if (!OSMatch_Execute(lf->data,
                                 strlen(lf->data),
                                 rule->extra_data)) {
                return (NULL);
            }
        }

        /* Check hostname */
        if (rule->hostname) {
            if (!lf->hostname) {
                return (NULL);
            }

            if (!OSMatch_Execute(lf->hostname,
                                 strlen(lf->hostname),
                                 rule->hostname)) {
                return (NULL);
            }
        }

        /* Check for status */
        if (rule->status) {
            if (!lf->status) {
                return (NULL);
            }

            if (!OSMatch_Execute(lf->status,
                                 strlen(lf->status),
                                 rule->status)) {
                return (NULL);
            }
        }


        /* Do diff check */
        if (rule->context_opts & SAME_DODIFF) {
            w_mutex_lock(&do_diff_mutex);
            if (!doDiff(rule, lf)) {
                w_mutex_unlock(&do_diff_mutex);
                return (NULL);
            }
            w_mutex_unlock(&do_diff_mutex);
        }
    }

    /* Check for the FTS flag */
    if (rule->alert_opts & DO_FTS) {
        /** FTS CHECKS **/
        if (lf->decoder_info->fts || lf->rootcheck_fts) {
            char * _line = NULL;
            char * _line_cpy;
            if ((lf->decoder_info->fts & FTS_DONE) || (lf->rootcheck_fts & FTS_DONE))  {
                /* We already did the fts in here */
            } else if (_line = FTS(lf),_line == NULL) {
                return (NULL);
            }

            if(_line){
                os_strdup(_line,_line_cpy);
                free(_line);
                queue_push_ex_block(writer_queue_log_fts,_line_cpy);
            }
        } else {
            return (NULL);
        }
    }

    /* List lookups */
    if (rule->lists != NULL) {
        ListRule *list_holder = rule->lists;
        while (list_holder) {
            switch (list_holder->field) {
                case RULE_SRCIP:
                    if (!lf->srcip) {
                        return (NULL);
                    }
                    if (!OS_DBSearch(list_holder, lf->srcip)) {
                        return (NULL);
                    }
                    break;
                case RULE_SRCPORT:
                    if (!lf->srcport) {
                        return (NULL);
                    }
                    if (!OS_DBSearch(list_holder, lf->srcport)) {
                        return (NULL);
                    }
                    break;
                case RULE_DSTIP:
                    if (!lf->dstip) {
                        return (NULL);
                    }
                    if (!OS_DBSearch(list_holder, lf->dstip)) {
                        return (NULL);
                    }
                    break;
                case RULE_DSTPORT:
                    if (!lf->dstport) {
                        return (NULL);
                    }
                    if (!OS_DBSearch(list_holder, lf->dstport)) {
                        return (NULL);
                    }
                    break;
                case RULE_USER:
                    if (lf->srcuser) {
                        if (!OS_DBSearch(list_holder, lf->srcuser)) {
                            return (NULL);
                        }
                    } else if (lf->dstuser) {
                        if (!OS_DBSearch(list_holder, lf->dstuser)) {
                            return (NULL);
                        }
                    } else {
                        return (NULL);
                    }
                    break;
                case RULE_URL:
                    if (!lf->url) {
                        return (NULL);
                    }
                    if (!OS_DBSearch(list_holder, lf->url)) {
                        return (NULL);
                    }
                    break;
                case RULE_ID:
                    if (!lf->id) {
                        return (NULL);
                    }
                    if (!OS_DBSearch(list_holder, lf->id)) {
                        return (NULL);
                    }
                    break;
                case RULE_HOSTNAME:
                    if (!lf->hostname) {
                        return (NULL);
                    }
                    if (!OS_DBSearch(list_holder, lf->hostname)) {
                        return (NULL);
                    }
                    break;
                case RULE_PROGRAM_NAME:
                    if (!lf->program_name) {
                        return (NULL);
                    }
                    if (!OS_DBSearch(list_holder, lf->program_name)) {
                        return (NULL);
                    }
                    break;
                case RULE_STATUS:
                    if (!lf->status) {
                        return (NULL);
                    }
                    if (!OS_DBSearch(list_holder, lf->status)) {
                        return (NULL);
                    }
                    break;
                case RULE_ACTION:
                    if (!lf->action) {
                        return (NULL);
                    }
                    if (!OS_DBSearch(list_holder, lf->action)) {
                        return (NULL);
                    }
                    break;
                case RULE_DYNAMIC:
                    field = FindField(lf, list_holder->dfield);

                    if (!(field &&OS_DBSearch(list_holder, (char*)field)))
                        return NULL;

                    break;
                default:
                    return (NULL);
            }

            list_holder = list_holder->next;
        }
    }

    /* If it is a context rule, search for it */
    if (rule->context == 1) {
        if (!(rule->context_opts & SAME_DODIFF)) {
            if (rule->event_search) {
                if (!rule->event_search(lf, rule)) {
                    return (NULL);
                }
            }
        }
    }

#ifdef TESTRULE
    if (full_output && !alert_only) {
        print_out("       *Rule %d matched.", rule->sigid);
    }
#endif

    /* Search for dependent rules */
    if (curr_node->child) {
        RuleNode *child_node = curr_node->child;
        RuleInfo *child_rule = NULL;

#ifdef TESTRULE
        if (full_output && !alert_only) {
            print_out("       *Trying child rules.");
        }
#endif

        while (child_node) {
            child_rule = OS_CheckIfRuleMatch(lf, child_node);
            if (child_rule != NULL) {
                return (child_rule);
            }

            child_node = child_node->next;
        }
    }

    /* If we are set to no alert, keep going */
    if (rule->alert_opts & NO_ALERT) {
        return (NULL);
    }

    w_mutex_lock(&hourly_alert_mutex);
    hourly_alerts++;
    w_mutex_unlock(&hourly_alert_mutex);
    rule->firedtimes++;

    return (rule); /* Matched */
}

/*  Update each rule and print it to the logs */
static void LoopRule(RuleNode *curr_node, FILE *flog)
{
    if (curr_node->ruleinfo->firedtimes) {
        fprintf(flog, "%d-%d-%d-%d\n",
                thishour,
                curr_node->ruleinfo->sigid,
                curr_node->ruleinfo->level,
                curr_node->ruleinfo->firedtimes);
        curr_node->ruleinfo->firedtimes = 0;
    }

    if (curr_node->child) {
        RuleNode *child_node = curr_node->child;

        while (child_node) {
            LoopRule(child_node, flog);
            child_node = child_node->next;
        }
    }
    return;
}

/* Dump the hourly stats about each rule */
static void DumpLogstats()
{
    RuleNode *rulenode_pt;
    char logfile[OS_FLSIZE + 1];
    FILE *flog;

    /* Open log file */
    snprintf(logfile, OS_FLSIZE, "%s/%d/", STATSAVED, prev_year);
    if (IsDir(logfile) == -1)
        if (mkdir(logfile, 0770) == -1) {
            merror(MKDIR_ERROR, logfile, errno, strerror(errno));
            return;
        }

    snprintf(logfile, OS_FLSIZE, "%s/%d/%s", STATSAVED, prev_year, prev_month);

    if (IsDir(logfile) == -1)
        if (mkdir(logfile, 0770) == -1) {
            merror(MKDIR_ERROR, logfile, errno, strerror(errno));
            return;
        }


    /* Creat the logfile name */
    snprintf(logfile, OS_FLSIZE, "%s/%d/%s/ossec-%s-%02d.log",
             STATSAVED,
             prev_year,
             prev_month,
             "totals",
             today);

    flog = fopen(logfile, "a");
    if (!flog) {
        merror(FOPEN_ERROR, logfile, errno, strerror(errno));
        return;
    }

    rulenode_pt = OS_GetFirstRule();

    if (!rulenode_pt) {
        merror_exit("Rules in an inconsistent state. Exiting.");
    }

    /* Loop over all the rules and print their stats */
    do {
        LoopRule(rulenode_pt, flog);
    } while ((rulenode_pt = rulenode_pt->next) != NULL);


    /* Print total for the hour */
    fprintf(flog, "%d--%d--%d--%d--%d\n\n",
            thishour,
            hourly_alerts, hourly_events, hourly_syscheck, hourly_firewall);
    hourly_alerts = 0;
    hourly_events = 0;
    hourly_syscheck = 0;
    hourly_firewall = 0;

    fclose(flog);
}

// Message handler thread
void * ad_input_main(void * args) {
    int m_queue = *(int *)args;
    char buffer[OS_MAXSTR + 1] = "";
    char * copy;
    char *msg;
    int result;
    int recv = 0;

    mdebug1("Input message handler thread started.");

    while (1) {
        if (recv = OS_RecvUnix(m_queue, OS_MAXSTR, buffer),recv) {
            buffer[recv] = '\0';
            msg = buffer;

            /* Check for a valid message */
            if (strlen(msg) < 4) {
                merror(IMSG_ERROR, msg);
                continue;
            }

            s_events_received++;

            if (msg[0] == SYSCHECK_MQ) {

                os_strdup(buffer, copy);
                if(queue_full(decode_queue_syscheck_input)){
                    if(!reported_syscheck){
                        reported_syscheck = 1;
                        mwarn("Could not decode syscheck event, queue is full");
                    }
                    w_inc_dropped_events();
                    free(copy);
                    continue;
                }

                result = queue_push_ex(decode_queue_syscheck_input,copy);

                if(result < 0){
                    if(!reported_syscheck){
                        reported_syscheck = 1;
                        mwarn("Could not decode syscheck event, queue is full");
                    }
                    w_inc_dropped_events();
                    free(copy);
                    continue;
                }
                hourly_syscheck++;
                /* Increment number of events received */
                hourly_events++;
            }
            else if(msg[0] == ROOTCHECK_MQ){
                os_strdup(buffer, copy);

                if(queue_full(decode_queue_rootcheck_input)){
                    if(!reported_rootcheck){
                        reported_rootcheck = 1;
                        mwarn("Could not decode rootcheck event, queue is full");
                    }
                    w_inc_dropped_events();
                    free(copy);
                    continue;
                }

                result = queue_push_ex(decode_queue_rootcheck_input,copy);

                if(result < 0){
                    if(!reported_rootcheck){
                        reported_rootcheck = 1;
                        mwarn("Could not decode rootcheck event, queue is full");
                    }
                    w_inc_dropped_events();
                    free(copy);
                    continue;
                }

                /* Increment number of events received */
                hourly_events++;
            }
            else if(msg[0] == SYSCOLLECTOR_MQ){

                os_strdup(buffer, copy);

                if(queue_full(decode_queue_syscollector_input)){
                    if(!reported_syscollector){
                        reported_syscollector = 1;
                        mwarn("Could not decode syscollector event, queue is full");
                    }
                    w_inc_dropped_events();
                    free(copy);
                    continue;
                }

                result = queue_push_ex(decode_queue_syscollector_input,copy);

                if(result < 0){

                    if(!reported_syscollector){
                        reported_syscollector = 1;
                        mwarn("Could not decode syscollector event, queue is full");
                    }
                    w_inc_dropped_events();
                    free(copy);
                    continue;
                }
                /* Increment number of events received */
                hourly_events++;
            }
            else if(msg[0] == HOSTINFO_MQ){

                os_strdup(buffer, copy);

                if(queue_full(decode_queue_hostinfo_input)){
                    if(!reported_hostinfo){
                        reported_hostinfo = 1;
                        mwarn("Could not decode hostinfo event, queue is full");
                    }
                    w_inc_dropped_events();
                    free(copy);
                    continue;
                }

                result = queue_push_ex(decode_queue_hostinfo_input,copy);

                if(result < 0){
                    if(!reported_hostinfo){
                        reported_hostinfo = 1;
                        mwarn("Could not decode hostinfo event, queue is full");
                    }
                    w_inc_dropped_events();
                    free(copy);
                    continue;
                }
                /* Increment number of events received */
                hourly_events++;
            }
            else{

                os_strdup(buffer, copy);

                if(queue_full(decode_queue_event_input)){
                    if(!reported_event){
                        reported_event = 1;
                        mwarn("Could not push to input decode event, queue is full");
                    }
                    w_inc_dropped_events();
                    free(copy);
                    continue;
                }

                result = queue_push_ex(decode_queue_event_input,copy);

                if(result < 0){

                    if(!reported_event){
                        reported_event = 1;
                        mwarn("Could not push to input decode event, queue is full");
                    }
                    w_inc_dropped_events();
                    free(copy);
                    continue;
                }
                /* Increment number of events received */
                hourly_events++;
            }
        }
    }

    return NULL;
}

void w_free_event_info(Eventinfo *lf){
    /** Cleaning the memory **/

    /* Only clear the memory if the eventinfo was not
        * added to the stateful memory
        * -- message is free inside clean event --
    */
    if (lf->generated_rule == NULL) {
        Free_Eventinfo(lf);
    } else if (lf->last_events) {
        /* Free last_events struct */
        char **last_event = lf->last_events;
        char **lasts = lf->last_events;

        while (*lasts) {
            free(*lasts);
            lasts++;
        }
        free(last_event);

        w_mutex_lock(&lf->generated_rule->mutex);
        lf->generated_rule->last_events[0] = NULL;
        w_mutex_unlock(&lf->generated_rule->mutex);
    }
}

void * w_writer_thread(__attribute__((unused)) void * args ){
    Eventinfo *lf = NULL;

    while(1){

        /* Receive message from queue */
        if (lf = queue_pop_ex(writer_queue), lf) {

            w_mutex_lock(&writer_threads_mutex);

            /* If configured to log all, do it */
            if (Config.logall){
                OS_Store(lf);
            }
            if (Config.logall_json){
                jsonout_output_archive(lf);
            }

            w_free_event_info(lf);
            w_mutex_unlock(&writer_threads_mutex);
        } else {
            free(lf->fields);
            free(lf);
        }
    }
}

void * w_writer_log_thread(__attribute__((unused)) void * args ){
    Eventinfo *lf;

    while(1){
            /* Receive message from queue */
            if (lf = queue_pop_ex(writer_queue_log), lf) {

                w_mutex_lock(&writer_threads_mutex);
                w_inc_alerts_written();

                if (Config.custom_alert_output) {
                    __crt_ftell = ftell(_aflog);
                    OS_CustomLog(lf, Config.custom_alert_output_format);
                } else if (Config.alerts_log) {
                    __crt_ftell = ftell(_aflog);
                    OS_Log(lf);
                } else if(Config.jsonout_output){
                    __crt_ftell = ftell(_jflog);
                }
                /* Log to json file */
                if (Config.jsonout_output) {
                    jsonout_output_event(lf);
                }

    #ifdef PRELUDE_OUTPUT_ENABLED
                /* Log to prelude */
                if (Config.prelude) {
                    if (Config.prelude_log_level <= currently_rule->level) {
                        OS_PreludeLog(lf);
                    }
                }
    #endif

    #ifdef ZEROMQ_OUTPUT_ENABLED
                /* Log to zeromq */
                if (Config.zeromq_output) {
                    zeromq_output_event(lf);
                }
    #endif
                w_mutex_unlock(&writer_threads_mutex);
                Free_Eventinfo(lf);
            }
    }
}


void * w_decode_syscheck_thread(__attribute__((unused)) void * args){
    Eventinfo *lf = NULL;
    char *msg = NULL;

    while(1){

        /* Receive message from queue */
        if (msg = queue_pop_ex(decode_queue_syscheck_input), msg) {
            os_calloc(1, sizeof(Eventinfo), lf);
            os_calloc(Config.decoder_order_size, sizeof(DynamicField), lf->fields);

            /* Default values for the log info */
            Zero_Eventinfo(lf);

            if (OS_CleanMSG(msg, lf) < 0) {
                merror(IMSG_ERROR, msg);
                Free_Eventinfo(lf);
                free(msg);
                continue;
            }

            free(msg);

            /* Msg cleaned */
            DEBUG_MSG("%s: DEBUG: Msg cleanup: %s ", ARGV0, lf->log);

            w_inc_syscheck_decoded_events();

            if (!DecodeSyscheck(lf)) {
                /* We don't process syscheck events further */
                w_free_event_info(lf);
                continue;
            }
            else{
                queue_push_ex_block(decode_queue_event_output,lf);
            }
        }
    }
}

void * w_decode_syscollector_thread(__attribute__((unused)) void * args){
    Eventinfo *lf = NULL;
    char *msg = NULL;
    int socket = -1;

    while(1){

        /* Receive message from queue */
        if (msg = queue_pop_ex(decode_queue_syscollector_input), msg) {
            os_calloc(1, sizeof(Eventinfo), lf);
            os_calloc(Config.decoder_order_size, sizeof(DynamicField), lf->fields);

            /* Default values for the log info */
            Zero_Eventinfo(lf);

            if (OS_CleanMSG(msg, lf) < 0) {
                merror(IMSG_ERROR, msg);
                Free_Eventinfo(lf);
                free(msg);
                continue;
            }

            free(msg);

            /* Msg cleaned */
            DEBUG_MSG("%s: DEBUG: Msg cleanup: %s ", ARGV0, lf->log);

            /** Check the date/hour changes **/

            if (!DecodeSyscollector(lf,&socket)) {
                /* We don't process syscheck events further */
                w_free_event_info(lf);
            }
            else{
                queue_push_ex_block(decode_queue_event_output,lf);
            }

            w_inc_syscollector_decoded_events();
        }
    }
}

void * w_decode_rootcheck_thread(__attribute__((unused)) void * args){
    Eventinfo *lf = NULL;
    char *msg = NULL;

    while(1){

        /* Receive message from queue */
        if (msg = queue_pop_ex(decode_queue_rootcheck_input), msg) {

            os_calloc(1, sizeof(Eventinfo), lf);
            os_calloc(Config.decoder_order_size, sizeof(DynamicField), lf->fields);

            /* Default values for the log info */
            Zero_Eventinfo(lf);

            if (OS_CleanMSG(msg, lf) < 0) {
                merror(IMSG_ERROR, msg);
                Free_Eventinfo(lf);
                free(msg);
                continue;
            }

            free(msg);

            /* Msg cleaned */
            DEBUG_MSG("%s: DEBUG: Msg cleanup: %s ", ARGV0, lf->log);

            if (!DecodeRootcheck(lf)) {
                /* We don't process rootcheck events further */
                w_free_event_info(lf);
            }
            else{
                queue_push_ex_block(decode_queue_event_output,lf);
            }

            w_inc_rootcheck_decoded_events();
        }
    }
}

void * w_decode_hostinfo_thread(__attribute__((unused)) void * args){
    Eventinfo *lf = NULL;
    char * msg = NULL;

    while(1){

        /* Receive message from queue */
        if (msg = queue_pop_ex(decode_queue_hostinfo_input), msg) {
            os_calloc(1, sizeof(Eventinfo), lf);
            os_calloc(Config.decoder_order_size, sizeof(DynamicField), lf->fields);

            /* Default values for the log info */
            Zero_Eventinfo(lf);

            if (OS_CleanMSG(msg, lf) < 0) {
                merror(IMSG_ERROR, msg);
                Free_Eventinfo(lf);
                free(msg);
                continue;
            }

            free(msg);
            /* Msg cleaned */
            DEBUG_MSG("%s: DEBUG: Msg cleanup: %s ", ARGV0, lf->log);

            if (!DecodeHostinfo(lf)) {
                /* We don't process syscheck events further */
                w_free_event_info(lf);
            }
            else{
                queue_push_ex_block(decode_queue_event_output,lf);
            }

            w_inc_hostinfo_decoded_events();
        }
    }
}


void * w_decode_event_thread(__attribute__((unused)) void * args){
    Eventinfo *lf = NULL;
    char * msg = NULL;

    while(1){

        /* Receive message from queue */
        if (msg = queue_pop_ex(decode_queue_event_input), msg) {
            os_calloc(1, sizeof(Eventinfo), lf);
            os_calloc(Config.decoder_order_size, sizeof(DynamicField), lf->fields);

            /* Default values for the log info */
            Zero_Eventinfo(lf);

            if (OS_CleanMSG(msg, lf) < 0) {
                merror(IMSG_ERROR, msg);
                Free_Eventinfo(lf);
                free(msg);
                continue;
            }

            free(msg);
            /* Msg cleaned */
            DEBUG_MSG("%s: DEBUG: Msg cleanup: %s ", ARGV0, lf->log);

            DecodeEvent(lf);

            queue_push_ex_block(decode_queue_event_output,lf);

            w_inc_decoded_events();
        }
    }
}

void * w_process_event_thread(__attribute__((unused)) void * id){

    Eventinfo *lf = NULL;
    RuleInfo *currently_rule = NULL;
    int result;
    int t_id = (intptr_t)id;

    while(1){

        RuleNode *rulenode_pt;

        /* Extract decoded event from the queue */
        if(lf = queue_pop_ex(decode_queue_event_output), lf) {
            mdebug2("Taking out from the queue");
        }

        currently_rule = NULL;

        lf->size = strlen(lf->log);

        mdebug2("Event extracted from the queue...");
        /* Run accumulator */
        if ( lf->decoder_info->accumulate == 1 ) {
            lf = Accumulate(lf);
        }

        /* Firewall event */
        if (lf->decoder_info->type == FIREWALL) {
            /* If we could not get any information from
                * the log, just ignore it
                */
            w_mutex_lock(&hourly_firewall_mutex);
            hourly_firewall++;
            w_mutex_unlock(&hourly_firewall_mutex);
            if (Config.logfw) {

                if (!lf->action || !lf->srcip || !lf->dstip || !lf->srcport ||
                        !lf->dstport || !lf->protocol) {
                    w_free_event_info(lf);
                    continue;
                }

                Eventinfo *lf_cpy = NULL;

                os_calloc(1, sizeof(Eventinfo), lf_cpy);
                w_copy_event_for_log(lf,lf_cpy);

                queue_push_ex_block(writer_queue_log_firewall, lf_cpy);
            }
        }

        /* Stats checking */
        if (Config.stats) {
            w_mutex_lock(&process_event_check_hour_mutex);
            if (Check_Hour() == 1) {
                RuleInfo *saved_rule = lf->generated_rule;
                char *saved_log;

                /* Save previous log */
                saved_log = lf->full_log;

                lf->generated_rule = stats_rule;
                lf->full_log = __stats_comment;

                /* Alert for statistical analysis */
                if (stats_rule->alert_opts & DO_LOGALERT) {
                    Eventinfo *lf_cpy = NULL;

                    os_calloc(1, sizeof(Eventinfo), lf_cpy);
                    w_copy_event_for_log(lf,lf_cpy);

                    queue_push_ex_block(writer_queue_log_statistical, lf_cpy);
                }

                /* Set lf to the old values */
                lf->generated_rule = saved_rule;
                lf->full_log = saved_log;
            }
            w_mutex_unlock(&process_event_check_hour_mutex);
        }

        // Insert labels
        lf->labels = labels_find(lf);

        /* Check the rules */
        DEBUG_MSG("%s: DEBUG: Checking the rules - %d ",
                    ARGV0, lf->decoder_info->type);

        /* Loop over all the rules */
        rulenode_pt = OS_GetFirstRule();
        if (!rulenode_pt) {
            merror_exit("Rules in an inconsistent state. Exiting.");
        }
        do {
            if (lf->decoder_info->type == OSSEC_ALERT) {
                if (!lf->generated_rule) {
                    w_free_event_info(lf);
                    continue;
                }

                /* Process the alert */
                currently_rule = lf->generated_rule;
            }
            /* Categories must match */
            else if (rulenode_pt->ruleinfo->category !=
                        lf->decoder_info->type) {
                continue;
            }
            /* Check each rule */
            else if ((currently_rule = OS_CheckIfRuleMatch(lf, rulenode_pt))
                        == NULL) {
                continue;
            }
            /* Ignore level 0 */
            if (currently_rule->level == 0) {
                break;
            }

            /* Check ignore time */
            if (currently_rule->ignore_time) {
                if (currently_rule->time_ignored == 0) {
                    currently_rule->time_ignored = lf->time.tv_sec;
                }
                /* If the current time - the time the rule was ignored
                    * is less than the time it should be ignored,
                    * leave (do not alert again)
                    */
                else if ((lf->time.tv_sec - currently_rule->time_ignored)
                            < currently_rule->ignore_time) {
                    break;
                } else {
                    currently_rule->time_ignored = lf->time.tv_sec;
                }
            }

            /* Pointer to the rule that generated it */
            lf->generated_rule = currently_rule;

            /* Check if we should ignore it */
            if (currently_rule->ckignore && IGnore(lf,fp_ignore[t_id])) {
                /* Ignore rule */
                lf->generated_rule = NULL;
                break;
            }

            /* Check if we need to add to ignore list */
            if (currently_rule->ignore) {
                w_mutex_lock(&process_event_ignore_rule_mutex);
                AddtoIGnore(lf);
                w_mutex_unlock(&process_event_ignore_rule_mutex);
            }

            /* Log the alert if configured to */
            if (currently_rule->alert_opts & DO_LOGALERT) {
                lf->comment = ParseRuleComment(lf);
                Eventinfo *lf_cpy = NULL;

                os_calloc(1, sizeof(Eventinfo), lf_cpy);
                w_copy_event_for_log(lf,lf_cpy);

                queue_push_ex_block(writer_queue_log, lf_cpy);
            }

            /* Execute an active response */
            if (currently_rule->ar) {
                int do_ar;
                active_response **rule_ar;

                rule_ar = currently_rule->ar;

                while (*rule_ar) {
                    do_ar = 1;
                    if ((*rule_ar)->ar_cmd->expect & USERNAME) {
                        if (!lf->dstuser ||
                                !OS_PRegex(lf->dstuser, "^[a-zA-Z._0-9@?-]*$")) {
                            if (lf->dstuser) {
                                mwarn(CRAFTED_USER, lf->dstuser);
                            }
                            do_ar = 0;
                        }
                    }
                    if ((*rule_ar)->ar_cmd->expect & SRCIP) {
                        if (!lf->srcip ||
                                !OS_PRegex(lf->srcip, "^[a-zA-Z.:_0-9-]*$")) {
                            if (lf->srcip) {
                                mwarn(CRAFTED_IP, lf->srcip);
                            }
                            do_ar = 0;
                        }
                    }
                    if ((*rule_ar)->ar_cmd->expect & FILENAME) {
                        if (!lf->filename) {
                            do_ar = 0;
                        }
                    }

                    if (do_ar && execdq >= 0) {
                        OS_Exec(execdq, arq, lf, *rule_ar);
                    }
                    rule_ar++;
                }
            }

            /* Copy the structure to the state memory of if_matched_sid */
            if (currently_rule->sid_prev_matched) {
                if (!OSList_AddData(currently_rule->sid_prev_matched, lf)) {
                    merror("Unable to add data to sig list.");
                } else {
                    lf->sid_node_to_delete =
                        currently_rule->sid_prev_matched->last_node;
                }
            }
            /* Group list */
            else if (currently_rule->group_prev_matched) {
                unsigned int j = 0;

                while (j < currently_rule->group_prev_matched_sz) {
                    if (!OSList_AddData(
                                currently_rule->group_prev_matched[j],
                                lf)) {
                        merror("Unable to add data to grp list.");
                    }
                    j++;
                }
            }
            OS_AddEvent(lf);

            break;

        } while ((rulenode_pt = rulenode_pt->next) != NULL);

        /* Copy last_events structure if we have matched a rule */
        if(lf->generated_rule){
            if (lf->generated_rule->last_events){
                w_mutex_lock(&lf->generated_rule->mutex);
                os_calloc(1,sizeof(char *),lf->last_events);
                char **lasts = lf->generated_rule->last_events;
                int index = 0;

                while (*lasts) {
                    os_realloc(lf->last_events, sizeof(char *) * (index + 2),lf->last_events);
                    os_strdup(*lasts,lf->last_events[index]);
                    lasts++;
                    index++;
                }
                w_mutex_unlock(&lf->generated_rule->mutex);
                lf->last_events[index] = NULL;
            }
        }
        w_inc_processed_events();

        if (Config.logall || Config.logall_json){

            result = queue_push_ex(writer_queue, lf);

            if (result < 0) {
                if(!reported_writer){
                    reported_writer = 1;
                    mwarn("Could not push to archives writer thread, Queue is full");
                }
                w_free_event_info(lf);
            }
            continue;
        }

        w_free_event_info(lf);
    }
}

void * w_log_rotate_thread(__attribute__((unused)) void * args){

    int day;
    int year;
    struct tm *p;
    char mon[4];

    while(1){

        p = localtime(&c_time);
        day = p->tm_mday;
        year = p->tm_year + 1900;
        strncpy(mon, month[p->tm_mon], 3);

        /* Set the global hour/weekday */
        __crt_hour = p->tm_hour;
        __crt_wday = p->tm_wday;

        w_mutex_lock(&writer_threads_mutex);

        w_log_flush();
        if (thishour != __crt_hour) {
            /* Search all the rules and print the number
                * of alerts that each one fired
                */
            DumpLogstats();
            thishour = __crt_hour;

            /* Check if the date has changed */
            if (today != day) {
                if (Config.stats) {
                    /* Update the hourly stats (done daily) */
                    Update_Hour();
                }

                if (OS_GetLogLocation(day,year,mon) < 0) {
                    merror_exit("Error allocating log files");
                }

                today = day;
                strncpy(prev_month,mon, 3);
                prev_year = year;
            }
        }

        OS_RotateLogs(day,year,mon);
        w_mutex_unlock(&writer_threads_mutex);
        sleep(1);
    }
}

void * w_writer_log_statistical_thread(__attribute__((unused)) void * args ){

    Eventinfo *lf;

    while(1){
            /* Receive message from queue */
        if (lf = queue_pop_ex(writer_queue_log_statistical), lf) {

            w_mutex_lock(&writer_threads_mutex);

            if (Config.custom_alert_output) {
                __crt_ftell = ftell(_aflog);
                OS_CustomLog(lf, Config.custom_alert_output_format);
            } else if (Config.alerts_log) {
                __crt_ftell = ftell(_aflog);
                OS_Log(lf);
            } else if (Config.jsonout_output) {
                __crt_ftell = ftell(_jflog);
            }

            /* Log to json file */
            if (Config.jsonout_output) {
                jsonout_output_event(lf);
            }

            w_mutex_unlock(&writer_threads_mutex);

            Free_Eventinfo(lf);
        }
    }
}

void * w_writer_log_firewall_thread(__attribute__((unused)) void * args ){

    Eventinfo *lf;

    while(1){
            /* Receive message from queue */
        if (lf = queue_pop_ex(writer_queue_log_firewall), lf) {

            w_mutex_lock(&writer_threads_mutex);
            w_inc_firewall_written();
            FW_Log(lf);
            w_mutex_unlock(&writer_threads_mutex);

            Free_Eventinfo(lf);
        }
    }
}

void w_log_flush(){

    /* Flush archives.log and archives.json */
    if (Config.logall){
        OS_Store_Flush();
    }

    if (Config.logall_json){
        jsonout_output_archive_flush();
    }

    /* Flush alerts.json */
    if (Config.jsonout_output) {
        jsonout_output_event_flush();
    }

    if (Config.custom_alert_output){
        OS_CustomLog_Flush();
    }

    if(Config.alerts_log){
        OS_Log_Flush();
    }

    FTS_Flush();

}

void * w_writer_log_fts_thread(__attribute__((unused)) void * args ){

    char * line;

    while(1){
            /* Receive message from queue */
        if (line = queue_pop_ex(writer_queue_log_fts), line) {

            w_mutex_lock(&writer_threads_mutex);
            w_inc_fts_written();
            FTS_Fprintf(line);
            w_mutex_unlock(&writer_threads_mutex);

            free(line);
        }
    }
}

void w_get_queues_size(){

    s_syscheck_queue = ((decode_queue_syscheck_input->elements / (float)decode_queue_syscheck_input->size));
    s_syscollector_queue = ((decode_queue_syscollector_input->elements / (float)decode_queue_syscollector_input->size));
    s_rootcheck_queue = ((decode_queue_rootcheck_input->elements / (float)decode_queue_rootcheck_input->size));
    s_hostinfo_queue = ((decode_queue_hostinfo_input->elements / (float)decode_queue_hostinfo_input->size));
    s_event_queue = ((decode_queue_event_input->elements / (float)decode_queue_event_input->size));
    s_process_event_queue = ((decode_queue_event_output->elements / (float)decode_queue_event_output->size));

    s_writer_archives_queue = ((writer_queue->elements / (float)writer_queue->size));
    s_writer_alerts_queue = ((writer_queue_log->elements / (float)writer_queue_log->size));
    s_writer_statistical_queue = ((writer_queue_log_statistical->elements / (float)writer_queue_log_statistical->size));
    s_writer_firewall_queue = ((writer_queue_log_firewall->elements / (float)writer_queue_log_firewall->size));
}

void w_get_initial_queues_size(){
    s_syscheck_queue_size = decode_queue_syscheck_input->size;
    s_syscollector_queue_size = decode_queue_syscollector_input->size;
    s_rootcheck_queue_size = decode_queue_rootcheck_input->size;
    s_hostinfo_queue_size = decode_queue_hostinfo_input->size;
    s_event_queue_size = decode_queue_event_input->size;
    s_process_event_queue_size = decode_queue_event_output->size;

    s_writer_alerts_queue_size = writer_queue_log->size;
    s_writer_archives_queue_size = writer_queue->size;
    s_writer_firewall_queue_size = writer_queue_log_firewall->size;
    s_writer_statistical_queue_size = writer_queue_log_statistical->size;
}

cpu_info *get_cpu_info(){

#if defined(__OpenBSD__) || defined(__FreeBSD__) || defined(__MACH__)
    return get_cpu_info_bsd();
#else
    return get_cpu_info_linux();
#endif

}

/* Get CPU information */
cpu_info *get_cpu_info_linux(){

    FILE *fp;
    cpu_info *info;
    char string[OS_MAXSTR];

    char *end;

    os_calloc(1, sizeof(cpu_info), info);

    if (!(fp = fopen("/proc/cpuinfo", "r"))) {
        mterror(WM_ANALYSISD_LOGTAG, "Unable to read cpuinfo file.");
        info->cpu_name = strdup("unknown");
    } else {
        char *aux_string = NULL;
        while (fgets(string, OS_MAXSTR, fp) != NULL){
            if ((aux_string = strstr(string, "model name")) != NULL){

                char *cpuname;
                cpuname = strtok(string, ":");
                cpuname = strtok(NULL, "\n");
                if (cpuname[0] == '\"' && (end = strchr(++cpuname, '\"'), end)) {
                    *end = '\0';
                }

                free(info->cpu_name);
                info->cpu_name = strdup(cpuname);
            } else if ((aux_string = strstr(string, "cpu cores")) != NULL){

                char *cores;
                cores = strtok(string, ":");
                cores = strtok(NULL, "\n");
                if (cores[0] == '\"' && (end = strchr(++cores, '\"'), end)) {
                    *end = '\0';
                }
                info->cpu_cores = atoi(cores);

            } else if ((aux_string = strstr(string, "cpu MHz")) != NULL){

                char *frec;
                frec = strtok(string, ":");
                frec = strtok(NULL, "\n");
                if (frec[0] == '\"' && (end = strchr(++frec, '\"'), end)) {
                    *end = '\0';
                }
                info->cpu_MHz = atof(frec);
            }
        }
        free(aux_string);
        fclose(fp);
    }

    return info;
}

cpu_info *get_cpu_info_bsd(){
#if defined(__MACH__) || defined(__FreeBSD__) || defined(__OpenBSD__)
    cpu_info *info;
    os_calloc(1, sizeof(cpu_info), info);

    int mib[2];
    size_t len;

    /* CPU Name */
    char cpu_name[1024];
    mib[0] = CTL_HW;
    mib[1] = HW_MODEL;
    len = sizeof(cpu_name);
    if (!sysctl(mib, 2, &cpu_name, &len, NULL, 0)){
        info->cpu_name = strdup(cpu_name);
    }else{
        info->cpu_name = strdup("unknown");
        mtdebug1(WM_ANALYSISD_LOGTAG, "sysctl failed getting CPU name due to (%s)", strerror(errno));
    }

    /* Number of cores */
    unsigned int cpu_cores;
    mib[0] = CTL_HW;
    mib[1] = HW_NCPU;
    len = sizeof(cpu_cores);
    if (!sysctl(mib, 2, &cpu_cores, &len, NULL, 0)){
        info->cpu_cores = (int)cpu_cores;
    }else{
        mtdebug1(WM_ANALYSISD_LOGTAG, "sysctl failed getting CPU cores due to (%s)", strerror(errno));
    }

    /* CPU clockrate (MHz) */
#if defined(__OpenBSD__)

    unsigned long cpu_MHz;
    mib[0] = CTL_HW;
    mib[1] = HW_CPUSPEED;
    len = sizeof(cpu_MHz);
    if (!sysctl(mib, 2, &cpu_MHz, &len, NULL, 0)){
        info->cpu_MHz = (double)cpu_MHz/1000000.0;
    }else{
        mtdebug1(WM_ANALYSISD_LOGTAG, "sysctl failed getting CPU clockrate due to (%s)", strerror(errno));
    }

#elif defined(__FreeBSD__) || defined(__MACH__)

    char *clockrate;
    clockrate = calloc(CLOCK_LENGTH, sizeof(char));

#if defined(__FreeBSD__)
    snprintf(clockrate, CLOCK_LENGTH-1, "%s", "hw.clockrate");
#elif defined(__MACH__)
    snprintf(clockrate, CLOCK_LENGTH-1, "%s", "hw.cpufrequency");
#endif

    unsigned long cpu_MHz;
    len = sizeof(cpu_MHz);
    if (!sysctlbyname(clockrate, &cpu_MHz, &len, NULL, 0)){
        info->cpu_MHz = (double)cpu_MHz/1000000.0;
    }else{
        mtdebug1(WM_ANALYSISD_LOGTAG, "sysctl failed getting CPU clockrate due to (%s)", strerror(errno));
    }

    free(clockrate);

#endif
    return info;
#endif
    return NULL;
}<|MERGE_RESOLUTION|>--- conflicted
+++ resolved
@@ -825,11 +825,8 @@
     Config.label_cache_maxage = getDefine_Int("analysisd", "label_cache_maxage", 0, 60);
     Config.show_hidden_labels = getDefine_Int("analysisd", "show_hidden_labels", 0, 1);
 
-<<<<<<< HEAD
-=======
     mdebug1("Startup completed. Waiting for new messages..");
 
->>>>>>> 7097468e
     if (Config.custom_alert_output) {
         mdebug1("Custom output found.!");
     }
