--- conflicted
+++ resolved
@@ -31,12 +31,8 @@
     "Dec"
 };
 
-<<<<<<< HEAD
-char *w_rotate_log(char *old_file, int compress, int maxage, int new_day, int rotate_json, int daily_rotations, int last_counter, rotation_list *list_log, rotation_list *list_json) {
-=======
 char *w_rotate_log(char *old_file, int compress, int maxage, int new_day, int rotate_json,
                    int last_counter, rotation_list *list_log, rotation_list *list_json) {
->>>>>>> b5bee034
     char year_dir[PATH_MAX];
     char month_dir[PATH_MAX];
     char new_path[PATH_MAX];
@@ -61,11 +57,7 @@
     now = time(NULL);
 
     if (new_day)
-<<<<<<< HEAD
-        now = now - (3600*24);
-=======
         now = now - SECONDS_PER_DAY;
->>>>>>> b5bee034
 
     localtime_r(&now, &tm);
 
@@ -122,26 +114,12 @@
 
 
     if (!rotate_json) {
-<<<<<<< HEAD
 
         /* If we have a previous log of the same day, create the next one. */
         if(last_counter != -1) {
             counter = last_counter + 1;
             snprintf(new_path, PATH_MAX, "%s/ossec-%s-%02d-%03d.log", month_dir, tag, tm.tm_mday, counter);
             snprintf(compressed_path, PATH_MAX, "%s.gz", new_path);
-        }
-
-        /* Rotate compressed logs if needed */
-        if (counter == daily_rotations) {
-            mdebug2("The internal_option 'daily_rotations' has been deprecated. It's being ignored in the log rotation.");
-=======
-
-        /* If we have a previous log of the same day, create the next one. */
-        if(last_counter != -1) {
-            counter = last_counter + 1;
-            snprintf(new_path, PATH_MAX, "%s/ossec-%s-%02d-%03d.log", month_dir, tag, tm.tm_mday, counter);
-            snprintf(compressed_path, PATH_MAX, "%s.gz", new_path);
->>>>>>> b5bee034
         }
 
         if (!IsFile(old_file)) {
@@ -170,14 +148,6 @@
             counter = last_counter + 1;
             snprintf(new_path_json, PATH_MAX, "%s/ossec-%s-%02d-%03d.json", month_dir, tag, tm.tm_mday, counter);
             snprintf(compressed_path, PATH_MAX, "%s.gz", new_path);
-<<<<<<< HEAD
-        }
-
-        /* Rotate compressed logs if needed */
-        if (counter == daily_rotations) {
-            mdebug2("The internal_option 'daily_rotations' has been deprecated. It's being ignored in the log rotation.");
-=======
->>>>>>> b5bee034
         }
 
         if (!IsFile(old_file)) {
