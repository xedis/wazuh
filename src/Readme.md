--- conflicted
+++ resolved
@@ -27,38 +27,10 @@
 Once the code is compiled and built successfully the following line should be executed:
 
 ```
-<<<<<<< HEAD
-usage: build.py [-h] [-r READYTOREVIEW] [-m MAKE] [-t TESTS] [-c COVERAGE] [-v VALGRIND] [--clean CLEAN] [--cppcheck CPPCHECK] [--asan ASAN] [--scanbuild SCANBUILD]
-
-optional arguments:
-  -h, --help            show this help message and exit
-  -r READYTOREVIEW, --readytoreview READYTOREVIEW
-                        Run all the quality checks needed to create a PR. Example: python3 build.py -r
-                        <data_provider|shared_modules/dbsync|shared_modules/rsync|shared_modules/utils|wazuh_modules/syscollector>
-  -m MAKE, --make MAKE  Compile the lib. Example: python3 build.py -m <data_provider|shared_modules/dbsync|shared_modules/rsync|shared_modules/utils|wazuh_modules/syscollector>
-  -t TESTS, --tests TESTS
-                        Run tests (should be configured with TEST=on). Example: python3 build.py -t
-                        <data_provider|shared_modules/dbsync|shared_modules/rsync|shared_modules/utils|wazuh_modules/syscollector>
-  -c COVERAGE, --coverage COVERAGE
-                        Collect tests coverage and generates report. Example: python3 build.py -c
-                        <data_provider|shared_modules/dbsync|shared_modules/rsync|shared_modules/utils|wazuh_modules/syscollector>
-  -v VALGRIND, --valgrind VALGRIND
-                        Run valgrind on tests. Example: python3 build.py -v <data_provider|shared_modules/dbsync|shared_modules/rsync|shared_modules/utils|wazuh_modules/syscollector>
-  --clean CLEAN         Clean the lib. Example: python3 build.py --clean <data_provider|shared_modules/dbsync|shared_modules/rsync|shared_modules/utils|wazuh_modules/syscollector>
-  --cppcheck CPPCHECK   Run cppcheck on the code. Example: python3 build.py --cppcheck <data_provider|shared_modules/dbsync|shared_modules/rsync|shared_modules/utils|wazuh_modules/syscollector>
-  --asan ASAN           Run ASAN on the code. Example: python3 build.py --asan <data_provider|shared_modules/dbsync|shared_modules/rsync|shared_modules/utils|wazuh_modules/syscollector>
-  --scanbuild SCANBUILD
-                        Run scan-build on the code. Example: python3 build.py --scanbuild <agent|server|winagent>
-  --scheck SCHECK       Run AStyle on the code for checking purposes. Example: python3 build.py --scheck
-                        <data_provider|shared_modules/dbsync|shared_modules/rsync|shared_modules/utils|wazuh_modules/syscollector>
-  --sformat SFORMAT     Run AStyle on the code formatting the needed files. Example: python3 build.py --sformat
-                        <data_provider|shared_modules/dbsync|shared_modules/rsync|shared_modules/utils|wazuh_modules/syscollector>
-=======
 usage: python3 build.py [-h] [-r READYTOREVIEW] [-m MAKE] [-t TESTS] [-c COVERAGE] [-v VALGRIND] [--clean CLEAN] [--cppcheck CPPCHECK]
 ```
 
 ### Optional arguments:
->>>>>>> c1104b41
 
 |Argument|Description|
 |---|---|
