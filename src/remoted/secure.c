--- conflicted
+++ resolved
@@ -22,12 +22,7 @@
     char *tmp_msg;
     char srcmsg[OS_FLSIZE + 1];
     ssize_t recv_b;
-<<<<<<< HEAD
-
     struct sockaddr_storage peer_info;
-=======
-    struct sockaddr_in peer_info;
->>>>>>> 757435a6
     socklen_t peer_size;
 
     /* Send msg init */
@@ -87,14 +82,8 @@
             continue;
         }
 
-<<<<<<< HEAD
-
-        /* Setting the source ip */
+        /* Set the source IP */
         satop((struct sockaddr *) &peer_info, srcip, IPSIZE);
-=======
-        /* Set the source IP */
-        strncpy(srcip, inet_ntoa(peer_info.sin_addr), IPSIZE);
->>>>>>> 757435a6
         srcip[IPSIZE] = '\0';
 
         /* Get a valid agent id */
