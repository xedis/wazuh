--- conflicted
+++ resolved
@@ -40,32 +40,15 @@
     }
 
     /* Bind TCP */
-<<<<<<< HEAD
-    if(logr.proto[position] == IPPROTO_TCP)
-    {
-        if((logr.sock =
-            OS_Bindporttcp(logr.port[position], logr.lip[position])) < 0)
-        {
-            ErrorExit(BIND_ERROR, ARGV0, logr.port[position]);
-        }
-    }
-    else
-    {
-        /* Using UDP. Fast, unreliable.. perfect */
-        if((logr.sock =
-            OS_Bindportudp(logr.port[position], logr.lip[position])) < 0)
-        {
-=======
-    if (logr.proto[position] == TCP_PROTO) {
+    if (logr.proto[position] == IPPROTO_TCP) {
         if ((logr.sock =
-                    OS_Bindporttcp(logr.port[position], logr.lip[position], logr.ipv6[position])) < 0) {
+                    OS_Bindporttcp(logr.port[position], logr.lip[position])) < 0) {
             ErrorExit(BIND_ERROR, ARGV0, logr.port[position]);
         }
     } else {
         /* Using UDP. Fast, unreliable... perfect */
-        if ((logr.sock =
-                    OS_Bindportudp(logr.port[position], logr.lip[position], logr.ipv6[position])) < 0) {
->>>>>>> 757435a6
+        if((logr.sock =
+                   OS_Bindportudp(logr.port[position], logr.lip[position])) < 0) {
             ErrorExit(BIND_ERROR, ARGV0, logr.port[position]);
         }
     }
@@ -88,12 +71,8 @@
         HandleSecure();
     }
 
-<<<<<<< HEAD
-    else if(logr.proto[position] == IPPROTO_TCP)
+    else if (logr.proto[position] == IPPROTO_TCP)
     {
-=======
-    else if (logr.proto[position] == TCP_PROTO) {
->>>>>>> 757435a6
         HandleSyslogTCP();
     }
 
