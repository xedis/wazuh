--- conflicted
+++ resolved
@@ -127,13 +127,8 @@
     /* Launch rotation thread */
 
     rotate_log = getDefine_Int("monitord", "rotate_log", 0, 1);
-<<<<<<< HEAD
-    if (rotate_log && CreateThread(w_rotate_log_thread, (void *)NULL, agt->thread_stack_size) != 0) {
-        merror_exit(THREAD_ERROR);
-=======
     if (rotate_log) {
-        w_create_thread(w_rotate_log_thread, (void *)NULL);
->>>>>>> 3080af72
+        w_create_thread(w_rotate_log_thread, (void *)NULL, agt->thread_stack_size);
     }
 
     /* Launch dispatch thread */
@@ -141,13 +136,7 @@
 
         buffer_init();
 
-<<<<<<< HEAD
-        if (CreateThread(dispatch_buffer, (void *)NULL, agt->thread_stack_size) != 0) {
-            merror_exit(THREAD_ERROR);
-        }
-=======
-        w_create_thread(dispatch_buffer, (void *)NULL);
->>>>>>> 3080af72
+        w_create_thread(dispatch_buffer, (void *)NULL, agt->thread_stack_size);
     }else{
         minfo(DISABLED_BUFFER);
     }
