#!/usr/bin/env python

# Copyright (C) 2015-2021, Wazuh Inc.
# Created by Wazuh, Inc. <info@wazuh.com>.
# This program is a free software; you can redistribute it and/or modify it under the terms of GPLv2
#
# Example:
#
# python mitredb.py -> install mitre.db in /var/ossec/var/db
# python mitredb.py -d /other/directory/mitre.db  -> install mitre.db in other directory
# python mitredb.py -h -> Help

import json
import os
import pwd
import grp
import argparse
import sys
import copy
import const
from datetime import datetime
from sqlalchemy import create_engine, Column, DateTime, String, Integer, ForeignKey, Boolean
from sqlalchemy.orm import sessionmaker, relationship
from sqlalchemy.ext.declarative import declarative_base


Base = declarative_base()


class Metadata(Base):
    """
    In this table are stored the metadata of json file
    The information stored:
        key: key (PK)
        value: value
    """
    __tablename__ = "metadata"

    key = Column(const.KEY_t, String, primary_key=True)
    value = Column(const.VALUE_t, String, nullable=False)


class Technique(Base):
    """
    In this table are stored the techniques of json file
    The information stored:
        id: Used to identify the technique (PK)
        name: Name of the technique
        description: Detailed description of the technique
        created_time: Publish date
        modified_time: Last modification date
        mitre_version: Version of MITRE when created
        mitre_detection: Detection information
        network_requirements:Boolean indicationg network requirements
        remote_support: Boolean indicationg remote support
        revoked_by: ID of the technique that revokes this one, NULL otherwise.
        deprecated: Boolean indicating if this technique is deprecated
        subtechnique_of: ID of the parent technique, NULL otherwise
    """
    __tablename__ = "techniques"

    id = Column(const.ID_t, String, primary_key=True)
    name = Column(const.NAME_t, String, nullable=False)
    description = Column(const.DESCRIPTION_t, String, default=None)
    created_time = Column(const.CREATED_t, DateTime, default=None)
    modified_time = Column(const.MODIFIED_t ,DateTime, default=None)
    mitre_version = Column(const.MITRE_VERSION_t, String, default=None)
    mitre_detection = Column(const.MITRE_DETECTION_t, String, default=None)
    network_requirements = Column(const.NETWORK_REQ_t, Boolean, default=False)
    remote_support = Column(const.REMOTE_SUPPORT_t, Boolean, default=False)
    revoked_by = Column(const.REVOKED_BY_t, String, default=None)
    deprecated = Column(const.DEPRECATED_t, Boolean, default=False)
    subtechnique_of = Column(const.SUBTECHNIQUE_OF_t, String, default=None)

    data_sources = relationship(const.DATASOURCE_r, backref=const.TECHNIQUES_r)
    defenses_bypassed = relationship(const.DEFENSEBYPASSES_r, backref=const.TECHNIQUES_r)
    effective_permissions = relationship(const.EFFECTIVEPERMISSON_r, backref=const.TECHNIQUES_r)
    impacts = relationship(const.IMPACT_r, backref=const.TECHNIQUES_r)
    permissions = relationship(const.PERMISSION_r, backref=const.TECHNIQUES_r)
    requirements = relationship(const.SYSTEMREQ_r, backref=const.TECHNIQUES_r)
    mitigate = relationship(const.MITIGATE_r)


class DataSource(Base):
    """
    In this table are stored the Sources for each technique identified
    with key x_mitre_data_sources on json file
    The information stored:
        id: Used to identify the technique (FK)
        source: Data source for this technique
    """
    __tablename__ = "data_source"

    id = Column(const.ID_t, String, ForeignKey(const.TECHNIQUE_ID_fk, ondelete='CASCADE'), primary_key=True)
    source = Column(const.SOURCE_t, String, primary_key=True)


class DefenseByPasses(Base):
    """
    In this table are stored the Defenses bypassed for each technique identified
    with key x_mitre_defense_bypassed on json file
    The information stored:
        id: Used to identify the technique (FK)
        defense: Defense bypassed for this technique
    """
    __tablename__ = "defense_bypassed"

    id = Column(const.ID_t, String, ForeignKey(const.TECHNIQUE_ID_fk, ondelete='CASCADE'), primary_key=True)
    defense = Column(const.DEFENSE_t, String, primary_key=True)


class EffectivePermission(Base):
    """
    In this table are stored the Effective permissions for each technique identified
    with key x_mitre_effective_permissions on json file
    The information stored:
        id: Used to identify the technique (FK)
        permission: Effective permission for this technique
    """
    __tablename__ = "effective_permission"

    id = Column(const.ID_t, String, ForeignKey(const.TECHNIQUE_ID_fk, ondelete='CASCADE'), primary_key=True)
    permission = Column(const.PERMISSION_t, String, primary_key=True)


class Impact(Base):
    """
    In this table are stored the Impacts of each technique identified with
    key x_mitre_impact_type on json file
    The information stored:
        id: Used to identify the technique (FK)
        impact: Impact of this technique
    """
    __tablename__ = "impact"

    id = Column(const.ID_t, String, ForeignKey(const.TECHNIQUE_ID_fk, ondelete='CASCADE'), primary_key=True)
    impact = Column(const.IMPACT_t, String, primary_key=True)


class Permission(Base):
    """
    In this table are stored the Permissions for each technique identified
    with key x_mitre_permissions_required on json file
    The information stored:
        id: Used to identify the technique (FK)
        permission: Permission for this technique
    """
    __tablename__ = "permission"

    id = Column(const.ID_t, String, ForeignKey(const.TECHNIQUE_ID_fk, ondelete='CASCADE'), primary_key=True)
    permission = Column(const.PERMISSION_t, String, primary_key=True)


class SystemRequirement(Base):
    """
    In this table are stored the Requirements for each technique identified
    with key x_mitre_system_requirements on json file
    The information stored:
        id: Used to identify the technique (FK)
        requirements: System requirement for this technique
    """
    __tablename__ = "system_requirement"

    id = Column(const.ID_t, String, ForeignKey(const.TECHNIQUE_ID_fk, ondelete='CASCADE'), primary_key=True)
    requirement = Column(const.REQUIREMENT_t, String, primary_key=True)


class Groups(Base):
    """
    In this table are stored the groups of json file
    The information stored:
        id: Used to identify the group (PK)
        name: Name of the group
        description: Detailed description of the group
        created_time: Publish date
        modified_time: Last modification date
        mitre_version: Version of MITRE when created
        revoked_by: ID of the group that revokes this one, NULL otherwise
        deprecated: Boolean indicating if this group is deprecated
    """
    __tablename__ = "groups"

    id = Column(const.ID_t, String, primary_key=True)
    name = Column(const.NAME_t, String, nullable=False)
    description = Column(const.DESCRIPTION_t, String, default=None)
    created_time = Column(const.CREATED_t, DateTime, default=None)
    modified_time = Column(const.MODIFIED_t, DateTime, default=None)
    mitre_version = Column(const.MITRE_VERSION_t, String, default=None)
    revoked_by = Column(const.REVOKED_BY_t, String, default=None)
    deprecated = Column(const.DEPRECATED_t, Boolean, default=False)


class Software(Base):
    """
    In this table are stored the software of json file
    The information stored:
        id: Used to identify the software (PK)
        name: Name of the software
        description: Detailed description of the software
        created_time: Publish date
        modified_time: Last modification date
        mitre_version: Version of MITRE when created
        revoked_by: ID of the software that revokes this one, NULL otherwise
        deprecated: Boolean indicating if this software is deprecated
    """
    __tablename__ = "software"

    id = Column(const.ID_t, String, primary_key=True)
    name = Column(const.NAME_t, String, nullable=False)
    description = Column(const.DESCRIPTION_t, String, default=None)
    created_time = Column(const.CREATED_t, DateTime, default=None)
    modified_time = Column(const.MODIFIED_t, DateTime, default=None)
    mitre_version = Column(const.MITRE_VERSION_t, String, default=None)
    revoked_by = Column(const.REVOKED_BY_t, String, default=None)
    deprecated = Column(const.DEPRECATED_t, Boolean, default=False)


class Mitigations(Base):
    """
    In this table are stored the mitigations of json file
    The information stored:
        id: Used to identify the mitigation (PK)
        name: Name of the mitigation
        description: Detailed description of the mitigation
        created_time: Publish date
        modified_time: Last modification date
        mitre_version: Version of MITRE when created
        revoked_by: ID of the mitigation that revokes this one, NULL otherwise
        deprecated: Boolean indicating if this mitigation is deprecated
    """
    __tablename__ = "mitigations"

    id = Column(const.ID_t, String, primary_key=True)
    name = Column(const.NAME_t, String, nullable=False)
    description = Column(const.DESCRIPTION_t, String, default=None)
    created_time = Column(const.CREATED_t, DateTime, default=None)
    modified_time = Column(const.MODIFIED_t, DateTime, default=None)
    mitre_version = Column(const.MITRE_VERSION_t, String, default=None)
    revoked_by = Column(const.REVOKED_BY_t, String, default=None)
    deprecated = Column(const.DEPRECATED_t, Boolean, default=False)

    mitigate = relationship(const.MITIGATE_r)


class Aliases(Base):
    """
    In this table are stored the aliases of json file
    The information stored:
        id: Used to identify the group or software (PK).
        alias: Alias related to this item (PK).
    """
    __tablename__ = "alias"

    id = Column(const.ID_t, String, primary_key=True)
    alias = Column(const.ALIAS_t, String, primary_key=True)


class Contributors(Base):
    """
    In this table are stored the contributors of json file
    The information stored:
        id: Used to identify the technique, group or software (PK).
        contributor: Contributor related to this item (PK).
    """
    __tablename__ = "contributor"

    id = Column(const.ID_t, String, primary_key=True)
    contributor = Column(const.CONTRIBUTOR_t, String, primary_key=True)


class Platforms(Base):
    """
    In this table are stored the platforms of json file
    The information stored:
        id: Used to identify the technique or software (PK).
        platform: OS related to this item (PK).
    """
    __tablename__ = "platform"

    id = Column(const.ID_t, String, primary_key=True)
    platform = Column(const.PLATFORM_t, String, primary_key=True)


class References(Base):
    """
    In this table are stored the references of json file
    The information stored:
        id: Used to identify the tactic, technique, mitigation, group or software (PK).
        source: Source of this reference (PK).
        external_id: ID associated with this item (only in case of source mitre-attack).
        url: URL of the reference.
        description: Description of the reference.
    """
    __tablename__ = "reference"

    id = Column(const.ID_t, String, primary_key=True)
    source = Column(const.SOURCE_t, String, primary_key=True)
    external_id = Column(const.EXTERNAL_ID_t, String, default=None, nullable=True)
    url = Column(const.URL_t, String, primary_key=True)
    description = Column(const.DESCRIPTION_t, String, default=None, nullable=True)


class Mitigate(Base):
    """
    In this table are stored the mitigate information
    The information stored:
        id: Used to identify the mitigate
        source_id: Used to identify the mitigation (FK)
        target_id: Used to identify the technique (FK)
        description: Detailed description of the mitigate
        created_time: Publish date
        modified_time: Last modification date
    """
    __tablename__ = "mitigate"

    id = Column(const.ID_t, String, primary_key=True)
    source_id = Column(const.SOURCE_ID_t, String, ForeignKey(const.MITIGATION_ID_fk), nullable=False)
    target_id = Column(const.TARGET_ID_t, String, ForeignKey(const.TECHNIQUE_ID_fk), nullable=False)
    description = Column(const.DESCRIPTION_t, String, default=None)
    created_time = Column(const.CREATED_t, DateTime, default=None)
    modified_time = Column(const.MODIFIED_t, DateTime, default=None)


class Use(Base):
    """
    In this table are stored the Use information
    The information stored:
        id: Used to identify the use
        source_id: Used to identify the group or software
        target_id: Used to identify the technique or software
        description: Detailed description of the relationship
        created_time: Publish date
        modified_time: Last modification date
    """
    __tablename__ = "use"

    id = Column(const.ID_t, String, primary_key=True)
    source_id = Column(const.SOURCE_ID_t, String, default=None, nullable=False)
    target_id = Column(const.TARGET_ID_t, String, default=None, nullable=False)
    description = Column(const.DESCRIPTION_t, String, default=None)
    created_time = Column(const.CREATED_t, DateTime, default=None)
    modified_time = Column(const.MODIFIED_t, DateTime, default=None)


class Tactics(Base):
    """
    In this table are stored the tactics of json file
    The information stored:
        id: Used to identify the tactic (PK)
        name: Name of the tactic
        description: Detailed description of the tactic
        created_time: Publish date
        modified_time: Last modification date
        short_name: Short name of the tactic
    """
    __tablename__ = "tactics"

    id = Column(const.ID_t, String, primary_key=True)
    name = Column(const.NAME_t, String, nullable=False)
    description = Column(const.DESCRIPTION_t, String, default=None)
    created_time = Column(const.CREATED_t, DateTime, default=None)
    modified_time = Column(const.MODIFIED_t, DateTime, default=None)
    short_name = Column(const.SHORT_NAME_t, String, default=None)


class Phases(Base):
    """
    This table stores the relationship between techniques and the tactics table.
    The information stored:
        tactic_id: Used to identify the tactic (FK) (PK)
        tech_id: Used to identify the technique (FK) (PK)
    """
    __tablename__ = "phases"

    tactic_id = Column(const.TACTIC_ID_t, String, ForeignKey(const.TACTICS_ID_fk, ondelete='CASCADE'), primary_key=True)
    tech_id = Column(const.TECH_ID_t, String, ForeignKey(const.TECHNIQUE_ID_fk, ondelete='CASCADE'), primary_key=True)


def parse_table_(function, data_object, session):
    table = function()
    table.id = data_object[const.ID_j]
    table.name = data_object[const.NAME_j]

    if const.DESCRIPTION_j in data_object:
        table.description = data_object[const.DESCRIPTION_j]

    if const.CREATED_j in data_object:
        table.created_time = datetime.strptime(data_object[const.CREATED_j], const.TIME_FORMAT)

    if const.MODIFIED_j in data_object:
        table.modified_time = datetime.strptime(data_object[const.MODIFIED_j], const.TIME_FORMAT)

    if function.__name__ == 'Tactics':
        if const.SHORT_NAME_j in data_object:
            table.short_name = data_object[const.SHORT_NAME_j]
    elif function.__name__ == 'Groups' or \
            function.__name__ == 'Software' or \
            function.__name__ == 'Mitigations':
        if const.MITRE_VERSION_j in data_object:
            table.mitre_version = data_object[const.MITRE_VERSION_j]
        if const.DEPRECATED_j in data_object:
            table.deprecated = data_object[const.DEPRECATED_j]

    parse_common_tables(table, data_object, session)

    return table


def parse_json_techniques(technique_json, phases_table, session):

    technique = Technique()
    technique.id = technique_json[const.ID_t]
    technique.name = technique_json[const.NAME_t]

    if technique_json.get(const.DESCRIPTION_t):
        technique.description = technique_json[const.DESCRIPTION_t]
    if technique_json.get(const.CREATED_j):
        technique.created_time = datetime.strptime(technique_json[const.CREATED_j], const.TIME_FORMAT)
    if technique_json.get(const.MODIFIED_j):
        technique.modified_time = datetime.strptime(technique_json[const.MODIFIED_j], const.TIME_FORMAT)
    if technique_json.get(const.MITRE_VERSION_j):
        technique.mitre_version = technique_json[const.MITRE_VERSION_j]
    if technique_json.get(const.MITRE_DETECTION_j):
        technique.mitre_detection = technique_json[const.MITRE_DETECTION_j]
    if technique_json.get(const.MITRE_NETWOR_REQ_j):
        technique.network_requirements = technique_json[const.MITRE_NETWOR_REQ_j]
    if technique_json.get(const.MITRE_REMOTE_SUPP_j):
        technique.remote_support = technique_json[const.MITRE_REMOTE_SUPP_j]
    if technique_json.get(const.DEPRECATED_j):
        technique.deprecated = technique_json[const.DEPRECATED_j]
    if technique_json.get(const.DATASOURCE_j):
        for data_source in list(set(technique_json[const.DATASOURCE_j])):
            technique.data_sources.append(DataSource(techniques=technique, source=data_source))
    if technique_json.get(const.DEFENSE_BYPASSED_j):
        for defense in list(set(technique_json[const.DEFENSE_BYPASSED_j])):
            technique.defenses_bypassed.append(DefenseByPasses(techniques=technique, defense=defense))
    if technique_json.get(const.EFFECTIVE_PERMISSION_j):
        for permission in list(set(technique_json[const.EFFECTIVE_PERMISSION_j])):
            technique.effective_permissions.append(EffectivePermission(techniques=technique, permission=permission))
    if technique_json.get(const.IMPACT_TYPE_j):
        for impact in list(set(technique_json[const.IMPACT_TYPE_j])):
            technique.impacts.append(Impact(techniques=technique, impact=impact))
    if technique_json.get(const.PERMISSIONS_REQ_j):
        for permission in list(set(technique_json[const.PERMISSIONS_REQ_j])):
            technique.permissions.append(Permission(techniques=technique, permission=permission))
    if technique_json.get(const.SYSTEM_REQ_j):
        for requirement in list(set(technique_json[const.SYSTEM_REQ_j])):
            technique.requirements.append(SystemRequirement(techniques=technique, requirement=requirement))
    if technique_json.get(const.PHASES_j):
        for phase in technique_json[const.PHASES_j]:
             phases_table.append([technique.id, phase[const.PHASE_NAME_j]])

    parse_common_tables(technique, technique_json, session)

    return technique


def parse_json_mitigate_use(function, data_object):
    table = function()
    table.id = data_object[const.ID_t]
    table.source_id = data_object[const.SOURCE_REF_j]
    table.target_id = data_object[const.TARGET_REF_j]

    if data_object.get(const.DESCRIPTION_t):
        table.description = data_object[const.DESCRIPTION_t]
    if data_object.get(const.CREATED_j):
        table.created_time = datetime.strptime(data_object[const.CREATED_j], const.TIME_FORMAT)
    if data_object.get(const.MODIFIED_j):
        table.modified_time = datetime.strptime(data_object[const.MODIFIED_j], const.TIME_FORMAT)

    return table


<<<<<<< HEAD
def parse_common_tables(table, data_object, session):
    # Alias
    if data_object.get(const.ALIASES_j):
        for alias in data_object[const.ALIASES_j]:
            o_alias = Aliases(alias=alias)
            o_alias.id = table.id
            session.add(o_alias)
        
    if data_object.get(const.ALIAS_j):
        for alias in data_object[const.ALIAS_j]:
            o_alias = Aliases(alias=alias)
            o_alias.id = table.id
            session.add(o_alias)
    # Contributor
    if data_object.get(const.CONTRIBUTOR_j):
        for contributor in data_object[const.CONTRIBUTOR_j]:
            o_contributor = Contributors(contributor=contributor)
            o_contributor.id = table.id
            session.add(o_contributor)
    # Platform
    if data_object.get(const.PLATFORM_j):
        for platform in data_object[const.PLATFORM_j]:
            o_platform = Platforms(platform=platform)
            o_platform.id = table.id
            session.add(o_platform)
    # External References

    if data_object.get(const.EXTERNAL_REFERENCES_j):
        for reference in data_object[const.EXTERNAL_REFERENCES_j]:
            if reference.get(const.URL_j):
                o_reference = parse_json_ext_references(References, reference)
                o_reference.id = table.id
                session.add(o_reference)


def parse_json_ext_references(function, data_object):
    table = function()

    if data_object.get(const.SOURCE_NAME_j):
        table.source = data_object[const.SOURCE_NAME_j]
    if data_object.get(const.EXTERNAL_ID_j):
        table.external_id = data_object[const.EXTERNAL_ID_j]
    if data_object.get(const.URL_j):
        table.url = data_object[const.URL_j]
    if data_object.get(const.DESCRIPTION_t):
        table.description = data_object[const.DESCRIPTION_j]

    return table


def parse_json_relationships(relationships_json, session):
=======
def parse_json_relationships(relationships_json, session, relationship_table_revoked_by, relationship_table_subtechique_of):
>>>>>>> 48db1b9d
    if relationships_json.get(const.RELATIONSHIP_TYPE_j) == const.REVOKED_BY_j:
        relationship_table_revoked_by.append([relationships_json[const.SOURCE_REF_j], relationships_json[const.TARGET_REF_j]])

    elif relationships_json.get(const.RELATIONSHIP_TYPE_j) == const.SUBTECHNIQUE_OF_j:
        relationship_table_subtechique_of.append([relationships_json[const.SOURCE_REF_j], relationships_json[const.TARGET_REF_j]])

    elif relationships_json.get(const.RELATIONSHIP_TYPE_j) == const.MITIGATES_j:
        mitigate = parse_json_mitigate_use(Mitigate, relationships_json)
        session.add(mitigate)
        session.commit()

    elif relationships_json.get(const.RELATIONSHIP_TYPE_j) == const.USES_j:
        use = parse_json_mitigate_use(Use, relationships_json)
        session.add(use)
        session.commit()


def parse_list_phases(session, phase_list):
    phase = Phases()

    phase.tech_id = phase_list[0]
<<<<<<< HEAD
    account = session.query(Tactics).filter_by(short_name=phase_list[1]).first()
    phase.tactic_id = account.id
=======
    tactic = session.query(Tactics).filter_by(short_name=phase_list[1]).first()
    phase.tactic_id = tactic.Id
>>>>>>> 48db1b9d

    return phase


def parse_json(pathfile, session, database):
    """
    Parse enterprise-attack.json and fill mitre.db's tables.

    :param pathfile: Path directory where enterprise-attack.json file is
    :param session: SQLAlchemy session
    :param database: path to mitre.db
    :return:
    """
    try:
        # Lists
        phases_table = []
        relationship_table_revoked_by = []
        relationship_table_subtechique_of = []

        metadata = Metadata()
        metadata.key = const.DB_VERSION_t
        metadata.value = const.DB_VERSION_N_t
        session.add(metadata)
        with open(pathfile) as json_file:
            datajson = json.load(json_file)
            metadata = Metadata()
            metadata.key = const.MITRE_VERSION_t
            metadata.value = datajson[const.VERSION_j]
            session.add(metadata)
            for data_object in datajson[const.OBJECT_j]:
<<<<<<< HEAD
                if data_object[const.TYPE_j] == const.IDENTITY_j:
                    metadata.name = data_object[const.NAME_j]
                elif data_object[const.TYPE_j] == const.MARKING_DEFINITION_j:
                    metadata.description = data_object[const.DEFINITION_j][const.STATEMENT_j]
                elif data_object[const.TYPE_j] == const.INTRUSION_SET_j:
                    groups = parse_table_(Groups, data_object, session)
=======
                if data_object[const.TYPE_j] == const.INTRUSION_SET_j:
                    groups = parse_table_(Groups, data_object)
>>>>>>> 48db1b9d
                    session.add(groups)
                elif data_object[const.TYPE_j] == const.COURSE_OF_ACTION_j:
                    mitigations = parse_table_(Mitigations, data_object, session)
                    session.add(mitigations)
                elif data_object[const.TYPE_j] == const.MALWARE_j or \
                        data_object[const.TYPE_j] == const.TOOL_j:
                    software = parse_table_(Software, data_object, session)
                    session.add(software)
                elif data_object[const.TYPE_j] == const.TACTIC_j:
                    tactics = parse_table_(Tactics, data_object, session)
                    session.add(tactics)
                elif data_object[const.TYPE_j] == const.ATTACK_PATTERN_j:
                    technique = parse_json_techniques(data_object, phases_table, session)
                    session.add(technique)
                elif data_object[const.TYPE_j] == const.RELATIONSHIP_j:
                    parse_json_relationships(data_object, session, relationship_table_revoked_by, relationship_table_subtechique_of)
                else:
                    continue
                session.commit()

        for table in phases_table:
            phases = parse_list_phases(session, table)
            session.add(phases)
        session.commit()

        for table in relationship_table_revoked_by:
            if table[0].startswith(const.INTRUSION_SET_j):
                groups = session.query(Groups).get(table[0])
                groups.revoked_by = table[1]

            elif table[0].startswith(const.COURSE_OF_ACTION_j):
                mitigations = session.query(Mitigations).get(table[0])
                mitigations.revoked_by = table[1]

            elif table[0].startswith(const.MALWARE_j) or table[0].startswith(const.TOOL_j):
                software = session.query(Software).get(table[0])
                software.revoked_by = table[1]

            elif table[0].startswith(const.ATTACK_PATTERN_j):
                technique = session.query(Technique).get(table[0])
                technique.revoked_by = table[1]

        for table in relationship_table_subtechique_of:
            technique = session.query(Technique).get(table[0])
            technique.subtechnique_of = table[1]

        session.commit()

    except TypeError as t_e:
        print(t_e)
        print("Deleting " + database)
        os.remove(database)
        sys.exit(1)
    except KeyError as k_e:
        print(k_e)
        print("Deleting " + database)
        os.remove(database)
        sys.exit(1)
    except NameError as n_e:
        print(n_e)
        print("Deleting " + database)
        os.remove(database)
        sys.exit(1)


def find(name, path):
    for root, dirs, files in os.walk(path):
        if name in files:
            return os.path.join(root, name)


def main(database=None):
    """
    Main function that creates the mitre database in a chosen directory. It deletes, creates and fills the mitre tables.

    :param database: Directory where mitre.db is. Default: /var/ossec/var/db/mitre.db
    :return:
    """
    if database is None:
        database = "/var/ossec/var/db/mitre.db"
    else:
        if not os.path.isdir('/'.join((str(database).split('/')[0:-1]))):
            raise Exception('Error: Directory not found.')

    pathfile = find('enterprise-attack.json', '../..')

    engine = create_engine('sqlite:///' + database, echo=False)

    # Create a database connection
    Session = sessionmaker(bind=engine)
    session = Session()

    # Delete and create tables
    Base.metadata.drop_all(engine)
    Base.metadata.create_all(engine)

    # Parse enterprise-attack.json file:
    parse_json(pathfile, session, database)

    # User and group permissions
    os.chmod(database, 0o660)
    uid = pwd.getpwnam("root").pw_uid
    gid = grp.getgrnam("ossec").gr_gid
    os.chown(database, uid, gid)


if __name__ == '__main__':
    parser = argparse.ArgumentParser(description='This script installs mitre.db in a directory.')
    parser.add_argument('--database', '-d', help='-d /your/directory/mitre.db (default: /var/ossec/var/db/mitre.db')
    args = parser.parse_args()
    main(args.database)<|MERGE_RESOLUTION|>--- conflicted
+++ resolved
@@ -471,7 +471,6 @@
     return table
 
 
-<<<<<<< HEAD
 def parse_common_tables(table, data_object, session):
     # Alias
     if data_object.get(const.ALIASES_j):
@@ -479,26 +478,28 @@
             o_alias = Aliases(alias=alias)
             o_alias.id = table.id
             session.add(o_alias)
-        
+
     if data_object.get(const.ALIAS_j):
         for alias in data_object[const.ALIAS_j]:
             o_alias = Aliases(alias=alias)
             o_alias.id = table.id
             session.add(o_alias)
+
     # Contributor
     if data_object.get(const.CONTRIBUTOR_j):
         for contributor in data_object[const.CONTRIBUTOR_j]:
             o_contributor = Contributors(contributor=contributor)
             o_contributor.id = table.id
             session.add(o_contributor)
+
     # Platform
     if data_object.get(const.PLATFORM_j):
         for platform in data_object[const.PLATFORM_j]:
             o_platform = Platforms(platform=platform)
             o_platform.id = table.id
             session.add(o_platform)
+
     # External References
-
     if data_object.get(const.EXTERNAL_REFERENCES_j):
         for reference in data_object[const.EXTERNAL_REFERENCES_j]:
             if reference.get(const.URL_j):
@@ -522,10 +523,7 @@
     return table
 
 
-def parse_json_relationships(relationships_json, session):
-=======
 def parse_json_relationships(relationships_json, session, relationship_table_revoked_by, relationship_table_subtechique_of):
->>>>>>> 48db1b9d
     if relationships_json.get(const.RELATIONSHIP_TYPE_j) == const.REVOKED_BY_j:
         relationship_table_revoked_by.append([relationships_json[const.SOURCE_REF_j], relationships_json[const.TARGET_REF_j]])
 
@@ -547,13 +545,8 @@
     phase = Phases()
 
     phase.tech_id = phase_list[0]
-<<<<<<< HEAD
-    account = session.query(Tactics).filter_by(short_name=phase_list[1]).first()
-    phase.tactic_id = account.id
-=======
     tactic = session.query(Tactics).filter_by(short_name=phase_list[1]).first()
-    phase.tactic_id = tactic.Id
->>>>>>> 48db1b9d
+    phase.tactic_id = tactic.id
 
     return phase
 
@@ -584,17 +577,8 @@
             metadata.value = datajson[const.VERSION_j]
             session.add(metadata)
             for data_object in datajson[const.OBJECT_j]:
-<<<<<<< HEAD
-                if data_object[const.TYPE_j] == const.IDENTITY_j:
-                    metadata.name = data_object[const.NAME_j]
-                elif data_object[const.TYPE_j] == const.MARKING_DEFINITION_j:
-                    metadata.description = data_object[const.DEFINITION_j][const.STATEMENT_j]
-                elif data_object[const.TYPE_j] == const.INTRUSION_SET_j:
+                if data_object[const.TYPE_j] == const.INTRUSION_SET_j:
                     groups = parse_table_(Groups, data_object, session)
-=======
-                if data_object[const.TYPE_j] == const.INTRUSION_SET_j:
-                    groups = parse_table_(Groups, data_object)
->>>>>>> 48db1b9d
                     session.add(groups)
                 elif data_object[const.TYPE_j] == const.COURSE_OF_ACTION_j:
                     mitigations = parse_table_(Mitigations, data_object, session)
